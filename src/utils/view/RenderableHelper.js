/**
 * Created by lundfall on 02/09/16.
 */

import OrderedHashMap               from 'ordered-hashmap'
import merge                        from 'lodash/merge.js'
import Modifier                     from 'famous/core/Modifier.js'
import Transform                    from 'famous/core/Transform.js'
import RenderNode                   from 'famous/core/RenderNode.js'
import Timer                        from 'famous/utilities/Timer.js'
import MouseSync                    from 'famous/inputs/MouseSync.js'
import TouchSync                    from 'famous/inputs/TouchSync.js'
import GenericSync                  from 'famous/inputs/GenericSync.js'
import Easing                       from 'famous/transitions/Easing.js'
import Draggable                    from 'famous/modifiers/Draggable.js'
import AnimationController          from 'famous-flex/AnimationController.js'
import ContainerSurface             from 'famous/surfaces/ContainerSurface.js'
import Transitionable               from 'famous/transitions/Transitionable.js'

import {Throttler}                  from 'arva-js/utils/Throttler.js'

import {Utils}                      from './Utils.js'
import {limit}                      from '../Limiter.js'
import {
    callbackToPromise,
    waitMilliseconds
}                                   from '../CallbackHelpers.js'

export class RenderableHelper {

<<<<<<< HEAD
  /**
   * Creates a utility for maintaining proper state of decorated renderables
   * @param {Function} bindMethod
   * @param {Function} pipeMethod
   * @param {Function} getIDfromLocalNameMethod
   * @param {Object|Renderable} outputRenderables
   * @param sizeResolver
   */
  constructor (bindMethod, pipeMethod, getIDfromLocalNameMethod, outputRenderables, sizeResolver) {
    this._bindMethod = bindMethod
    this._renderableCounterparts = outputRenderables
    this._sizeResolver = sizeResolver
    this._pipeToView = pipeMethod
    this._getIDfromLocalName = getIDfromLocalNameMethod
    this.waitingAnimations = []
    this._renderables = {}
    this._groupedRenderables = {}
    this._pipedRenderables = {}
    this._groupedRenderables = {}
  }

  assignRenderable (renderable, renderableName) {
    this._renderables[renderableName] = renderable
    let renderableEquivalent = renderable
    if (renderable.decorations) {
      renderableEquivalent = this._addDecoratedRenderable(renderable, renderableName)
    }
    this._renderableCounterparts[renderableName] = renderableEquivalent
    this._setupAllRenderableListeners(renderableName)
  }

  getRenderableNames () {
    return Object.keys(this._renderables)
  }

  /**
   * Setups all renderable listeners (decoration events, decoration pipes, pipe to the view)
   * @param {String} renderableName the name of the renderable
   * @param {Boolean} enabled set to false to unset all the events
   * @private
   */
  _setupAllRenderableListeners (renderableName, enabled = true) {
    /* If the this._renderableCounterparts equivalent doesn't have the pipe function as is the case with the draggable, then use the regular renderable */
    let renderableOrEquivalent = this._getPipeableRenderableFromName(renderableName)
    if (enabled) {
      this._pipeRenderable(renderableOrEquivalent, renderableName)
    } else {
      this._unpipeRenderable(renderableOrEquivalent, renderableName)
    }
    let {decorations} = this._renderables[renderableName]
    if (decorations) {
      this._setDecorationPipes(renderableOrEquivalent, decorations.pipes, enabled)
      this._setDecorationEvents(renderableOrEquivalent, decorations.eventSubscriptions, enabled)
    }
  }

  /**
   * Sets the decoration events that are specified with (among potential others) @layout.on and @layout.once
   * @param {String} renderableName
   * @param enable. If false, removes the events.
   * @private
   */
  _setDecorationEvents (renderable, subscriptions, enable = true) {
    for (let subscription of subscriptions || []) {
      let subscriptionType = subscription.type || 'on'
      if (!enable) {
        /* In famous, you remove a listener by calling removeListener, but some classes might have another event
         * listener that is called off
         */
        subscriptionType = renderable.removeListener ? 'removeListener' : 'off'
      }
      let eventName = subscription.eventName
      let callback = subscription.callback
      if (subscriptionType in renderable) {
        renderable[subscriptionType](eventName, this._bindMethod(callback))
      }
    }
  }

  /**
   * Pipes the renderable to a list of other renderables
   * @param {Renderable} renderable
   * @param {Array|String} Names of renderables that have to be piped.
   * @param {Boolean} enabled. Set to false to unpipe
   * @private
   */
  _setDecorationPipes (renderable, pipes, enabled = true) {
    for (let pipeToName of pipes || []) {
      let target = pipeToName ? this._renderables[pipeToName] : this
      let pipeFn = (enabled ? '' : 'un') + 'pipe'
      /* In order to keep things consistent and easier to use, we pipe from the renderable equivalent */
      if (renderable[pipeFn]) {
        renderable[pipeFn](target)
      }
      if (renderable[pipeFn] && target._eventOutput) {
        renderable[pipeFn](target._eventOutput)
      }
    }

  }

  /**
   * Unpipes a renderables that has been piped to this view
   * @param {String} renderableName The name of the renderable
   * @private
   */
  _unpipeRenderable (renderableName) {
    if (this._pipeToView(this._pipedRenderables[renderableName], false)) {
      delete this._pipedRenderables[renderableName]
    }
  }

  /**
   * Pipes a renderable to this view
   * @param {Renderable} renderable. The renderable that is going to be piped
   * @param {String} renderableName. The name of the renderable that is going to be piped.
   * @private
   */
  _pipeRenderable (renderable, renderableName) {
    /* Auto pipe events from the renderable to the view */
    if (this._pipeToView(renderable, true)) {
      this._pipedRenderables[renderableName] = renderable
    }
  }

  /**
   * Determines whether the renderable counterpart (i.e. animationcontroller or containersurface) should be used
   * when piping, or the renderable itself
   * @param {String} renderableName The name of the renderable
   * @returns {Renderable} the renderable or its counterpart
   * @private
   */
  _getPipeableRenderableFromName (renderableName) {
    return this._renderableCounterparts[renderableName].pipe ? this._renderableCounterparts[renderableName] : this._renderables[renderableName]
  }

  /**
   * Adds a decorated renderable to the bookkeeping of the view
   * @param renderable
   * @param renderableName
   * @returns {Renderable} newRenderable The renderable that is normally stored this._renderableCounterpart[renderableName]
   * @private
   */
  _addDecoratedRenderable (renderable, renderableName) {
    let {flow, size, dock} = renderable.decorations

    if (size) {
      this._bindSizeFunctions(size)
    }
    if (dock && dock.size) {
      this._bindSizeFunctions(dock.size)
    }
    let renderableCounterpart = this._processsDecoratedRenderableCounterpart(renderable, renderableName)

    this._addRenderableToDecoratorGroup(renderable, renderableCounterpart, renderableName)
    return renderableCounterpart
  }

  /**
   * Bind the size functions so that they don't have to be bound afterwards
   * @param {Array|Number} size
   * @private
   */
  _bindSizeFunctions (size) {
    for (let index = 0; index < 2; index++) {
      if (typeof size[index] === 'function') {
        size[index] = this._bindMethod(size[index])
      }
    }
  }

  /**
   * Returns true if there are any flowy renderables.
   * @returns {Boolean} hasFlowyRenderables
   */
  hasFlowyRenderables () {
    for (let groupName in this._groupedRenderables) {
      let renderableGroup = this._groupedRenderables[groupName]
      if (!renderableGroup.keys().every((renderableName) => !renderableGroup.get(renderableName)[0].decorations.flow)) {
        return true
      }
    }
    return false
  }

  /**
   * Processes the renderable counter-part of the renderable. The counterpart is different from the renderable
   * in @layout.draggable, @layout.swipable, @layout.animate, and others.
   * @param {Renderable} renderable the renderable which has renderable.decorations set to determine the counter part
   * @param {String} renderableName the name of the renderable
   * @returns {AnimationController|ContainerSurface|RenderNode|*} The renderable counterpart
   * @private
   */
  _processsDecoratedRenderableCounterpart (renderable, renderableName) {
    let {draggableOptions, swipableOptions, clip, animation, flow} = renderable.decorations

    /* If we clip, then we need to create a containerSurface */
    if (clip) {
      let clipSize = clip.size
      /* Resolve clipSize specified as undefined */
      let containerSurface = new ContainerSurface({
        size: clipSize,
        properties: {overflow: 'hidden', ...clip.properties}
      })
      containerSurface.add(renderable)
      if (renderable.pipe) {
        renderable.pipe(containerSurface._eventOutput)
      }
      renderable.containerSurface = containerSurface
    }

    if (animation) {
      this._processAnimatedRenderable(renderable, renderableName, animation)
    }

    if (swipableOptions) {
      renderable = this._initSwipable(swipableOptions, renderable)
    } else if (draggableOptions && !renderable.node) {
      renderable.node = new RenderNode()
      let draggable = new Draggable(draggableOptions)
      renderable.draggable = draggable
      renderable.node.add(draggable).add(renderable)
      renderable.pipe(draggable)
      //TODO: We don't do an unpiping of the draggable, which might be dangerous
      this._pipeToView(draggable)
    }

    if (renderable.node) {
      /* Assign output handler */
      renderable.node._eventOutput = renderable._eventOutput
    }

    let renderableCounterpart = renderable.animationController || renderable.containerSurface || renderable.node || renderable
    /* If a renderable has an AnimationController used to animate it, add that to this._renderableCounterparts.
     * If a renderable has an ContainerSurface used to clip it, add that to this._renderableCounterparts.
     * this._renderableCounterparts is used in the LayoutController in this.layout to render this view. */
    if (flow) {
      renderableCounterpart.isFlowy = true
    }
    return renderableCounterpart
  }

  /**
   * Pipes the output events of all items in the renderable counterparts that might have been forgotten due to legacy way of declaring
   * renderables
   * @returns {void}
   * @private
   */
  pipeAllRenderables () {
    for (let renderableName in this.renderables) {
      if (!this._pipedRenderables[renderableName]) {
        this._pipeRenderable(this._getPipeableRenderableFromName(renderableName), renderableName)
      }
    }
  }

  /**
   * Initialize all animation set by @layout.animate
   */
  initializeAnimations () {
    for (let animation of (this.waitingAnimations || [])) {
      let renderableToWaitFor = this._renderables[animation.waitFor]
      if (renderableToWaitFor && renderableToWaitFor.on) {
        renderableToWaitFor.on('shown', function subscription () {
          animation.showMethod()
          if ('off' in renderableToWaitFor) {
            renderableToWaitFor.off('shown', subscription)
          }
          if ('removeListener' in renderableToWaitFor) {
            renderableToWaitFor.removeListener('shown', subscription)
          }
        })
      } else {
        Utils.warn(`Attempted to delay showing renderable ${animation.waitFor}, which does not exist or contain an on() method.`)
      }
    }
  }

  /**
   * Processes an animated renderable
   * @param renderable
   * @param renderableName
   * @param options
   * @private
   */
  _processAnimatedRenderable (renderable, renderableName, options) {

    let pipeRenderable = () => {
      if (renderable.pipe) renderable.pipe(renderable.animationController._eventOutput)
    }

    /* If there's already an animationcontroller present, just change the options */
    let renderableCounterpart = this._renderableCounterparts[renderableName]
    if (renderableCounterpart instanceof AnimationController) {
      renderable.animationController = renderableCounterpart
      renderable.animationController.setOptions(options)
      pipeRenderable()
    } else {
      let animationController = renderable.animationController = new AnimationController(options)
      pipeRenderable()
      let showMethod = this.showWithAnimationController.bind(this, animationController, renderable)

      if (options.delay && options.delay > 0 && options.showInitially) {
        Timer.setTimeout(showMethod, options.delay)
      } else if (options.waitFor) {
        this.waitingAnimations.push({showMethod: showMethod, waitFor: options.waitFor})
      } else if (options.showInitially) {
        showMethod()
      }

    }
  }

  /**
   * Shows a renderable using the animationController specified. When operation is complete, the renderable emits
   * the one events 'show' or 'hide', depending on what operation that was done.
   * @param animationController
   * @param renderable
   * @param show
   * @private
   */
  showWithAnimationController (animationController, renderable, callback, show = true, options = {}) {
    animationController._showingRenderable = show
    let callbackIfExists = () => {
      if (callback) {
        callback()
      }
    }
    let emitOnFinished = () => {
      if (renderable.emit) {
        renderable.emit(show ? 'shown' : 'hidden')
      }
      callbackIfExists()
    }

    if (show) {
      animationController.show(renderable.containerSurface || renderable, options, emitOnFinished)
    } else {
      animationController.hide(null, emitOnFinished)
    }
  }

  _addRenderableToDecoratorGroup (renderable, renderableCounterpart, renderableName) {
    /* Group the renderable */
    let groupName = this._getGroupName(renderable)

    if (groupName) {
      if (!(groupName in this._groupedRenderables)) {
        this._groupedRenderables[groupName] = new OrderedHashMap()
      }
      /* We save the both the renderable and the renderable counterpart in pairs */
      this._groupedRenderables[groupName].set(renderableName, [renderable, renderableCounterpart])
    }
  }

  _getGroupName (renderable) {
    let {decorations} = renderable

    if (!!decorations.dock) {
      /* 'filled' is a special subset of 'docked' renderables, that need to be rendered after the normal 'docked' renderables are rendered. */
      return decorations.dock.dockMethod === 'fill' ? 'filled' : 'docked'
    } else if (!!decorations.fullSize) {
      return 'fullSize'
    } else if (decorations.size || decorations.origin || decorations.align || decorations.translate) {
      return 'traditional'
    } else {
      /* This occurs e.g. when a renderable is only marked @renderable, and its parent view has a @layout.custom decorator to define its context. */
      return 'ignored'
    }
  }

  /**
   * Gets the renderables of a certain group
   * @param {String} The name of the group
   * @returns {OrderedHashMap} A map containing Array-pairs of [renderable, renderableCounterpart] containing the renderables of the specified type.
   */
  getRenderableGroup (groupName) {
    return this._groupedRenderables[groupName]
  }

  /**
   * Removes the renderable from the view
   * @param {String} renderableName The name of the renderable
   */
  removeRenderable (renderableName) {
    let renderable = this._renderables[renderableName]
    this._setDecorationPipes(renderableName, false)
    this._setDecorationEvents(renderableName, false)
    this._unpipeRenderable(renderableName, renderableName)
    this._removeRenderableFromDecoratorGroup(renderable, renderableName)
    delete this._renderableCounterparts[renderableName]
    delete this._renderables[renderableName]
  }

  //Done
  _removeRenderableFromDecoratorGroup (renderable, renderableName) {
    let groupName = this._getGroupName(renderable)
    this._removeRenderableFromGroupWithName(renderableName, groupName)
  }

  _removeRenderableFromGroupWithName (renderableName, groupName) {
    let group = this._groupedRenderables[groupName]
    group.remove(renderableName)
    if (!group.count()) {
      delete this._groupedRenderables[groupName]
    }
  }

  /**
   * @example
   * decorateRenderable('myRenderable',layout.size(100, 100));
   *
   * Decorates a renderable with other decorators. Using the same decorators as used previously will override the old ones.
   * @param {String} renderableName The name of the renderable
   * @param ...decorators The decorators that should be applied
   */
  decorateRenderable (renderableName, ...decorators) {
    let renderable = this._renderables[renderableName]
    /* Add translate and rotate to be sure that there decorators translateFrom and rotateFrom work */
    let fakeRenderable = {
      decorations: {
        translate: renderable.decorations.translate || [0, 0, 0],
        rotate: renderable.decorations.rotate || [0, 0, 0]
      }
    }

    /* There can be existing decorators already, which are preserved. We are extending the decorators object,
     * by first creating a fake renderable that gets decorators */
    this.applyDecoratorFunctionsToRenderable(fakeRenderable, decorators)
    let {decorations} = fakeRenderable
    let renderableOrEquivalent = this._getPipeableRenderableFromName(renderableName)
    /* We might need to do extra piping */
    this._setDecorationPipes(renderableOrEquivalent, decorations.pipes)
    this._setDecorationEvents(renderableOrEquivalent, decorations.eventSubscriptions)

    /* If the renderable is surface, we need to do some special things if there is a true size being used */
    if (Utils.renderableIsSurface(renderable)) {
      let sizesToCheck = []
      let {size, dock} = decorations
      if (size) {
        sizesToCheck.push(size)
      }
      if (dock) {
        sizesToCheck.push(dock.size)
      }
      let renderableSize = [undefined, undefined]
      let trueSizedInfo = this._sizeResolver.getSurfaceTrueSizedInfo(renderable)
      for (let sizeToCheck of sizesToCheck) {
        for (let dimension of [0, 1]) {
          if (this._sizeResolver.isValueTrueSized(sizeToCheck[dimension])) {
            if (!trueSizedInfo) {
              this._sizeResolver.configureTrueSizedSurface(renderable, sizeToCheck)
=======
    /**
     * Creates a utility for maintaining proper state of decorated renderables
     * @param {Function} bindMethod
     * @param {Function} pipeMethod
     * @param {Function} getIDfromLocalNameMethod
     * @param {Object|Renderable} outputRenderables
     * @param sizeResolver
     */
    constructor(bindMethod, pipeMethod, getIDfromLocalNameMethod, outputRenderables, sizeResolver) {
        this._bindMethod = bindMethod;
        this._renderableCounterparts = outputRenderables;
        this._sizeResolver = sizeResolver;
        this._pipeToView = pipeMethod;
        this._getIDfromLocalName = getIDfromLocalNameMethod;
        this.waitingAnimations = [];
        this._renderables = {};
        this._groupedRenderables = {};
        this._pipedRenderables = {};
        this._groupedRenderables = {};
    }

    assignRenderable(renderable, renderableName) {
        this._renderables[renderableName] = renderable;
        let renderableEquivalent = renderable;
        if (renderable.decorations) {
            renderableEquivalent = this._addDecoratedRenderable(renderable, renderableName);
        }
        this._renderableCounterparts[renderableName] = renderableEquivalent;
        this._setupAllRenderableListeners(renderableName);
    }

    getRenderableNames() {
        return Object.keys(this._renderables)
    }

    /**
     * Setups all renderable listeners (decoration events, decoration pipes, pipe to the view)
     * @param {String} renderableName the name of the renderable
     * @param {Boolean} enabled set to false to unset all the events
     * @private
     */
    _setupAllRenderableListeners(renderableName, enabled = true) {
        /* If the this._renderableCounterparts equivalent doesn't have the pipe function as is the case with the draggable, then use the regular renderable */
        let renderableOrEquivalent = this._getPipeableRenderableFromName(renderableName)
        if (enabled) {
            this._pipeRenderable(renderableOrEquivalent, renderableName)
        } else {
            this._unpipeRenderable(renderableOrEquivalent, renderableName)
        }
        let { decorations } = this._renderables[renderableName]
        if (decorations) {
            this._setDecorationPipes(renderableOrEquivalent, decorations.pipes, enabled);
            this._setDecorationEvents(renderableOrEquivalent, decorations.eventSubscriptions, enabled);
        }
    }

    /**
     * Sets the decoration events that are specified with (among potential others) @layout.on and @layout.once
     * @param {String} renderableName
     * @param enable. If false, removes the events.
     * @private
     */
    _setDecorationEvents(renderable, subscriptions, enable = true) {
        for (let subscription of subscriptions || []) {
            let subscriptionType = subscription.type || 'on';
            let { options } = subscription;
            if (!enable) {
                /* In famous, you remove a listener by calling 'removeListener', but some classes might have another event
                 * listener that is called 'off'
                 */
                subscriptionType = renderable.removeListener ? 'removeListener' : 'off';
            }
            let eventName = subscription.eventName;
            let callback = subscription.callback;
            if (subscriptionType in renderable) {
                renderable[subscriptionType](eventName, this._bindMethod(callback), options)
            }
        }
    }

    /**
     * Pipes the renderable to a list of other renderables
     * @param {Renderable} renderable
     * @param {Array|String} Names of renderables that have to be piped.
     * @param {Boolean} enabled. Set to false to unpipe
     * @private
     */
    _setDecorationPipes(renderable, pipes, enabled = true) {
        for (let pipeToName of pipes || []) {
            let target = this._renderables[this._getIDfromLocalName(pipeToName)];
            if(!target){
                Utils.warn(`Cannot pipe to unknown renderable: ${pipeToName}`);
            }
            let pipeFn = (enabled ? '' : 'un') + 'pipe';
            /* In order to keep things consistent and easier to use, we pipe from the renderable equivalent */
            if (renderable[pipeFn]) {
                renderable[pipeFn](target)
            }
            if (renderable[pipeFn] && target._eventOutput) {
                renderable[pipeFn](target._eventOutput)
            }
        }

    }

    /**
     * Unpipes a renderables that has been piped to this view
     * @param {String} renderableName The name of the renderable
     * @private
     */
    _unpipeRenderable(renderableName) {
        if (this._pipeToView(this._pipedRenderables[renderableName], false)) {
            delete this._pipedRenderables[renderableName]
        }
    }

    /**
     * Pipes a renderable to this view
     * @param {Renderable} renderable. The renderable that is going to be piped
     * @param {String} renderableName. The name of the renderable that is going to be piped.
     * @private
     */
    _pipeRenderable(renderable, renderableName) {
        /* Auto pipe events from the renderable to the view */
        if (this._pipeToView(renderable, true)) {
            this._pipedRenderables[renderableName] = renderable
        }
    }

    /**
     * Determines whether the renderable counterpart (i.e. animationcontroller or containersurface) should be used
     * when piping, or the renderable itself
     * @param {String} renderableName The name of the renderable
     * @returns {Renderable} the renderable or its counterpart
     * @private
     */
    _getPipeableRenderableFromName(renderableName) {
        return this._renderableCounterparts[renderableName].pipe ? this._renderableCounterparts[renderableName] : this._renderables[renderableName]
    }

    /**
     * Adds a decorated renderable to the bookkeeping of the view
     * @param renderable
     * @param renderableName
     * @returns {Renderable} newRenderable The renderable that is normally stored this._renderableCounterpart[renderableName]
     * @private
     */
    _addDecoratedRenderable(renderable, renderableName) {
        let { flow, size, dock } = renderable.decorations

        if (size) {
            this._bindSizeFunctions(size)
        }
        if (dock && dock.size) {
            this._bindSizeFunctions(dock.size)
        }
        let renderableCounterpart = this._processsDecoratedRenderableCounterpart(renderable, renderableName)

        this._addRenderableToDecoratorGroup(renderable, renderableCounterpart, renderableName)
        return renderableCounterpart
    }

    /**
     * Bind the size functions so that they don't have to be bound afterwards
     * @param {Array|Number} size
     * @private
     */
    _bindSizeFunctions(size) {
        for (let index = 0; index < 2; index++) {
            if (typeof size[index] === 'function') {
                size[index] = this._bindMethod(size[index])
            }
        }
    }

    /**
     * Returns true if there are any flowy renderables.
     * @returns {Boolean} hasFlowyRenderables
     */
    hasFlowyRenderables() {
        for (let groupName in this._groupedRenderables) {
            let renderableGroup = this._groupedRenderables[groupName]
            if (!renderableGroup.keys().every((renderableName) => !renderableGroup.get(renderableName)[0].decorations.flow)) {
                return true
            }
        }
        return false
    }

    /**
     * Processes the renderable counter-part of the renderable. The counterpart is different from the renderable
     * in @layout.draggable, @layout.swipable, @layout.animate, and others.
     * @param {Renderable} renderable the renderable which has renderable.decorations set to determine the counter part
     * @param {String} renderableName the name of the renderable
     * @returns {AnimationController|ContainerSurface|RenderNode|*} The renderable counterpart
     * @private
     */
    _processsDecoratedRenderableCounterpart(renderable, renderableName) {
        let { draggableOptions, swipableOptions, clip, animation, flow, modifier } = renderable.decorations

        /* If we clip, then we need to create a containerSurface */
        if (clip) {
            let clipSize = clip.size
            /* Resolve clipSize specified as undefined */
            let containerSurface = new ContainerSurface({
                size: clipSize,
                properties: { overflow: 'hidden', ...clip.properties }
            })
            containerSurface.add(renderable)
            if (renderable.pipe) {
                renderable.pipe(containerSurface._eventOutput)
            }
            renderable.containerSurface = containerSurface
        }

        if (animation) {
            this._processAnimatedRenderable(renderable, renderableName, animation)
        }

        if (swipableOptions) {
            renderable = this._initSwipable(swipableOptions, renderable);
        } else if (draggableOptions && !renderable.node) {
            renderable.node = new RenderNode();
            let draggable = new Draggable(draggableOptions);
            renderable.draggable = draggable;
            renderable.node.add(draggable).add(renderable);
            renderable.pipe(draggable);
            //TODO: We don't do an unpiping of the draggable, which might be dangerous
            this._pipeToView(draggable);
        } else if (modifier) {
            renderable.node = new RenderNode();
            renderable.node.add(modifier).add(renderable);
        }

        if (renderable.node) {
            /* Assign output handler */
            renderable.node._eventOutput = renderable._eventOutput
        }

        let renderableCounterpart = renderable.animationController || renderable.containerSurface || renderable.node || renderable
        /* If a renderable has an AnimationController used to animate it, add that to this._renderableCounterparts.
         * If a renderable has an ContainerSurface used to clip it, add that to this._renderableCounterparts.
         * this._renderableCounterparts is used in the LayoutController in this.layout to render this view. */
        if (flow) {
            renderableCounterpart.isFlowy = true
        }
        return renderableCounterpart
    }

    /**
     * Pipes the output events of all items in the renderable counterparts that might have been forgotten due to legacy way of declaring
     * renderables
     * @returns {void}
     * @private
     */
    pipeAllRenderables() {
        for (let renderableName in this.renderables) {
            if (!this._pipedRenderables[renderableName]) {
                this._pipeRenderable(this._getPipeableRenderableFromName(renderableName), renderableName)
            }
        }
    }

    /**
     * Initialize all animation set by @layout.animate
     */
    initializeAnimations() {
        for (let animation of (this.waitingAnimations || [])) {
            let renderableToWaitFor = this._renderables[animation.waitFor]
            if (renderableToWaitFor && renderableToWaitFor.on) {
                renderableToWaitFor.on('shown', function subscription() {
                    animation.showMethod()
                    if ('off' in renderableToWaitFor) {
                        renderableToWaitFor.off('shown', subscription)
                    }
                    if ('removeListener' in renderableToWaitFor) {
                        renderableToWaitFor.removeListener('shown', subscription)
                    }
                })
            } else {
                Utils.warn(`Attempted to delay showing renderable ${animation.waitFor}, which does not exist or contain an on() method.`)
            }
        }
    }

    /**
     * Processes an animated renderable
     * @param renderable
     * @param renderableName
     * @param options
     * @private
     */
    _processAnimatedRenderable(renderable, renderableName, options) {

        let pipeRenderable = () => {
            if (renderable.pipe) renderable.pipe(renderable.animationController._eventOutput)
        }

        /* If there's already an animationcontroller present, just change the options */
        let renderableCounterpart = this._renderableCounterparts[renderableName]
        if (renderableCounterpart instanceof AnimationController) {
            renderable.animationController = renderableCounterpart
            renderable.animationController.setOptions(options)
            pipeRenderable()
        } else {
            let animationController = renderable.animationController = new AnimationController(options)
            pipeRenderable()
            let showMethod = this.showWithAnimationController.bind(this, animationController, renderable)

            if (options.delay && options.delay > 0 && options.showInitially) {
                Timer.setTimeout(showMethod, options.delay)
            } else if (options.waitFor) {
                this.waitingAnimations.push({ showMethod: showMethod, waitFor: options.waitFor })
            } else if (options.showInitially) {
                showMethod()
            }

        }
    }

    /**
     * Shows a renderable using the animationController specified. When operation is complete, the renderable emits
     * the one events 'show' or 'hide', depending on what operation that was done.
     * @param animationController
     * @param renderable
     * @param show
     * @private
     */
    showWithAnimationController(animationController, renderable, callback, show = true, options = {}) {
        animationController._showingRenderable = show
        let callbackIfExists = () => {
            if (callback) {
                callback()
            }
        }
        let emitOnFinished = () => {
            if (renderable.emit) {
                renderable.emit(show ? 'shown' : 'hidden')
            }
            callbackIfExists()
        }

        if (show) {
            animationController.show(renderable.containerSurface || renderable, options, emitOnFinished)
        } else {
            animationController.hide(null, emitOnFinished)
        }
    }

    _addRenderableToDecoratorGroup(renderable, renderableCounterpart, renderableName) {
        /* Group the renderable */
        let groupName = this._getGroupName(renderable)

        if (groupName) {
            if (!(groupName in this._groupedRenderables)) {
                this._groupedRenderables[groupName] = new OrderedHashMap()
            }
            /* We save the both the renderable and the renderable counterpart in pairs */
            this._groupedRenderables[groupName].set(renderableName, [renderable, renderableCounterpart])
        }
    }

    _getGroupName(renderable) {
        let { decorations } = renderable

        if (!!decorations.dock) {
            /* 'filled' is a special subset of 'docked' renderables, that need to be rendered after the normal 'docked' renderables are rendered. */
            return decorations.dock.dockMethod === 'fill' ? 'filled' : 'docked'
        } else if (!!decorations.fullSize) {
            return 'fullSize'
        } else if (decorations.size || decorations.origin || decorations.align || decorations.translate) {
            return 'traditional'
        } else {
            /* This occurs e.g. when a renderable is only marked @renderable, and its parent view has a @layout.custom decorator to define its context. */
            return 'ignored'
        }
    }

    /**
     * Gets the renderables of a certain group
     * @param {String} The name of the group
     * @returns {OrderedHashMap} A map containing Array-pairs of [renderable, renderableCounterpart] containing the renderables of the specified type.
     */
    getRenderableGroup(groupName) {
        return this._groupedRenderables[groupName]
    }

    /**
     * Removes the renderable from the view
     * @param {String} renderableName The name of the renderable
     */
    removeRenderable(renderableName) {
        let renderable = this._renderables[renderableName]
        this._setDecorationPipes(renderableName, false)
        this._setDecorationEvents(renderableName, false)
        this._unpipeRenderable(renderableName, renderableName)
        this._removeRenderableFromDecoratorGroup(renderable, renderableName)
        delete this._renderableCounterparts[renderableName]
        delete this._renderables[renderableName]
    }

    //Done
    _removeRenderableFromDecoratorGroup(renderable, renderableName) {
        let groupName = this._getGroupName(renderable)
        this._removeRenderableFromGroupWithName(renderableName, groupName)
    }

    _removeRenderableFromGroupWithName(renderableName, groupName) {
        let group = this._groupedRenderables[groupName]
        group.remove(renderableName)
        if (!group.count()) {
            delete this._groupedRenderables[groupName]
        }
    }

    /**
     * @example
     * decorateRenderable('myRenderable',layout.size(100, 100));
     *
     * Decorates a renderable with other decorators. Using the same decorators as used previously will override the old ones.
     * @param {String} renderableName The name of the renderable
     * @param ...decorators The decorators that should be applied
     */
    decorateRenderable(renderableName, ...decorators) {
        let renderable = this._renderables[renderableName];
        /* Add translate and rotate to be sure that there decorators translateFrom and rotateFrom work */
        let fakeRenderable = {
            decorations: {
                translate: renderable.decorations.translate || [0, 0, 0],
                rotate: renderable.decorations.rotate || [0, 0, 0]
            }
        };

        /* There can be existing decorators already, which are preserved. We are extending the decorators object,
         * by first creating a fake renderable that gets decorators */
        this.applyDecoratorFunctionsToRenderable(fakeRenderable, decorators);
        let { decorations } = fakeRenderable;
        this.applyDecoratorObjectToRenderable(renderableName, decorations);

    }

    applyDecoratorObjectToRenderable(renderableName, decorations) {
        let renderable = this._renderables[renderableName];
        let renderableOrEquivalent = this._getPipeableRenderableFromName(renderableName);
        /* We might need to do extra piping */
        this._setDecorationPipes(renderableOrEquivalent, decorations.pipes);
        this._setDecorationEvents(renderableOrEquivalent, decorations.eventSubscriptions);

        /* If the renderable is surface, we need to do some special things if there is a true size being used */
        if (Utils.renderableIsSurface(renderable)) {
            let sizesToCheck = [];
            let { size, dock } = decorations;
            if (size) {
                sizesToCheck.push(size);
            }
            if (dock) {
                sizesToCheck.push(dock.size);
            }
            let trueSizedInfo = this._sizeResolver.getSurfaceTrueSizedInfo(renderable);
            for (let sizeToCheck of sizesToCheck) {
                for (let dimension of [0, 1]) {
                    if (this._sizeResolver.isValueTrueSized(sizeToCheck[dimension])) {
                        if (!trueSizedInfo) {
                            this._sizeResolver.configureTrueSizedSurface(renderable, sizeToCheck);
                        }
                    }
                }
>>>>>>> ea40b419
            }
        }
        let oldRenderableGroupName = this._getGroupName(renderable)
        let shouldDisableDock = (decorations.disableDock && renderable.decorations.dock)
        let shouldDisableFullSize = (decorations.size && renderable.decorations.fullSize)
        if (shouldDisableDock) {
            delete renderable.decorations.dock
        }
        if (shouldDisableFullSize) {
            delete renderable.decorations.fullSize
        }

        /* Merge existing flow decorations so they won't be discarded */
        if (renderable.decorations.flow && decorations.flow) {
            merge(decorations.flow, renderable.decorations.flow)
        }

        /* Extend the object */
        Object.assign(renderable.decorations, decorations);
        /* See if we have to redo the grouping */
        let needToChangeDecoratorGroup = (oldRenderableGroupName !== this._getGroupName(renderable)) || shouldDisableDock || shouldDisableFullSize
        /* Process new renderable equivalent, if that applies */
        let renderableCounterpart = this._renderableCounterparts[renderableName] = this._processsDecoratedRenderableCounterpart(renderable, renderableName)
        if (needToChangeDecoratorGroup) {
            this._removeRenderableFromGroupWithName(renderableName, oldRenderableGroupName)
            this._addRenderableToDecoratorGroup(renderable, renderableCounterpart, renderableName)
        }
    }

    applyDecoratorFunctionsToRenderable(renderable, decorators) {
        for (let decorator of decorators) {
            /* There can be existing decorators already, which are preserved. We are extending the decorators object,
             * by first creating a fake renderable that gets decorators */
            decorator(renderable)
        }
    }

    /**
     * Replaces one renderable with the other, making sure that the decorators stay consistent
     * @param oldRenderableName
     * @param newRenderable
     * @param newRenderableName
     */
    replaceRenderable(oldRenderableName, newRenderable, newRenderableName) {
        let renderable = this._renderables[oldRenderableName]
        let renderableHasAnimationController = (this._renderableCounterparts[oldRenderableName] instanceof AnimationController)
        /* If there isn't a renderable equivalent animationController that does the piping, then we need to redo the event piping */
        if (!renderableHasAnimationController) {
            /* Remove the listeners */
            this._setupAllRenderableListeners(oldRenderableName, false)
        }
        newRenderable.decorations = { ...newRenderable.decorations, ...renderable.decorations }
        let newRenderableCounterpart = this._processsDecoratedRenderableCounterpart(newRenderable, oldRenderableName)
        if (!renderableHasAnimationController) {
            this._renderableCounterparts[oldRenderableName] = newRenderableCounterpart
            this._setupAllRenderableListeners(oldRenderableName, true)
        }
        let renderableGroup = this._groupedRenderables[this._getGroupName(renderable)]
        let indexOfRenderable = renderableGroup.indexOf(oldRenderableName)
        renderableGroup.remove(oldRenderableName)
        renderableGroup.insert(indexOfRenderable, newRenderableName, [newRenderable, newRenderableCounterpart])
        this._renderables[newRenderableName] = newRenderable;
        this._renderableCounterparts[newRenderableName] = this._renderableCounterparts[oldRenderableName]
        delete this._renderables[oldRenderableName]
        delete this._renderableCounterparts[oldRenderableName]
    }

    async setRenderableFlowState(renderableName = '', stateName = '') {

        let renderable = this._renderables[renderableName]
        if (!renderable || !renderable.decorations || !renderable.decorations.flow) {
            return Utils.warn(`setRenderableFlowState called on non-existing or renderable '${renderableName}' without flowstate`)
        }
        let flowOptions = renderable.decorations.flow

        /* Keep track of which flow state changes are running. We only allow one at a time per renderable.
         * The latest one is always the valid one.
         */
        let flowWasInterrupted = false

        flowOptions.currentState = stateName
        for (let { transformations, options } of flowOptions.states[stateName].steps) {
            flowOptions.currentTransition = options.transition
            this.decorateRenderable(renderableName, ...transformations)

            /* Make sure FlowLayoutNode.set() is called next render tick */
            this._sizeResolver.requestReflow()

            /* Set the callback of the renderable so it's passed to the flowLayoutNode */
            let resolveData = await new Promise((resolve) => renderable.decorations.flow.callback = resolve)

            /* Optionally, we insert a delay in between ending the previous state change, and starting on the new one. */
            if (options.delay) {
                await waitMilliseconds(options.delay)
            }

            /* If the flow has been interrupted */
            if (resolveData.reason === 'flowInterrupted') {
                flowWasInterrupted = true
                break
            }

            let emit = (renderable._eventOutput && renderable._eventOutput.emit || renderable.emit).bind(renderable._eventOutput || renderable)
            emit('flowStep', { state: stateName })
        }

        return !flowWasInterrupted
    }

    async setViewFlowState(stateName = '', flowOptions) {
        let steps = flowOptions.viewStates[stateName]

        if (!steps) {
            Utils.warn(`Flow state name '${stateName}' does not exist`)
            return false
        }
        /* If there is just one step, it might not be an array */
        if (!Array.isArray(steps)) {
            steps = [steps]
        }

        /* This is intended to be overwritten by other asynchronous calls to this method, see the stateName check below. */
        flowOptions.currentState = stateName

        for (let step of steps) {
            await Promise.all(this.generateWaitQueueFromViewStateStep(step))

            /* If another state has been set since the invocation of this method, skip any remaining transformations. */
            if (flowOptions.currentState !== stateName) {
                break
            }
        }

        return true
    }

    generateWaitQueueFromViewStateStep(step) {
        let waitQueue = []
        for (let localRenderableName in step) {
            let state = step[localRenderableName]
            waitQueue.push(this.setRenderableFlowState(this._getIDfromLocalName(localRenderableName), state))
        }
        return waitQueue
    }

    getRenderableFlowState(renderableName = '') {
        let renderable = this._renderables[renderableName]
        if (!renderable || !renderable.decorations || !renderable.decorations.flow) {
            return Utils.warn(`getRenderableFlowState called on non-existing or renderable '${renderableName}' without flowstate`)
        }
        let flowOptions = renderable.decorations.flow
        return flowOptions.currentState
    }

    getViewFlowState(flowOptions = {}) {
        return flowOptions.currentState
    }

    /**
     * Create the swipable and register all the event logic for a swipable renderable
     * @private
     */
    _initSwipable(swipableOptions = {}, renderable = {}) {
        GenericSync.register({
            'mouse': MouseSync,
            'touch': TouchSync
        })

        let sync = new GenericSync({
            'mouse': {},
            'touch': {}
        })

        renderable.pipe(sync)

        /* Translation modifier */
        var positionModifier = new Modifier({
            transform: function () {
                let [x, y] = position.get()
                return Transform.translate(x, y, 0)
            }
        })

        var position = new Transitionable([0, 0])

        sync.on('update', (data) => {
            let [x, y] = position.get()
            x += !swipableOptions.snapX ? data.delta[0] : 0
            y += !swipableOptions.snapY ? data.delta[1] : 0
            let { yRange = [0, 0], xRange = [0, 0] } = swipableOptions
            y = limit(yRange[0], y, yRange[1])
            x = limit(xRange[0], x, xRange[1])
            position.set([x, y])
        })

        sync.on('end', (data) => {
            let [x, y] = position.get()
            data.velocity[0] = Math.abs(data.velocity[0]) < 0.5 ? data.velocity[0] * 2 : data.velocity[0]
            let endX = swipableOptions.snapX ? 0 : x + data.delta[0] + (data.velocity[0] * 175)
            let endY = swipableOptions.snapY ? 0 : y + data.delta[1] + (data.velocity[1] * 175)
            let { yRange = [0, 0], xRange = [0, 0] } = swipableOptions
            endY = limit(yRange[0], endY, yRange[1])
            endX = limit(xRange[0], endX, xRange[1])
            position.set([endX, endY], {
                curve: Easing.outCirc,
                duration: (750 - Math.abs((data.velocity[0] * 150)))
            })

            this._determineSwipeEvents(renderable, swipableOptions, endX, endY)

        })

        renderable.node = new RenderNode()
        renderable.node.add(positionModifier).add(renderable)

        return renderable
    }

    _determineSwipeEvents(renderable, swipableOptions = {}, endX = 0, endY = 0) {

        if (!renderable || !renderable._eventOutput) return

        let xThreshold = swipableOptions.xThreshold || [undefined, undefined]
        let yThreshold = swipableOptions.yThreshold || [undefined, undefined]

        if (xThreshold[1] && endX > xThreshold[1]) {
            renderable._eventOutput.emit('swiped', {
                direction: 0,
                displacement: 'right'
            })
        }

        if (xThreshold[0] && endX < xThreshold[0]) {
            renderable._eventOutput.emit('swiped', {
                direction: 0,
                displacement: 'left'
            })
        }

        if (yThreshold[1] && endY > yThreshold[1]) {
            renderable._eventOutput.emit('swiped', {
                direction: 1,
                displacement: 'bottom'
            })
        }

        if (yThreshold[0] && endY < yThreshold[0]) {
            renderable._eventOutput.emit('swiped', {
                direction: 1,
                displacement: 'top'
            })
        }
    }

    /**
     * Rearranges the order in which docked renderables are parsed for rendering, ensuring that 'renderableName' is processed
     * before 'nextRenderableName'.
     * @param {String} renderableName
     * @param {String} nextRenderableName
     */
    prioritiseDockBefore(renderableName, nextRenderableName) {
        let dockedRenderables = this._groupedRenderables.docked
        if (!dockedRenderables) {
            Utils.warn(`Could not prioritise '${renderableName}' before '${nextRenderableName}': no docked renderables present.`)
            return false
        }
        let result = this._prioritiseDockAtIndex(renderableName, dockedRenderables.indexOf(nextRenderableName))
        if (!result) {
            Utils.warn(`Could not prioritise '${renderableName}' before '${nextRenderableName}': could not find one of the renderables by name.
                        The following docked renderables are present: ${dockedRenderables.keys()}`)
        }
        return result
    }

    /**
     * @param {String} renderableName
     * @param {String} prevRenderableName
     */
    prioritiseDockAfter(renderableName, prevRenderableName) {
        let dockedRenderables = this._groupedRenderables.docked
        if (!dockedRenderables) {
            Utils.warn(`Could not prioritise '${renderableName}' after '${prevRenderableName}': no docked renderables present.`)
            return false
        }
        let result = this._prioritiseDockAtIndex(renderableName, dockedRenderables.indexOf(prevRenderableName) + 1)
        if (!result) {
            Utils.warn(`Could not prioritise '${renderableName}' after '${prevRenderableName}': could not find one of the renderables by name.
                        The following docked renderables are present: ${dockedRenderables.keys()}`)
        }
        return result
    }

    /**
     * Helper function used by prioritiseDockBefore and prioritiseDockAfter to change order of docked renderables
     * @param renderableName
     * @param index
     * @returns {boolean}
     * @private
     */
    _prioritiseDockAtIndex(renderableName, index) {
        let dockedRenderables = this._groupedRenderables.docked
        let renderableToRearrange = dockedRenderables.get(renderableName);

        if (index < 0 || !renderableToRearrange) {
            return false
        }

        dockedRenderables.remove(renderableName);
        dockedRenderables.insert(index, renderableName, renderableToRearrange);

        return true

    }

    applyDirectDecoratorsFromRenderablePrototype(decorations, renderablePrototype) {
        /* Instead of passing the renderable here, we pass the decorations-object directly, since this is what the
         * directly applied decorator functions expect. This makes it a very simple function but it's kept as a separate
         * for explanatory purposes */
        this.applyDecoratorFunctionsToRenderable(decorations, renderablePrototype.getDirectlyAppliedDecoratorFunctions());
    }
}<|MERGE_RESOLUTION|>--- conflicted
+++ resolved
@@ -28,460 +28,6 @@
 
 export class RenderableHelper {
 
-<<<<<<< HEAD
-  /**
-   * Creates a utility for maintaining proper state of decorated renderables
-   * @param {Function} bindMethod
-   * @param {Function} pipeMethod
-   * @param {Function} getIDfromLocalNameMethod
-   * @param {Object|Renderable} outputRenderables
-   * @param sizeResolver
-   */
-  constructor (bindMethod, pipeMethod, getIDfromLocalNameMethod, outputRenderables, sizeResolver) {
-    this._bindMethod = bindMethod
-    this._renderableCounterparts = outputRenderables
-    this._sizeResolver = sizeResolver
-    this._pipeToView = pipeMethod
-    this._getIDfromLocalName = getIDfromLocalNameMethod
-    this.waitingAnimations = []
-    this._renderables = {}
-    this._groupedRenderables = {}
-    this._pipedRenderables = {}
-    this._groupedRenderables = {}
-  }
-
-  assignRenderable (renderable, renderableName) {
-    this._renderables[renderableName] = renderable
-    let renderableEquivalent = renderable
-    if (renderable.decorations) {
-      renderableEquivalent = this._addDecoratedRenderable(renderable, renderableName)
-    }
-    this._renderableCounterparts[renderableName] = renderableEquivalent
-    this._setupAllRenderableListeners(renderableName)
-  }
-
-  getRenderableNames () {
-    return Object.keys(this._renderables)
-  }
-
-  /**
-   * Setups all renderable listeners (decoration events, decoration pipes, pipe to the view)
-   * @param {String} renderableName the name of the renderable
-   * @param {Boolean} enabled set to false to unset all the events
-   * @private
-   */
-  _setupAllRenderableListeners (renderableName, enabled = true) {
-    /* If the this._renderableCounterparts equivalent doesn't have the pipe function as is the case with the draggable, then use the regular renderable */
-    let renderableOrEquivalent = this._getPipeableRenderableFromName(renderableName)
-    if (enabled) {
-      this._pipeRenderable(renderableOrEquivalent, renderableName)
-    } else {
-      this._unpipeRenderable(renderableOrEquivalent, renderableName)
-    }
-    let {decorations} = this._renderables[renderableName]
-    if (decorations) {
-      this._setDecorationPipes(renderableOrEquivalent, decorations.pipes, enabled)
-      this._setDecorationEvents(renderableOrEquivalent, decorations.eventSubscriptions, enabled)
-    }
-  }
-
-  /**
-   * Sets the decoration events that are specified with (among potential others) @layout.on and @layout.once
-   * @param {String} renderableName
-   * @param enable. If false, removes the events.
-   * @private
-   */
-  _setDecorationEvents (renderable, subscriptions, enable = true) {
-    for (let subscription of subscriptions || []) {
-      let subscriptionType = subscription.type || 'on'
-      if (!enable) {
-        /* In famous, you remove a listener by calling removeListener, but some classes might have another event
-         * listener that is called off
-         */
-        subscriptionType = renderable.removeListener ? 'removeListener' : 'off'
-      }
-      let eventName = subscription.eventName
-      let callback = subscription.callback
-      if (subscriptionType in renderable) {
-        renderable[subscriptionType](eventName, this._bindMethod(callback))
-      }
-    }
-  }
-
-  /**
-   * Pipes the renderable to a list of other renderables
-   * @param {Renderable} renderable
-   * @param {Array|String} Names of renderables that have to be piped.
-   * @param {Boolean} enabled. Set to false to unpipe
-   * @private
-   */
-  _setDecorationPipes (renderable, pipes, enabled = true) {
-    for (let pipeToName of pipes || []) {
-      let target = pipeToName ? this._renderables[pipeToName] : this
-      let pipeFn = (enabled ? '' : 'un') + 'pipe'
-      /* In order to keep things consistent and easier to use, we pipe from the renderable equivalent */
-      if (renderable[pipeFn]) {
-        renderable[pipeFn](target)
-      }
-      if (renderable[pipeFn] && target._eventOutput) {
-        renderable[pipeFn](target._eventOutput)
-      }
-    }
-
-  }
-
-  /**
-   * Unpipes a renderables that has been piped to this view
-   * @param {String} renderableName The name of the renderable
-   * @private
-   */
-  _unpipeRenderable (renderableName) {
-    if (this._pipeToView(this._pipedRenderables[renderableName], false)) {
-      delete this._pipedRenderables[renderableName]
-    }
-  }
-
-  /**
-   * Pipes a renderable to this view
-   * @param {Renderable} renderable. The renderable that is going to be piped
-   * @param {String} renderableName. The name of the renderable that is going to be piped.
-   * @private
-   */
-  _pipeRenderable (renderable, renderableName) {
-    /* Auto pipe events from the renderable to the view */
-    if (this._pipeToView(renderable, true)) {
-      this._pipedRenderables[renderableName] = renderable
-    }
-  }
-
-  /**
-   * Determines whether the renderable counterpart (i.e. animationcontroller or containersurface) should be used
-   * when piping, or the renderable itself
-   * @param {String} renderableName The name of the renderable
-   * @returns {Renderable} the renderable or its counterpart
-   * @private
-   */
-  _getPipeableRenderableFromName (renderableName) {
-    return this._renderableCounterparts[renderableName].pipe ? this._renderableCounterparts[renderableName] : this._renderables[renderableName]
-  }
-
-  /**
-   * Adds a decorated renderable to the bookkeeping of the view
-   * @param renderable
-   * @param renderableName
-   * @returns {Renderable} newRenderable The renderable that is normally stored this._renderableCounterpart[renderableName]
-   * @private
-   */
-  _addDecoratedRenderable (renderable, renderableName) {
-    let {flow, size, dock} = renderable.decorations
-
-    if (size) {
-      this._bindSizeFunctions(size)
-    }
-    if (dock && dock.size) {
-      this._bindSizeFunctions(dock.size)
-    }
-    let renderableCounterpart = this._processsDecoratedRenderableCounterpart(renderable, renderableName)
-
-    this._addRenderableToDecoratorGroup(renderable, renderableCounterpart, renderableName)
-    return renderableCounterpart
-  }
-
-  /**
-   * Bind the size functions so that they don't have to be bound afterwards
-   * @param {Array|Number} size
-   * @private
-   */
-  _bindSizeFunctions (size) {
-    for (let index = 0; index < 2; index++) {
-      if (typeof size[index] === 'function') {
-        size[index] = this._bindMethod(size[index])
-      }
-    }
-  }
-
-  /**
-   * Returns true if there are any flowy renderables.
-   * @returns {Boolean} hasFlowyRenderables
-   */
-  hasFlowyRenderables () {
-    for (let groupName in this._groupedRenderables) {
-      let renderableGroup = this._groupedRenderables[groupName]
-      if (!renderableGroup.keys().every((renderableName) => !renderableGroup.get(renderableName)[0].decorations.flow)) {
-        return true
-      }
-    }
-    return false
-  }
-
-  /**
-   * Processes the renderable counter-part of the renderable. The counterpart is different from the renderable
-   * in @layout.draggable, @layout.swipable, @layout.animate, and others.
-   * @param {Renderable} renderable the renderable which has renderable.decorations set to determine the counter part
-   * @param {String} renderableName the name of the renderable
-   * @returns {AnimationController|ContainerSurface|RenderNode|*} The renderable counterpart
-   * @private
-   */
-  _processsDecoratedRenderableCounterpart (renderable, renderableName) {
-    let {draggableOptions, swipableOptions, clip, animation, flow} = renderable.decorations
-
-    /* If we clip, then we need to create a containerSurface */
-    if (clip) {
-      let clipSize = clip.size
-      /* Resolve clipSize specified as undefined */
-      let containerSurface = new ContainerSurface({
-        size: clipSize,
-        properties: {overflow: 'hidden', ...clip.properties}
-      })
-      containerSurface.add(renderable)
-      if (renderable.pipe) {
-        renderable.pipe(containerSurface._eventOutput)
-      }
-      renderable.containerSurface = containerSurface
-    }
-
-    if (animation) {
-      this._processAnimatedRenderable(renderable, renderableName, animation)
-    }
-
-    if (swipableOptions) {
-      renderable = this._initSwipable(swipableOptions, renderable)
-    } else if (draggableOptions && !renderable.node) {
-      renderable.node = new RenderNode()
-      let draggable = new Draggable(draggableOptions)
-      renderable.draggable = draggable
-      renderable.node.add(draggable).add(renderable)
-      renderable.pipe(draggable)
-      //TODO: We don't do an unpiping of the draggable, which might be dangerous
-      this._pipeToView(draggable)
-    }
-
-    if (renderable.node) {
-      /* Assign output handler */
-      renderable.node._eventOutput = renderable._eventOutput
-    }
-
-    let renderableCounterpart = renderable.animationController || renderable.containerSurface || renderable.node || renderable
-    /* If a renderable has an AnimationController used to animate it, add that to this._renderableCounterparts.
-     * If a renderable has an ContainerSurface used to clip it, add that to this._renderableCounterparts.
-     * this._renderableCounterparts is used in the LayoutController in this.layout to render this view. */
-    if (flow) {
-      renderableCounterpart.isFlowy = true
-    }
-    return renderableCounterpart
-  }
-
-  /**
-   * Pipes the output events of all items in the renderable counterparts that might have been forgotten due to legacy way of declaring
-   * renderables
-   * @returns {void}
-   * @private
-   */
-  pipeAllRenderables () {
-    for (let renderableName in this.renderables) {
-      if (!this._pipedRenderables[renderableName]) {
-        this._pipeRenderable(this._getPipeableRenderableFromName(renderableName), renderableName)
-      }
-    }
-  }
-
-  /**
-   * Initialize all animation set by @layout.animate
-   */
-  initializeAnimations () {
-    for (let animation of (this.waitingAnimations || [])) {
-      let renderableToWaitFor = this._renderables[animation.waitFor]
-      if (renderableToWaitFor && renderableToWaitFor.on) {
-        renderableToWaitFor.on('shown', function subscription () {
-          animation.showMethod()
-          if ('off' in renderableToWaitFor) {
-            renderableToWaitFor.off('shown', subscription)
-          }
-          if ('removeListener' in renderableToWaitFor) {
-            renderableToWaitFor.removeListener('shown', subscription)
-          }
-        })
-      } else {
-        Utils.warn(`Attempted to delay showing renderable ${animation.waitFor}, which does not exist or contain an on() method.`)
-      }
-    }
-  }
-
-  /**
-   * Processes an animated renderable
-   * @param renderable
-   * @param renderableName
-   * @param options
-   * @private
-   */
-  _processAnimatedRenderable (renderable, renderableName, options) {
-
-    let pipeRenderable = () => {
-      if (renderable.pipe) renderable.pipe(renderable.animationController._eventOutput)
-    }
-
-    /* If there's already an animationcontroller present, just change the options */
-    let renderableCounterpart = this._renderableCounterparts[renderableName]
-    if (renderableCounterpart instanceof AnimationController) {
-      renderable.animationController = renderableCounterpart
-      renderable.animationController.setOptions(options)
-      pipeRenderable()
-    } else {
-      let animationController = renderable.animationController = new AnimationController(options)
-      pipeRenderable()
-      let showMethod = this.showWithAnimationController.bind(this, animationController, renderable)
-
-      if (options.delay && options.delay > 0 && options.showInitially) {
-        Timer.setTimeout(showMethod, options.delay)
-      } else if (options.waitFor) {
-        this.waitingAnimations.push({showMethod: showMethod, waitFor: options.waitFor})
-      } else if (options.showInitially) {
-        showMethod()
-      }
-
-    }
-  }
-
-  /**
-   * Shows a renderable using the animationController specified. When operation is complete, the renderable emits
-   * the one events 'show' or 'hide', depending on what operation that was done.
-   * @param animationController
-   * @param renderable
-   * @param show
-   * @private
-   */
-  showWithAnimationController (animationController, renderable, callback, show = true, options = {}) {
-    animationController._showingRenderable = show
-    let callbackIfExists = () => {
-      if (callback) {
-        callback()
-      }
-    }
-    let emitOnFinished = () => {
-      if (renderable.emit) {
-        renderable.emit(show ? 'shown' : 'hidden')
-      }
-      callbackIfExists()
-    }
-
-    if (show) {
-      animationController.show(renderable.containerSurface || renderable, options, emitOnFinished)
-    } else {
-      animationController.hide(null, emitOnFinished)
-    }
-  }
-
-  _addRenderableToDecoratorGroup (renderable, renderableCounterpart, renderableName) {
-    /* Group the renderable */
-    let groupName = this._getGroupName(renderable)
-
-    if (groupName) {
-      if (!(groupName in this._groupedRenderables)) {
-        this._groupedRenderables[groupName] = new OrderedHashMap()
-      }
-      /* We save the both the renderable and the renderable counterpart in pairs */
-      this._groupedRenderables[groupName].set(renderableName, [renderable, renderableCounterpart])
-    }
-  }
-
-  _getGroupName (renderable) {
-    let {decorations} = renderable
-
-    if (!!decorations.dock) {
-      /* 'filled' is a special subset of 'docked' renderables, that need to be rendered after the normal 'docked' renderables are rendered. */
-      return decorations.dock.dockMethod === 'fill' ? 'filled' : 'docked'
-    } else if (!!decorations.fullSize) {
-      return 'fullSize'
-    } else if (decorations.size || decorations.origin || decorations.align || decorations.translate) {
-      return 'traditional'
-    } else {
-      /* This occurs e.g. when a renderable is only marked @renderable, and its parent view has a @layout.custom decorator to define its context. */
-      return 'ignored'
-    }
-  }
-
-  /**
-   * Gets the renderables of a certain group
-   * @param {String} The name of the group
-   * @returns {OrderedHashMap} A map containing Array-pairs of [renderable, renderableCounterpart] containing the renderables of the specified type.
-   */
-  getRenderableGroup (groupName) {
-    return this._groupedRenderables[groupName]
-  }
-
-  /**
-   * Removes the renderable from the view
-   * @param {String} renderableName The name of the renderable
-   */
-  removeRenderable (renderableName) {
-    let renderable = this._renderables[renderableName]
-    this._setDecorationPipes(renderableName, false)
-    this._setDecorationEvents(renderableName, false)
-    this._unpipeRenderable(renderableName, renderableName)
-    this._removeRenderableFromDecoratorGroup(renderable, renderableName)
-    delete this._renderableCounterparts[renderableName]
-    delete this._renderables[renderableName]
-  }
-
-  //Done
-  _removeRenderableFromDecoratorGroup (renderable, renderableName) {
-    let groupName = this._getGroupName(renderable)
-    this._removeRenderableFromGroupWithName(renderableName, groupName)
-  }
-
-  _removeRenderableFromGroupWithName (renderableName, groupName) {
-    let group = this._groupedRenderables[groupName]
-    group.remove(renderableName)
-    if (!group.count()) {
-      delete this._groupedRenderables[groupName]
-    }
-  }
-
-  /**
-   * @example
-   * decorateRenderable('myRenderable',layout.size(100, 100));
-   *
-   * Decorates a renderable with other decorators. Using the same decorators as used previously will override the old ones.
-   * @param {String} renderableName The name of the renderable
-   * @param ...decorators The decorators that should be applied
-   */
-  decorateRenderable (renderableName, ...decorators) {
-    let renderable = this._renderables[renderableName]
-    /* Add translate and rotate to be sure that there decorators translateFrom and rotateFrom work */
-    let fakeRenderable = {
-      decorations: {
-        translate: renderable.decorations.translate || [0, 0, 0],
-        rotate: renderable.decorations.rotate || [0, 0, 0]
-      }
-    }
-
-    /* There can be existing decorators already, which are preserved. We are extending the decorators object,
-     * by first creating a fake renderable that gets decorators */
-    this.applyDecoratorFunctionsToRenderable(fakeRenderable, decorators)
-    let {decorations} = fakeRenderable
-    let renderableOrEquivalent = this._getPipeableRenderableFromName(renderableName)
-    /* We might need to do extra piping */
-    this._setDecorationPipes(renderableOrEquivalent, decorations.pipes)
-    this._setDecorationEvents(renderableOrEquivalent, decorations.eventSubscriptions)
-
-    /* If the renderable is surface, we need to do some special things if there is a true size being used */
-    if (Utils.renderableIsSurface(renderable)) {
-      let sizesToCheck = []
-      let {size, dock} = decorations
-      if (size) {
-        sizesToCheck.push(size)
-      }
-      if (dock) {
-        sizesToCheck.push(dock.size)
-      }
-      let renderableSize = [undefined, undefined]
-      let trueSizedInfo = this._sizeResolver.getSurfaceTrueSizedInfo(renderable)
-      for (let sizeToCheck of sizesToCheck) {
-        for (let dimension of [0, 1]) {
-          if (this._sizeResolver.isValueTrueSized(sizeToCheck[dimension])) {
-            if (!trueSizedInfo) {
-              this._sizeResolver.configureTrueSizedSurface(renderable, sizeToCheck)
-=======
     /**
      * Creates a utility for maintaining proper state of decorated renderables
      * @param {Function} bindMethod
@@ -949,7 +495,6 @@
                         }
                     }
                 }
->>>>>>> ea40b419
             }
         }
         let oldRenderableGroupName = this._getGroupName(renderable)
