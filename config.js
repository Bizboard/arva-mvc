System.config({
  "baseURL": "/",
  "paths": {
    "*": "src/*.js",
    "github:*": "jspm_packages/github/*.js",
    "npm:*": "jspm_packages/npm/*.js"
  }
});

System.config({
  "map": {
    "arva-context": "github:Bizboard/arva-context@master",
    "arva-ds": "github:Bizboard/arva-ds@master",
    "di.js": "github:angular/di.js@master",
    "famous": "npm:famous@0.3.5",
    "famous-bkimagesurface": "github:ijzerenhein/famous-bkimagesurface@1.0.3",
    "famous-flex": "github:ijzerenhein/famous-flex@0.3.1",
    "firebase": "github:firebase/firebase-bower@2.2.4",
<<<<<<< HEAD
    "lodash": "npm:lodash@3.8.0",
=======
    "lodash": "npm:lodash@3.7.0",
    "noble": "npm:noble@0.3.8",
>>>>>>> ff73da52
    "traceur": "github:jmcriffey/bower-traceur@0.0.87",
    "traceur-runtime": "github:jmcriffey/bower-traceur-runtime@0.0.87",
    "underscore": "npm:underscore@1.8.3",
    "github:Bizboard/arva-ds@master": {
      "arva-context": "github:Bizboard/arva-context@master",
      "di.js": "github:angular/di.js@master",
      "firebase": "github:firebase/firebase-bower@2.2.4",
      "lodash": "npm:lodash@3.8.0"
    },
    "github:jspm/nodelibs-buffer@0.1.0": {
      "buffer": "npm:buffer@3.2.2"
    },
    "github:jspm/nodelibs-events@0.1.0": {
      "events-browserify": "npm:events-browserify@0.0.1"
    },
    "github:jspm/nodelibs-os@0.1.0": {
      "os-browserify": "npm:os-browserify@0.1.2"
    },
    "github:jspm/nodelibs-path@0.1.0": {
      "path-browserify": "npm:path-browserify@0.0.0"
    },
    "github:jspm/nodelibs-process@0.1.1": {
      "process": "npm:process@0.10.1"
    },
    "github:jspm/nodelibs-stream@0.1.0": {
      "stream-browserify": "npm:stream-browserify@1.0.0"
    },
    "github:jspm/nodelibs-tty@0.1.0": {
      "tty-browserify": "npm:tty-browserify@0.0.0"
    },
    "github:jspm/nodelibs-util@0.1.0": {
      "util": "npm:util@0.10.3"
    },
    "npm:amdefine@0.1.0": {
      "fs": "github:jspm/nodelibs-fs@0.1.2",
      "module": "github:jspm/nodelibs-module@0.1.0",
      "path": "github:jspm/nodelibs-path@0.1.0",
      "process": "github:jspm/nodelibs-process@0.1.1"
    },
    "npm:buffer@3.2.2": {
      "base64-js": "npm:base64-js@0.0.8",
      "ieee754": "npm:ieee754@1.1.5",
      "is-array": "npm:is-array@1.0.1"
    },
    "npm:core-util-is@1.0.1": {
      "buffer": "github:jspm/nodelibs-buffer@0.1.0"
    },
    "npm:cssify@0.6.0": {
      "through": "npm:through@2.3.7"
    },
    "npm:deamdify@0.1.1": {
      "escodegen": "npm:escodegen@0.0.28",
      "esprima": "npm:esprima@1.0.4",
      "estraverse": "npm:estraverse@1.3.2",
      "through": "npm:through@2.3.7",
      "util": "github:jspm/nodelibs-util@0.1.0"
    },
    "npm:debug@0.7.4": {
      "process": "github:jspm/nodelibs-process@0.1.1",
      "tty": "github:jspm/nodelibs-tty@0.1.0"
    },
    "npm:escodegen@0.0.28": {
      "esprima": "npm:esprima@1.0.4",
      "estraverse": "npm:estraverse@1.3.2",
      "fs": "github:jspm/nodelibs-fs@0.1.2",
      "path": "github:jspm/nodelibs-path@0.1.0",
      "process": "github:jspm/nodelibs-process@0.1.1",
      "source-map": "npm:source-map@0.4.2",
      "systemjs-json": "github:systemjs/plugin-json@0.1.0"
    },
    "npm:esprima@1.0.4": {
      "fs": "github:jspm/nodelibs-fs@0.1.2",
      "process": "github:jspm/nodelibs-process@0.1.1"
    },
    "npm:events-browserify@0.0.1": {
      "process": "github:jspm/nodelibs-process@0.1.1"
    },
    "npm:famous@0.3.5": {
      "cssify": "npm:cssify@0.6.0",
      "deamdify": "npm:deamdify@0.1.1"
    },
    "npm:inherits@2.0.1": {
      "util": "github:jspm/nodelibs-util@0.1.0"
    },
    "npm:lodash@3.8.0": {
      "process": "github:jspm/nodelibs-process@0.1.1"
    },
    "npm:noble@0.3.8": {
      "buffer": "github:jspm/nodelibs-buffer@0.1.0",
      "child_process": "github:jspm/nodelibs-child_process@0.1.0",
      "debug": "npm:debug@0.7.4",
      "events": "github:jspm/nodelibs-events@0.1.0",
      "os": "github:jspm/nodelibs-os@0.1.0",
      "process": "github:jspm/nodelibs-process@0.1.1",
      "systemjs-json": "github:systemjs/plugin-json@0.1.0",
      "util": "github:jspm/nodelibs-util@0.1.0"
    },
    "npm:os-browserify@0.1.2": {
      "os": "github:jspm/nodelibs-os@0.1.0"
    },
    "npm:path-browserify@0.0.0": {
      "process": "github:jspm/nodelibs-process@0.1.1"
    },
    "npm:readable-stream@1.1.13": {
      "buffer": "github:jspm/nodelibs-buffer@0.1.0",
      "core-util-is": "npm:core-util-is@1.0.1",
      "events": "github:jspm/nodelibs-events@0.1.0",
      "inherits": "npm:inherits@2.0.1",
      "isarray": "npm:isarray@0.0.1",
      "process": "github:jspm/nodelibs-process@0.1.1",
      "stream": "github:jspm/nodelibs-stream@0.1.0",
      "stream-browserify": "npm:stream-browserify@1.0.0",
      "string_decoder": "npm:string_decoder@0.10.31",
      "util": "github:jspm/nodelibs-util@0.1.0"
    },
    "npm:source-map@0.4.2": {
      "amdefine": "npm:amdefine@0.1.0",
      "fs": "github:jspm/nodelibs-fs@0.1.2",
      "path": "github:jspm/nodelibs-path@0.1.0",
      "process": "github:jspm/nodelibs-process@0.1.1"
    },
    "npm:stream-browserify@1.0.0": {
      "events": "github:jspm/nodelibs-events@0.1.0",
      "inherits": "npm:inherits@2.0.1",
      "readable-stream": "npm:readable-stream@1.1.13"
    },
    "npm:string_decoder@0.10.31": {
      "buffer": "github:jspm/nodelibs-buffer@0.1.0"
    },
    "npm:through@2.3.7": {
      "process": "github:jspm/nodelibs-process@0.1.1",
      "stream": "github:jspm/nodelibs-stream@0.1.0"
    },
    "npm:util@0.10.3": {
      "inherits": "npm:inherits@2.0.1",
      "process": "github:jspm/nodelibs-process@0.1.1"
    }
  }
});
<|MERGE_RESOLUTION|>--- conflicted
+++ resolved
@@ -16,12 +16,7 @@
     "famous-bkimagesurface": "github:ijzerenhein/famous-bkimagesurface@1.0.3",
     "famous-flex": "github:ijzerenhein/famous-flex@0.3.1",
     "firebase": "github:firebase/firebase-bower@2.2.4",
-<<<<<<< HEAD
-    "lodash": "npm:lodash@3.8.0",
-=======
     "lodash": "npm:lodash@3.7.0",
-    "noble": "npm:noble@0.3.8",
->>>>>>> ff73da52
     "traceur": "github:jmcriffey/bower-traceur@0.0.87",
     "traceur-runtime": "github:jmcriffey/bower-traceur-runtime@0.0.87",
     "underscore": "npm:underscore@1.8.3",
@@ -37,9 +32,6 @@
     "github:jspm/nodelibs-events@0.1.0": {
       "events-browserify": "npm:events-browserify@0.0.1"
     },
-    "github:jspm/nodelibs-os@0.1.0": {
-      "os-browserify": "npm:os-browserify@0.1.2"
-    },
     "github:jspm/nodelibs-path@0.1.0": {
       "path-browserify": "npm:path-browserify@0.0.0"
     },
@@ -48,9 +40,6 @@
     },
     "github:jspm/nodelibs-stream@0.1.0": {
       "stream-browserify": "npm:stream-browserify@1.0.0"
-    },
-    "github:jspm/nodelibs-tty@0.1.0": {
-      "tty-browserify": "npm:tty-browserify@0.0.0"
     },
     "github:jspm/nodelibs-util@0.1.0": {
       "util": "npm:util@0.10.3"
@@ -79,10 +68,6 @@
       "through": "npm:through@2.3.7",
       "util": "github:jspm/nodelibs-util@0.1.0"
     },
-    "npm:debug@0.7.4": {
-      "process": "github:jspm/nodelibs-process@0.1.1",
-      "tty": "github:jspm/nodelibs-tty@0.1.0"
-    },
     "npm:escodegen@0.0.28": {
       "esprima": "npm:esprima@1.0.4",
       "estraverse": "npm:estraverse@1.3.2",
@@ -108,19 +93,6 @@
     },
     "npm:lodash@3.8.0": {
       "process": "github:jspm/nodelibs-process@0.1.1"
-    },
-    "npm:noble@0.3.8": {
-      "buffer": "github:jspm/nodelibs-buffer@0.1.0",
-      "child_process": "github:jspm/nodelibs-child_process@0.1.0",
-      "debug": "npm:debug@0.7.4",
-      "events": "github:jspm/nodelibs-events@0.1.0",
-      "os": "github:jspm/nodelibs-os@0.1.0",
-      "process": "github:jspm/nodelibs-process@0.1.1",
-      "systemjs-json": "github:systemjs/plugin-json@0.1.0",
-      "util": "github:jspm/nodelibs-util@0.1.0"
-    },
-    "npm:os-browserify@0.1.2": {
-      "os": "github:jspm/nodelibs-os@0.1.0"
     },
     "npm:path-browserify@0.0.0": {
       "process": "github:jspm/nodelibs-process@0.1.1"
