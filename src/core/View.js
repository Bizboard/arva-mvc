/**


 @author: Hans van den Akker (mysim1)
 @license NPOSL-3.0
 @copyright Bizboard, 2015

 */

import _                            from 'lodash';
import OrderedHashMap               from 'ordered-hashmap';
import FamousView                   from 'famous/core/View.js';
import LayoutController             from 'famous-flex/LayoutController.js';
import Surface                      from 'famous/core/Surface.js';
import Draggable                    from 'famous/modifiers/Draggable';
import RenderNode                   from 'famous/core/RenderNode';

import {limit}                      from 'arva-js/utils/Limiter.js';

import ImageSurface                 from 'famous/surfaces/ImageSurface.js';
import AnimationController          from 'famous-flex/AnimationController.js';
import ContainerSurface             from 'famous/Surfaces/ContainerSurface.js';

import {TrueSizedLayoutDockHelper}  from '../layout/TrueSizedLayoutDockHelper.js';
import {ObjectHelper}               from '../utils/ObjectHelper.js';
import {ReflowingScrollView}        from '../components/ReflowingScrollView.js';

import MouseSync                    from 'famous/inputs/MouseSync.js';
import TouchSync                    from 'famous/inputs/TouchSync.js';
import EventHandler                 from 'famous/core/EventHandler.js';
import GenericSync                  from 'famous/inputs/GenericSync.js';
import Easing                       from 'famous/transitions/Easing.js';
import Transitionable               from 'famous/transitions/Transitionable.js';
import Modifier                     from 'famous/core/Modifier.js';
import Transform                    from 'famous/core/Transform.js';
import {callbackToPromise,
        waitMilliseconds}           from '../utils/CallbackHelpers.js';


export class View extends FamousView {

    constructor(options = {}) {

        super(options);


        /* Bind all local methods to the current object instance, so we can refer to 'this'
         * in the methods as expected, even when they're called from event handlers.        */
        ObjectHelper.bindAllMethods(this, this);


        this._copyPrototypeProperties();

        this._initDataStructures();

        this._initOwnDecorations();

        this._initOptions(options);

        this._constructDecoratedRenderables();

        this._combineLayouts();
        this._initTrueSizedBookkeeping();

    }

    get hasDecorators() {
        return !!this.decoratedRenderables;
    }

    //noinspection JSUnusedGlobalSymbols
    /**
     * Deprecated, it is no longer required to call build() from within your View instances.
     * @deprecated
     * @returns {void}
     */
    build() {
        this._warn(`Arva: calling build() from within views is no longer necessary, any existing calls can safely be removed. Called from ${this._name()}`);
    }

    /**
     * Reflows the layout while also informing any subscribing parents that a reflow has to take place
     */
    reflowRecursively() {
        this.layout.reflowLayout();
        this._eventOutput.emit('recursiveReflow');
    }


    /**
     * Gets the size used when displaying a renderable on the screen the last tick
     * @param {Renderable/Name} renderableOrName The renderable or the name of the renderable of which you need the size
     */
    getResolvedSize(renderableOrName) {
        let renderable = renderableOrName;
        if (typeof renderableOrName === 'string') {
            renderable = this.renderables[renderableOrName];
        }
        let size = this._resolvedSizesCache.get(renderable);


        if (size && (size[0] === true || size[1] === true)) {
            return renderable.getSize();
        }
        if (!size && renderable.decorations) {
            let decoratedSize = renderable.decorations.size;
            let isValidSize = (inputSize) => typeof inputSize == 'number' && inputSize > 0;
            if (decoratedSize && isValidSize(decoratedSize[0]) && isValidSize(decoratedSize[1])) {
                size = decoratedSize;
            }
        }

        return size;
    }

    containsUncalculatedSurfaces() {
        for (let [surface, {isUncalculated}] of this._trueSizedSurfaceInfo) {
            if (isUncalculated) {
                return true;
            }
        }
        return false;
    }

    /**
     * Adds a renderable to the layout.
     * @param {Renderable} renderable The renderable to be added
     * @param {String} renderableName The name (key) of the renderable
     * @param {Decorator} Decorator Any decorator(s) to apply to the renderable
     * @returns {Renderable} The renderable that was assigned
     */
    addRenderable(renderable, renderableName, ...decorators) {
        /* Due to common mistake, we check if renderableName is a string */
        if (typeof renderableName !== 'string') {
            this._warn(`The second argument of addRenderable(...) was not a string. Please pass the renderable name in ${this._name()}`);
        }
        for (let decorator of decorators) {
            /* The decorator(s) provided in the last argument needed to decorate the renderable */
            decorator(renderable);
        }

        this._assignRenderable(renderable, renderableName);
        this.layout.reflowLayout();
        return renderable;
    }

    removeRenderable(renderableName) {
        let renderable = this[renderableName];
        this._setDecorationPipes(renderableName, false);
        this._setDecorationEvents(renderableName, false);
        this._unpipeRenderable(renderableName, renderableName);
        this._removeRenderableFromDecoratorGroup(renderable, renderableName);
        delete this.renderables[renderableName];
        delete this[renderableName];
        this.layout.reflowLayout();
    }

    /**
     * Rearranges the order in which docked renderables are parsed for rendering, ensuring that 'renderableName' is processed
     * before 'nextRenderableName'.
     * @param {String} renderableName
     * @param {String} nextRenderableName
     */
    prioritiseDockBefore(renderableName, nextRenderableName) {
        let docked = this._groupedRenderables.docked;
        if (!docked) {
            this._warn(`Could not prioritise '${renderableName}' before '${nextRenderableName}': no docked renderables present.`);
            return false;
        }
        let result = this._prioritiseDockAtIndex(renderableName, docked.indexOf(nextRenderableName));
        if (!result) {
            this._warn(`Could not prioritise '${renderableName}' before '${nextRenderableName}': could not find one of the renderables by name.
                        The following docked renderables are present: ${docked.keys()}`);
        }
        return result;
    }

    /**
     * @param {String} renderableName
     * @param {String} prevRenderableName
     */
    prioritiseDockAfter(renderableName, prevRenderableName) {
        let docked = this._groupedRenderables.docked;
        if (!docked) {
            this._warn(`Could not prioritise '${renderableName}' after '${prevRenderableName}': no docked renderables present.`);
            return false;
        }
        let result = this._prioritiseDockAtIndex(renderableName, docked.indexOf(prevRenderableName) + 1);
        if (!result) {
            this._warn(`Could not prioritise '${renderableName}' after '${prevRenderableName}': could not find one of the renderables by name.
                        The following docked renderables are present: ${docked.keys()}`);
        }
        return result;
    }

    showRenderable(renderableName, show = true) {
        let renderable = this[renderableName];
        if (!renderable.animationController) {
            this._warn(`Trying to show renderable ${renderableName} which does not have an animationcontroller. Please use @layout.animate`);
            return;
        }
        this._showWithAnimationController(this.renderables[renderableName], renderable, show);
        let decoratedSize = this[renderableName].decorations.size || (this[renderableName].decorations.dock ? this[renderableName].decorations.dock.size : undefined);
        if (decoratedSize) {
            /* Check if animationController has a true size specified. If so a reflow needs to be performed since there is a
             * new size to take into account. */
            for (let dimension of [0, 1]) {
                if (this._isValueTrueSized(this._resolveSingleSize(decoratedSize[dimension], [NaN, NaN], dimension))) {
                    this.reflowRecursively();
                    break;
                }

            }
        }
    }

    /**
     * @example
     * decorateRenderable('myRenderable',layout.size(100, 100));
     *
     * Decorates a renderable with other decorators. Using the same decorators as used previously will override the old ones.
     * @param {String} renderableName The name of the renderable
     * @param ...decorators The decorators that should be applied
     */
    decorateRenderable(renderableName, ...decorators) {
        let renderable = this[renderableName];
        let fakeRenderable = {
            decorations: {
                translate: renderable.decorations.translate || [0, 0, 0],
                rotate: renderable.decorations.rotate || [0, 0, 0]
            }
        };
        if (!decorators.length) {
            this._warn('No decorators specified to decorateRenderable(renderableName, ...decorators)');
        }
        for (let decorator of decorators) {
            /* There can be existing decorators already, which are preserved. We are extending the decorators object,
             * by first creating a fake renderable that gets decorators */
            decorator(fakeRenderable);
        }
        let {decorations} = fakeRenderable;
        let renderableOrEquivalent = this._getPipeableRenderableFromName(renderableName);
        /* We might need to do extra piping */
        this._setDecorationPipes(renderableOrEquivalent, decorations.pipes);
        this._setDecorationEvents(renderableOrEquivalent, decorations.eventSubscriptions);

        /* If the renderable is surface, we need to do some special things if there is a true size being used */
        if (this._renderableIsSurface(renderable)) {
            let sizesToCheck = [];
            let {size, dock} = decorations;
            if (size) {
                sizesToCheck.push(size);
            }
            if (dock) {
                sizesToCheck.push(dock.size);
            }
            let renderableSize = [undefined, undefined];
            for (let sizeToCheck of sizesToCheck) {
                for (let dimension of [0, 1]) {
                    let trueSizedInfo = this._trueSizedSurfaceInfo.get(renderable);
                    if (this._isValueTrueSized(sizeToCheck[dimension])) {
                        if (!trueSizedInfo) {
                            trueSizedInfo = this._configureTrueSizedSurface(renderable);
                        }
                        trueSizedInfo.trueSizedDimensions[dimension] = true;
                        renderableSize[dimension] = true;
                    } else {
                        if (trueSizedInfo) {
                            trueSizedInfo.trueSizedDimensions[dimension] = false;
                        }
                    }
                }
            }
            if (sizesToCheck.length) {
                renderable.setSize(renderableSize);
            }
        }
        let oldRenderableGroupName = this._getGroupName(renderable);
        let shouldDisableDock = (fakeRenderable.decorations.disableDock && renderable.decorations.dock);
        let shouldDisableFullSize = (fakeRenderable.decorations.size && renderable.decorations.fullSize);
        if(shouldDisableDock){
            delete renderable.decorations.dock;
        }
        if(shouldDisableFullSize){
            delete renderable.decorations.fullSize;
        }
        /* Extend the object */
        Object.assign(renderable.decorations, fakeRenderable.decorations);
        /* See if we have to redo the grouping */
        let needToChangeDecoratorGroup = (oldRenderableGroupName !== this._getGroupName(renderable)) || shouldDisableDock || shouldDisableFullSize;
        /* Process new renderable equivalent, if that applies */
        this.renderables[renderableName] = this._processRenderableEquivalent(renderable, renderableName);
        if (needToChangeDecoratorGroup) {
            this._removeRenderableFromGroupWithName(renderableName, oldRenderableGroupName);
            this._addRenderableToDecoratorGroup(renderable, renderableName);
        }
        this.reflowRecursively();
    }

    /**
     * Does bookkeeping for a new flow state
     *
     * @param renderableName
     * @param stateName
     * @private
     */
    _registerNewFlowState(renderableName){
        let currentFlow = {};
        let runningFlowStates = this._runningFlowStates[renderableName];
        if(!runningFlowStates){
            this._runningFlowStates[renderableName] = runningFlowStates = [];
        }
        let flowWasInterrupted = false;
        runningFlowStates.push(currentFlow);

        runningFlowStates.forEach((flowState) => {
            flowState.shouldInterrupt = (flowState !== currentFlow);
        });
        return currentFlow;
    }

    _removeFinishedFlowState(renderableName, flowState){
        let runningFlowStates = this._runningFlowStates[renderableName];
        runningFlowStates.splice(runningFlowStates.indexOf(flowState), 1);
    }

    async setRenderableFlowState(renderableName = '', stateName = ''){

        let renderable = this[renderableName];
        if(!renderable || !renderable.decorations || !renderable.decorations.flow) {
            return this._warn(`setRenderableFlowState called on non-existing or renderable '${renderableName}' without flowstate`);
        }
        let flowOptions = renderable.decorations.flow;


        /* Keep track of which flow state changes are running. We only allow one at a time per renderable.
         * The latest one is always the valid one.
         */
        let currentFlow = this._registerNewFlowState(renderableName);
        let flowWasInterrupted = false;

        flowOptions.currentState = stateName;
        for(let {transformations, options} of flowOptions.states[stateName].steps){
            flowOptions.currentCurve = options.curve || flowOptions.defaults.curve || {curve: Easing.outCubic, duration: 300};

            this.decorateRenderable(renderableName, ...transformations);

            let renderableOn = renderable.on.bind(renderable);
            await Promise.race([callbackToPromise(renderableOn, 'flowEnd'),callbackToPromise(renderableOn, 'flowInterrupted')]);

            /* Optionally, we insert a delay in between ending the previous state change, and starting on the new one. */
            if(options.delay) { await waitMilliseconds(options.delay); }

            /* If the flow has been interrupted */
            if(currentFlow.shouldInterrupt){
                flowWasInterrupted = true;
                break;
            }

            let emit = (renderable._eventOutput && renderable._eventOutput.emit || renderable.emit).bind(renderable._eventOutput || renderable);
            emit('flowStep', {state: stateName});
        }
        this._removeFinishedFlowState(renderableName, currentFlow);


        return !flowWasInterrupted;
    }

    async setViewFlowState(stateName = '') {
        let flowOptions = this.decorations.flow;
        let steps = flowOptions.viewStates[stateName];

        /* This is intended to be overwritten by other asynchronous calls to this method, see the stateName check below. */
        flowOptions.currentState = stateName;

        for(let step of steps) {
            let waitQueue = [];
            for(let renderableName in step) {
                let state = step[renderableName];
                waitQueue.push(this.setRenderableFlowState(renderableName, state));
            }
            await Promise.all(waitQueue);

            /* If another state has been set since the invocation of this method, skip any remaining transformations. */
            if(flowOptions.currentState !== stateName) { break; }
        }

        return true;
    }

    _showWithAnimationController(animationController, renderable, show = true) {
        animationController._showingRenderable = show;
        let callback = () => { if (renderable.emit) { renderable.emit(show ? 'shown' : 'hidden'); } };

        if(show){
            animationController.show(renderable.containerSurface || renderable, null, callback);
        } else {
            animationController.hide(null, callback);
        }
    }

    hideRenderable(renderableName) {
        this.showRenderable(renderableName, false);
    }

    /**
     * Helper function used by prioritiseDockBefore and prioritiseDockAfter to change order of docked renderables
     * @param renderableName
     * @param index
     * @returns {boolean}
     * @private
     */
    _prioritiseDockAtIndex(renderableName, index) {
        let docked = this._groupedRenderables.docked;
        let renderableToRearrange = docked.get(renderableName);

        if (index < 0 || !renderableToRearrange) {
            return false;
        }

        docked.remove(renderableName);
        docked.insert(index, renderableName, renderableToRearrange);
        this.reflowRecursively();
        return true;

    }

    /** Requests for a parent layoutcontroller trying to resolve the size of this view
     * @private
     */
    _requestLayoutControllerReflow() {
        this._nodes = {_trueSizeRequested: true};
        this._eventOutput.emit('layoutControllerReflow');
    }

    _isPlainObject(object) {
        return typeof object == 'object' && object.constructor.name == 'Object';
    }

    _getRenderableOptions(renderableName, decorations = this.renderables[renderableName]) {
        let decoratorOptions = decorations.constructionOptionsMethod ? decorations.constructionOptionsMethod.call(this, this.options) : {};
        if (!this._isPlainObject(decoratorOptions)) {
            this._warn(`Invalid option '${decoratorOptions}' given to item ${renderableName}`);
        }
        return decoratorOptions;
    }


    _constructDecoratedRenderables() {

        let classList = [];

        for (let currentClass = this; currentClass.__proto__.constructor !== View; currentClass = Object.getPrototypeOf(currentClass)) {
            classList.push(currentClass);
        }
        classList.reverse();


        for (let currentClass of classList) {
            let renderableConstructors = this.renderableConstructors.get(currentClass.__proto__.constructor);
            for (let renderableName in renderableConstructors) {
                let decorations = renderableConstructors[renderableName].decorations;


                let renderable = renderableConstructors[renderableName].call(this, this._getRenderableOptions(renderableName, decorations));

                /* Clone the decorator properties, because otherwise every view of the same type willl share them between
                 * the same corresponding renderable. TODO: profiling reveals that cloneDeep affects performance
                 */
                renderable.decorations = _.cloneDeep(_.extend({}, decorations, renderable.decorations || {}));


                /* Since after constructor() of this View class is called, all decorated renderables will
                 * be attempted to be initialized by Babel / the ES7 class properties spec, we'll need to
                 * override the descriptor get/initializer to return this specific instance once.
                 *
                 * If we don't do this, the View will have its renderables overwritten by new renderable instances
                 * that don't have constructor.options applied to them correctly. If we always return this specific instance
                 * instead of only just once, any instantiation of the same View class somewhere else in the code will refer
                 * to the renderables of this instance, which is unwanted.
                 */

                let {descriptor} = decorations;
                if (descriptor) {
                    if (descriptor.get) {
                        let originalGet = decorations.descriptor.get;
                        descriptor.get = () => {
                            descriptor.get = originalGet;
                            return renderable;
                        }
                    }
                    if (descriptor.initializer) {
                        let originalInitializer = decorations.descriptor.initializer;
                        descriptor.initializer = () => {
                            descriptor.initializer = originalInitializer;
                            return renderable;
                        }
                    }
                }


                this._assignRenderable(renderable, renderableName);
            }
        }
    }

    _unpipeRenderable(renderableName) {
        let renderable = this._pipedRenderables[renderableName];
        /* Auto pipe events from the renderable to the view */
        if (renderable && renderable.unpipe) {
            renderable.unpipe(this);
            renderable.unpipe(this._eventOutput);
            delete this._pipedRenderables[renderableName];
        }
    }

    _pipeRenderable(renderable, renderableName) {
        /* Auto pipe events from the renderable to the view */
        if (renderable.pipe) {
            renderable.pipe(this);
            renderable.pipe(this._eventOutput);
            this._pipedRenderables[renderableName] = renderable;
        }
    }

    /**
     * Sets the decoration events that are specified with (among potential others) @layout.on and @layout.once
     * @param {String} renderableName
     * @param enable. If false, removes the events.
     * @private
     */
    _setDecorationEvents(renderable, subscriptions, enable = true) {
        for (let subscription of subscriptions || []) {
            let subscriptionType = subscription.type || 'on';
            if (!enable) {
                /* In famous, you remove a listener by calling removeListener, but some classes might have another event
                 * listener that is called off
                 */
                subscriptionType = renderable.removeListener ? 'removeListener' : 'off';
            }
            let eventName = subscription.eventName;
            let callback = subscription.callback;
            if (subscriptionType in renderable) {
                /* Always pipe the this.renderables thing, not the renderable itself */
                renderable[subscriptionType](eventName, callback.bind(this));
            }
        }
    }

    _setDecorationPipes(renderable, pipes, enabled = true) {
        for (let pipeToName of pipes || []) {
            let target = pipeToName ? this[pipeToName] : this;
            let pipeFn = (enabled ? '' : 'un') + 'pipe';
            /* In order to keep things consistent and easier to use, we pipe from the renderable equivalent */
            if (renderable[pipeFn]) {
                renderable[pipeFn](target);
            }
            if (renderable[pipeFn] && target._eventOutput) {
                renderable[pipeFn](target._eventOutput);
            }
        }

    }

    _setupAllRenderableListeners(renderableName, enabled = true) {
        /* If the this.renderables equivalent doesn't have the pipe function as is the case with the draggable, then use the regular renderable */
        let renderableOrEquivalent = this._getPipeableRenderableFromName(renderableName);
        if (enabled) {
            this._pipeRenderable(renderableOrEquivalent, renderableName);
        } else {
            this._unpipeRenderable(renderableOrEquivalent, renderableName);
        }
        let {decorations} = this[renderableName];
        if (decorations) {
            this._setDecorationPipes(renderableOrEquivalent, decorations.pipes, enabled);
            this._setDecorationEvents(renderableOrEquivalent, decorations.eventSubscriptions, enabled);
        }

    }

    _getPipeableRenderableFromName(renderableName) {
        return this.renderables[renderableName].pipe ? this.renderables[renderableName] : this[renderableName];
    }

    _assignRenderable(renderable, renderableName) {
        let renderableEquivalent = this._addDecoratedRenderable(renderable, renderableName);
        this.renderables[renderableName] = renderableEquivalent;
        ObjectHelper.addPropertyToObject(this, renderableName, renderable);
        this._setupAllRenderableListeners(renderableName);
    }

    replaceRenderable(renderableName, newRenderable) {
        let renderable = this[renderableName];
        let renderableHasAnimationController = (this.renderables[renderableName] instanceof AnimationController);
        /* If there isn't a renderable equivalent animationController that does the piping, then we need to redo the event piping */
        if (!renderableHasAnimationController) {
            this._setupAllRenderableListeners(renderableName, false);
        }
        newRenderable.decorations = {...newRenderable.decorations, ...renderable.decorations};
        let newRenderableEquivalent = this._processRenderableEquivalent(newRenderable, renderableName);
        this._groupedRenderables[this._getGroupName(renderable)].set(renderableName, newRenderable);
        if (!renderableHasAnimationController) {
            this.renderables[renderableName] = newRenderableEquivalent;
            this._setupAllRenderableListeners(renderableName, true);
        }
        this.reflowRecursively();
        this[renderableName] = newRenderable;
    }


    /**
     * Resolves a decorated renderable's size (both width and height)
     * @name {String} name The name of the renderable such that this[name] = renderable
     * @param renderableName
     * @param {Object} context Famous-flex context in which the renderable is rendered.
     * @param specifiedSize
     * @returns {Array|Object} Array of [x, y] sizes, or null if resolving is not possible.
     * @private
     */
    _resolveDecoratedSize(renderableName, context, specifiedSize = this[renderableName].decorations.size || [undefined, undefined]) {
        let renderable = this[renderableName];

        let size = [];
        let cacheResolvedSize = [];
        for (let dimension = 0; dimension < 2; dimension++) {
            size[dimension] = this._resolveSingleSize(specifiedSize[dimension], context.size, dimension);
            if (this._isValueTrueSized(size[dimension])) {
                cacheResolvedSize[dimension] = this._resolveSingleTrueSizedRenderable(renderable, renderableName, size, dimension);
                if (this._renderableIsSurface(renderable)) {
                    size[dimension] = true;
                } else {
                    size[dimension] = cacheResolvedSize[dimension];
                }
            } else {
                size[dimension] = size[dimension] === undefined ? (context.size[dimension] || size[dimension]) : size[dimension];
                cacheResolvedSize[dimension] = size[dimension];
            }
        }

        this._resolvedSizesCache.set(renderable, [cacheResolvedSize[0], cacheResolvedSize[1]]);

        return (size[0] !== null && size[1] !== null) ? size : null;
    }

    _isValueTrueSized(value) {
        return value < 0 || value === true
    }


    /**
     * Processes a dimension of a truesized renderable. size[dim] must be negative.
     * @param renderable the renderable
     * @param name the index so that this.renderables[name] = renderable
     * @param size the size array. The function will modify size[dim]
     * @param dim the dimensions e.g. 0,1 that should be processed
     * @returns {Number} size[dim] will be returned with a non-truesized value
     * @private
     */
    _resolveSingleTrueSizedRenderable(renderable, name, size, dim) {
        if (size[dim] === -1) {
            this._warn('-1 detected as set size. If you want a true sized element to take ' +
                'up a proportion of your view, please define a function doing so by ' +
                'using the context size');
        }
        let renderableCounterpart = this.renderables[name];
        /* If there is an AnimationController without content, display 0 size */
        if (renderableCounterpart instanceof AnimationController && !renderableCounterpart._showingRenderable) {
            return 0;
        }
        /* True sized element. This has been specified as ~100 where 100 is the initial size
         * applying this operator again (e.g. ~~100) gives us the value 100 back
         * */
        if (this._renderableIsComposite(renderable)) {
            let twoDimensionalSize = renderable.getSize();
            if (!twoDimensionalSize) {
                return this._specifyUndeterminedSingleHeight(renderable, size, dim);
            } else {
                let renderableIsView = renderable instanceof View;
                if (size[dim] === true && twoDimensionalSize[dim] === undefined &&
                    ((renderableIsView && (renderable._initialised && !renderable.containsUncalculatedSurfaces())) || !renderableIsView)) {
                    this._warn(`True sized renderable '${name}' is taking up the entire context size. Caused in ${this._name()}`);
                    return twoDimensionalSize[dim];
                } else {
                    let approximatedSize = size[dim] === true ? twoDimensionalSize[dim] : ~size[dim];
                    let resultingSize = twoDimensionalSize[dim] !== undefined ? twoDimensionalSize[dim] : approximatedSize;
                    if (renderableIsView) {
                        resultingSize = (!renderable.containsUncalculatedSurfaces() && renderable._initialised) ? resultingSize : approximatedSize;
                    }
                    return resultingSize;
                }
            }
        } else if (this._renderableIsSurface(renderable)) {
            let trueSizedSurfaceInfo = this._trueSizedSurfaceInfo.get(renderable) || {};
            if (trueSizedSurfaceInfo.calculateOnNext) {
                trueSizedSurfaceInfo.calculateOnNext = false;
                this._tryCalculateTrueSizedSurface(renderable);
            }
            let {isUncalculated} = trueSizedSurfaceInfo;
            if (isUncalculated === false) {
                return trueSizedSurfaceInfo.size[dim];
            } else {
                if (size[dim] === true) {
                    let defaultSize = 5;
                    this._warn(`No initial size set for surface, will default to ${defaultSize}px`);
                    size[dim] = ~5;
                }
                if (isUncalculated !== true) {
                    /* Seems like the surface isn't properly configured, let's get that going */
                    trueSizedSurfaceInfo = this._configureTrueSizedSurface(renderable, name);
                }
                trueSizedSurfaceInfo.trueSizedDimensions[dim] = true;
                renderable.size[dim] = true;
                /* Need to set the size in order to get resize notifications */
                return ~size[dim];
            }
        } else {
            return this._specifyUndeterminedSingleHeight(renderable, size, dim);
        }
    }


    /**
     * Resolves a single dimension (i.e. x or y) size of a renderable.
     * @param {Number|Boolean|Object|Undefined|Function} renderableSize Renderable's single dimension size.
     * @param {Array.Number} contextSize The context size
     * @param {Number} dimension The dimension of the size that is being evaluated (e.g. 1 or 0)
     * @returns {Number} The resulting size
     * @private
     */
    _resolveSingleSize(renderableSize, contextSize, dimension) {
        switch (typeof renderableSize) {
            case 'function':
                return this._resolveSingleSize(renderableSize.call(this, ...contextSize), contextSize, dimension);
            case 'number':
                /* If 0 < renderableSize < 1, we interpret renderableSize as a fraction of the contextSize */
                return renderableSize < 1 && renderableSize > 0 ? renderableSize * Math.max(contextSize[dimension], 0) : renderableSize;
            default:
                /* renderableSize can be true/false, undefined, or 'auto' for example. */
                return renderableSize;
        }
    }

    _specifyUndeterminedSingleHeight(renderable, size, dim) {
        let resultingSize = size[dim] < 0 ? ~size[dim] : 5;
        this._warn(`Cannot determine size of ${renderable.constructor.name}, falling back to default size or ${resultingSize}px. Called from ${this._name()}`);
        return resultingSize;
    }

    /**
     * Returns true if the renderable is complex and its size can be determined. Returns false if it is a surface
     * or something else that doesn't have a getSize function specified
     * @param renderable
     * @private
     */
    _renderableIsComposite(renderable) {
        return renderable.getSize && !(this._renderableIsSurface(renderable));
    }

    _renderableIsSurface(renderable) {
        return renderable instanceof Surface || renderable instanceof ImageSurface;
    }

    /**
     * Sets up a true sized surface
     * @param renderable
     * @param name Needs to match so that this.renderables[name] === renderable
     * @returns {{isUncalculated: boolean, trueSizedDimensions: boolean[], name: *}} an entry in this._trueSizedSurfaceInfo
     * @private
     */
    _configureTrueSizedSurface(renderable, name) {
        let trueSizedSurfaceInfo = {isUncalculated: true, trueSizedDimensions: [false, false], name};

        /* We assume both dimensions not to be truesized, they are set in this._resolveDecoratedSize */
        this._trueSizedSurfaceInfo.set(renderable, trueSizedSurfaceInfo);
        /* Need to set the size in order to get resize notifications */
        renderable.size = [undefined, undefined];

        renderable.on('resize', () => {
            this._tryCalculateTrueSizedSurface(renderable);
        });
        renderable.on('deploy', () => {
            if (!this._trueSizedSurfaceInfo.get(renderable).isUncalculated) {
                this._tryCalculateTrueSizedSurface(renderable);
            }
        });

        return trueSizedSurfaceInfo;
    }
    

_layoutDecoratedRenderables(context, options) {

        this._layoutDockedRenderables(this._groupedRenderables['docked'], this._groupedRenderables['filled'], context, options);
        this._layoutFullScreenRenderables(this._groupedRenderables['fullSize'], context, options);
        this._layoutTraditionalRenderables(this._groupedRenderables['traditional'], context, options);
    }

    _layoutFullScreenRenderables(fullScreenRenderables, context) {
        let names = fullScreenRenderables ? fullScreenRenderables.keys() : [];
        for (let name of names) {
            let renderable = fullScreenRenderables.get(name);
            let defaultCurve = {curve: Easing.outCubic, duration: 300};
            let renderableCurve = renderable.decorations && renderable.decorations.flow && renderable.decorations.flow.currentCurve;
            let translate = this._addTranslations(this.decorations.extraTranslate, renderable.decorations.translate || [0, 0, 0]);
            context.set(name, {translate, size: context.size, curve: renderableCurve || defaultCurve,
                opacity: renderable.decorations.opacity === undefined ? 1 : renderable.decorations.opacity});
        }
    }

    _layoutTraditionalRenderables(traditionalRenderables, context) {
        let names = traditionalRenderables ? traditionalRenderables.keys() : [];
        for (let renderableName of names) {
            let renderable = traditionalRenderables.get(renderableName);
            let renderableSize = this._resolveDecoratedSize(renderableName, context) || [undefined, undefined];
            let {translate = [0, 0, 0], origin = [0, 0], align = [0, 0], rotate = [0, 0, 0],
                opacity = 1, curve = {curve: Easing.outCubic, duration: 300}, scale = [1,1,1], skew = [0,0,0]} = renderable.decorations;
<<<<<<< HEAD
            //TODO: Check if the renderable has flows that need to pass curves and durations and springs
=======
>>>>>>> f0f46aa0
            translate = this._addTranslations(this.decorations.extraTranslate, translate);
            let adjustedTranslation = this._adjustPlacementForTrueSize(renderable, renderableSize, origin, translate);
            let renderableCurve = renderable.decorations && renderable.decorations.flow && renderable.decorations.flow.currentCurve;
            context.set(renderableName, {
                size: renderableSize,
                translate: adjustedTranslation,
                curve: renderableCurve || curve,
                origin,
                scale,
                skew,
                align,
                rotate,
                opacity
            });
        }
    }


    _layoutDockedRenderables(dockedRenderables, filledRenderables, context, options) {
        let dockHelper = new TrueSizedLayoutDockHelper(context, options);

        if (this.decorations.viewMargins) {
            dockHelper.margins(this.decorations.viewMargins);
        }

        /* Process Renderables with a non-fill dock */
        let dockedNames = dockedRenderables ? dockedRenderables.keys() : [];
        for (let renderableName of dockedNames) {
            let renderable = dockedRenderables.get(renderableName);
            let {dockSize, translate, innerSize, space} = this._prepareForDockedRenderable(renderable, renderableName, context);
            let {dock, rotate, opacity} = renderable.decorations;
            let {dockMethod} = dock;
            if (dockHelper[dockMethod]) {
                dockHelper[dockMethod](renderableName, dockSize, space, translate, innerSize, {rotate, opacity});
            } else {
                this._warn(`Arva: ${this._name()}.${renderableName} contains an unknown @dock method '${dockMethod}', and was ignored.`);
            }
        }

        /* Process Renderables with a fill dock (this needs to be done after non-fill docks, since order matters in LayoutDockHelper) */
        let filledNames = filledRenderables ? filledRenderables.keys() : [];
        for (let renderableName of filledNames) {
            let renderable = filledRenderables.get(renderableName);
            let {decorations} = renderable;
            let {rotate, opacity} = decorations;
            let {translate, dockSize} = this._prepareForDockedRenderable(renderable, renderableName, context);
            /* Special case for undefined size, since it's treated differently by the dockhelper, and should be kept to undefined if specified */
            let dimensionHasUndefinedSize = (dimension) => ![decorations.dock.size, decorations.size].every((size) => size && size[dimension] !== undefined);
            dockSize = dockSize.map((fallbackSize, dimension) => dimensionHasUndefinedSize(dimension) ? undefined : fallbackSize);
            dockHelper.fill(renderableName, dockSize, translate, {rotate, opacity});
        }
    }

    /**
     * Computes translation, inner size, actual docking size (outer size) and an adjusted docking size for a renderable that is about to be docked
     * @param renderable
     * @param {String} renderableName
     * @param context
     * @returns {{dockSize: (Array|Object), translate, innerSize: (Array|Number), inUseDockSize: (Array|Number}}
     * @private
     */
    _prepareForDockedRenderable(renderable, renderableName, context) {
        let {decorations} = renderable;
        let {translate = [0, 0, 0]} = decorations;
        translate = this._addTranslations(this.decorations.extraTranslate, translate);
        let {dockMethod, space} = decorations.dock;
        let {viewMargins = [0, 0, 0, 0]} = this.decorations;
        let horizontalMargins = viewMargins[1] + viewMargins[3];
        let verticalMargins = viewMargins[0] + viewMargins[2];
        let sizeWithoutMargins = [context.size[0] - horizontalMargins, context.size[1] - verticalMargins];
        let dockSizeSpecified = !(_.isEqual(decorations.dock.size, [undefined, undefined]));
        let dockSize = this._resolveDecoratedSize(renderableName, {size: sizeWithoutMargins}, dockSizeSpecified ? decorations.dock.size : undefined);
        let inUseDockSize = this._resolvedSizesCache.get(renderable);
        let innerSize;
        let {origin, align} = decorations;
        if (decorations.size || origin || align) {
            /* If origin and align is used, we have to add this to the translate of the renderable */
            this._resolveDecoratedSize(renderableName, {size: sizeWithoutMargins});
            innerSize = this._resolvedSizesCache.get(renderable);
            if (innerSize) {
                let translateWithProportion = (proportion, size, translation, dimension, factor) =>
                    translation[dimension] += size[dimension] ? factor * size[dimension] * proportion[dimension] : 0;
                translate = [...translate]; //shallow copy the translation to prevent the translation for happening multiple times

                /* If no docksize was specified in a certain direction, then use the context size without margins */
                let outerDockSize = dockSize;


                if (!dockSizeSpecified) {
                    if (dockMethod === 'fill') {
                        outerDockSize = [...sizeWithoutMargins];
                    } else {
                        let dockingDirection = this._getDockType(dockMethod);
                        outerDockSize[dockingDirection] = innerSize[dockingDirection];
                        outerDockSize[+!dockingDirection] = sizeWithoutMargins[+!dockingDirection];
                    }

                }

                if (origin) {
                    translateWithProportion(origin, innerSize, translate, 0, -1);
                    translateWithProportion(origin, innerSize, translate, 1, -1);
                }
                if (align) {

                    translateWithProportion(align, outerDockSize, translate, 0, 1);
                    translateWithProportion(align, outerDockSize, translate, 1, 1);
                }
            }
        }
        for (let i = 0; i < 2; i++) {
            if (dockSize[i] == true) {
                /* If a true size is used, do a tilde on it in order for the dockhelper to recognize it as true-sized */
                dockSize[i] = ~inUseDockSize[i];
            }
        }
        /* If the renderable is unrenderable due to zero height/width...*/
        if (inUseDockSize[0] === 0 || inUseDockSize[1] === 0) {
            /* Don't display the space if the size is 0*/
            space = 0;
        }
        return {dockSize, translate, innerSize, inUseDockSize, space};

    }

    /**
     * Specifying origin for true sized renderables doesn't work. Therefore we do a quick fix to adjust the
     * translation according to the current faulty behaviour of famous.
     * @param renderable The renderable of which we should correct
     * @param size  The size of this renderable
     * @param origin The origin
     * @param translate The current translation
     * @returns {*[]} The new translation taking this the current famous implementation into account
     * @private
     */
    _adjustPlacementForTrueSize(renderable, size, origin, translate) {
        let newTranslation = [translate[0], translate[1], translate[2]];
        for (let i = 0; i < 2; i++) {
            if (size[i] === true && origin[i] !== 0) {
                /* Because the size is set to true, it is interpreted as 1 by famous. We have to add 1 pixel
                 *  to make up for this.
                 */
                newTranslation[i] -= (this._resolvedSizesCache.get(renderable)[i] * origin[i] - 1);
            }
        }
        return newTranslation;
    }


    /**
     * Combines all layouts defined in subclasses of the View into a single layout for the LayoutController.
     * @returns {void}
     * @private
     */
    _combineLayouts() {

        this.layout = new LayoutController({
            flow: !!this.decorations.useFlow || this._usesPartialFlow,
            partialFlow: this._usesPartialFlow,
            flowOptions: this.decorations.flowOptions || {},
            layout: function (context, options) {

                /* Because views that extend this View class first call super() and then define their renderables,
                 * we wait until the first engine render tick to add our renderables to the layout, when the view will have declared them all.
                 * layout.setDataSource() will automatically pipe events from the renderables to this View. */
                if (!this._initialised) {
                    this._addRenderables();
                    this._initializeAnimations();
                    this._initialised = true;
                    this.layout.reflowLayout();

                    /*
                     * When the data source is set, it will not be reflected in the context yet because the layout is already
                     * prepared for the previous (empty) renderable data source. Therefore, it's a waste of resources
                     * and mysterious bugs to continue. We will wait for the next rendering cycle. However, if views
                     * are only having decorated renderables, then we don't have to do this whatsoever
                     */
                    return;
                }

                /* Layout all renderables that have decorators (e.g. @someDecorator) */
                if (this.hasDecorators) {
                    this._layoutDecoratedRenderables(context, options);
                    if (this.decorations.customLayoutFunction) {
                        this.decorations.customLayoutFunction(context);
                    }
                }

                if (this._hasTrueSizedSurfaces()) {
                    this._doTrueSizedSurfacesBookkeeping();
                }

                /* Legacy context.set() based layout functions */
                if (this.layouts.length) {
                    this._callLegacyLayoutFunctions(context, options);
                }
            }.bind(this)
        });

        this._eventInput.on('recursiveReflow', () => {
            this.reflowRecursively();
        });

        /* Add the layoutController to this View's rendering context. */
        this._prepareLayoutController();
    }

    /**
     * Layout all renderables that have explicit context.set() calls in this View's legacy layout array.
     * @returns {void}
     * @private
     */
    _callLegacyLayoutFunctions(context, options) {
        for (let layout of this.layouts) {
            try {
                switch (typeof layout) {
                    case 'function':
                        layout.call(this, context, options);
                        break;
                    default:
                        this._warn(`Unrecognized layout specification in view '${this._name()}'.`);
                        break;
                }
            } catch (error) {
                this._warn(`Exception thrown in ${this._name()}:`);
                console.log(error);
            }
        }
    }

    /**
     * Either adds this.layout (a LayoutController) to the current View, or a FlexScrollView containing this.layout if this view
     * has been decorated with a @scrollable.
     * @returns {void}
     * @private
     */
    _prepareLayoutController() {
        if (this.decorations.isScrollable) {
            this._scrollView = new ReflowingScrollView();
            this.layout.getSize = this.getSize;
            this._scrollView.push(this.layout);
            this.pipe(this._scrollView);
            this.add(this._scrollView);
        }
        else {
            this.add(this.layout);
        }
    }

    getScrollView() {
        return this._scrollView;
    }

    /**
     * getSize() is called by this view and by layoutControllers. For lazy people that don't want to specifiy their own getSize() function,
     * we provide a fallback. This function can be performance expensive when using non-docked renderables, but for docked renderables it
     * is efficient and convenient]
     * @returns {*[]}
     */
    getSize() {
        return this._getLayoutSize();
    }

    /**
     * Calculates the total height of the View's layout when it's embedded inside a FlexScrollView (i.e. @scrollable is set on the View),
     * by iterating over each renderable inside the View, and finding the minimum and maximum y values at which they are drawn.
     *
     * The total layout height is the difference between the lowest y coordinate drawn, and the largest one.
     * @returns {*[]}
     * @private
     */
    _getLayoutSize() {
        let {
            docked: dockedRenderables,
            traditional: traditionalRenderables, ignored: ignoredRenderables
        } = this._groupedRenderables;
        if (!traditionalRenderables && !ignoredRenderables && !dockedRenderables) {
            return [undefined, undefined];
        }
        let totalSize = [0, 0];
        if (dockedRenderables) {
            totalSize = this._calculateDockedRenderablesBoundingBox();

            if (totalSize[0] === undefined && totalSize[1] === undefined) {
                /* We can return here because it isn't necessary to check further */
                return [undefined, undefined];
            }
        }

        if (traditionalRenderables || ignoredRenderables) {
            let traditionalNames = traditionalRenderables ? traditionalRenderables.keys() : [];
            let ignoredNames = ignoredRenderables ? ignoredRenderables.keys() : [];
            let combinedNames = traditionalNames.concat(ignoredNames);

            for (let renderableName of combinedNames) {
                let renderable = this.renderables[renderableName];
                let size = this.getResolvedSize(renderable);
                if (!size) {
                    continue;
                }
                let renderableSpec;
                /* If the renderable is included in the ignored renderables */
                if (ignoredRenderables && ignoredRenderables.indexOf(renderableName) !== -1) {
                    /* We rather not want to do this, because this function makes a loop that means quadratic complexity */
                    renderableSpec = this.layout.getSpec(renderableName);
                    renderableSpec.translate = renderableSpec.transform.slice(-4, -1);
                } else {
                    renderableSpec = renderable.decorations;
                    renderableSpec.align = renderableSpec.align || [0, 0];
                    renderableSpec.translate = renderableSpec.translate || [0, 0, 0];

                    if (renderableSpec.translate) {
                        renderableSpec.translate = this._adjustPlacementForTrueSize(renderable, size, renderableSpec.origin || [0, 0]
                            , renderableSpec.translate);
                    } else {
                        renderableSpec.translate = [0, 0, 0];
                    }
                }


                /* If there has been an align specified, then nothing can be calculated */
                if (!renderableSpec || !renderableSpec.size || (renderableSpec.align[0] && renderableSpec.align[1])) {
                    continue;
                }

                let {translate, align} = renderableSpec;
                /* If the renderable has a lower min y/x position, or a higher max y/x position, save its values */
                for (let i = 0; i < 2; i++) {
                    /* Undefined is the same as context size */
                    if (size[i] !== undefined && !(align && align[i]) && totalSize[i] !== undefined) {
                        totalSize[i] = Math.max(totalSize[i], translate[i] + size[i]);
                    }

                }
            }
            let width = totalSize[0], height = totalSize[1];
            totalSize = [(width || width == 0) ? width : undefined, (height || height == 0) ? height : undefined];
        }
        /* If the total size is still [0, 0], there weren't any renderables to do our calculation, so return [undefined, undefined]  */
        if (totalSize[0] === 0 && totalSize[1] === 0) {
            return [undefined, undefined];
        }
        return totalSize;

    }

    _getDockType(dockMethodToGet) {
        let dockTypes = [['right', 'left'], ['top', 'bottom']];
        return _.findIndex(dockTypes, (dockMethods) => ~dockMethods.indexOf(dockMethodToGet));
    }

    _calculateDockedRenderablesBoundingBox() {
        let {docked: dockedRenderables, filled: filledRenderables} = this._groupedRenderables;
        let {dockMethod} = dockedRenderables.get(dockedRenderables.keyAt(0)).decorations.dock;
        /* Gets the dock type where, 0 is right or left (horizontal) and 1 is top or bottom (vertical) */
        let dockType = this._getDockType(dockMethod);
        let dockingDirection = dockType;
        let orthogonalDirection = !dockType + 0;


        /* Previously countered dock size for docking direction and opposite docking direction */
        let previousDockSize = 0;
        /* Add up the different sizes to if they are docked all in the same direction */
        let dockSize = dockedRenderables.reduce((result, dockedRenderable, name) => {
            let {decorations} = dockedRenderable;
            let {dockMethod: otherDockMethod} = decorations.dock;
            /* If docking is done orthogonally */
            if (this._getDockType(otherDockMethod) !== dockType) {
                return [NaN, NaN];
            } else {
                /* Resolve both inner size and outer size */
                this._resolveDecoratedSize(name, {size: [NaN, NaN]}, dockedRenderable.decorations.dock.size);
                let resolvedOuterSize = this._resolvedSizesCache.get(dockedRenderable);

                let resolvedInnerSize = [undefined, undefined];
                if (dockedRenderable.decorations.size) {
                    this._resolveDecoratedSize(name, {size: [NaN, NaN]});
                    resolvedInnerSize = this._resolvedSizesCache.get(dockedRenderable);
                }

                if (!resolvedOuterSize || !resolvedInnerSize) {
                    return [NaN, NaN];
                }
                let resolvedSize = [resolvedOuterSize[0] === undefined ? resolvedInnerSize[0] : resolvedOuterSize[0],
                    resolvedOuterSize[1] === undefined ? resolvedInnerSize[1] : resolvedOuterSize[1]];
                let newResult = new Array(2);
                /* If docking is done from opposite directions */
                let dockingFromOpposite = dockMethod !== otherDockMethod;
                if (dockingFromOpposite) {
                    newResult[dockingDirection] = NaN;
                } else {
                    /* If this or the previous renderable size is 0, don't add the space */
                    let spaceSize = (resolvedSize[dockingDirection] === 0 || previousDockSize === 0) ? 0 : decorations.dock.space;
                    newResult[dockingDirection] = resolvedSize[dockingDirection] + spaceSize + result[dockingDirection];
                    previousDockSize = resolvedSize[dockingDirection];
                }
                /* If a size in the orthogonalDirection has been set... */
                if (resolvedSize[orthogonalDirection] !== undefined && !Number.isNaN(resolvedSize[orthogonalDirection])) {
                    /* If there is no result in the orthogonal direction specified yet... */
                    if (result[orthogonalDirection] === undefined) {
                        newResult[orthogonalDirection] = resolvedSize[orthogonalDirection];
                    } else {
                        /* get the max bounding box for the specified orthogonal direction */
                        newResult[orthogonalDirection] = Math.max(result[orthogonalDirection], resolvedSize[orthogonalDirection]);
                    }
                } else {
                    newResult[orthogonalDirection] = result[orthogonalDirection];
                }
                return newResult;
            }
        }, dockingDirection ? [undefined, 0] : [0, undefined]);

        if (filledRenderables) {
            dockSize[dockingDirection] = undefined;
            /* We currently support multiple fills, but that might change in the future */
            let orthogonalSizes = filledRenderables.reduce((result, filledRenderable, renderableName) => {
                this._resolveDecoratedSize(renderableName, {size: [NaN, NaN]});
                let resolvedSize = this._resolvedSizesCache.get(filledRenderable);
                if (resolvedSize) {
                    let orthogonalSize = resolvedSize[orthogonalDirection];
                    if (orthogonalSize || orthogonalSize == 0) {
                        return result.concat(orthogonalSize);
                    }
                }
            }, []);

            if (orthogonalSizes) {
                let originalOrthogonalSize = dockSize[orthogonalDirection];
                if (originalOrthogonalSize || originalOrthogonalSize === 0) {
                    orthogonalSizes.push(originalOrthogonalSize)
                }
                dockSize[orthogonalDirection] = Math.max(...orthogonalSizes);
            }
        }

        for (let i = 0; i < 2; i++) {
            if (Number.isNaN(dockSize[i])) {
                dockSize[i] = undefined;
            }
            if (dockSize[i] !== undefined && this.decorations.viewMargins) {
                let {viewMargins} = this.decorations;
                /* if i==0 we want margin left and right, if i==1 we want margin top and bottom */
                dockSize[i] += viewMargins[(i + 1) % 4] + viewMargins[(i + 3) % 4];
            }
        }
        return dockSize;
    }

    /**
     * Uses either console.warn() or console.log() to log a mildly serious issue, depending on the user agent's availability.
     * @param {String|Object} message
     * @returns {void}
     * @private
     */
    _warn(message) {
        if (console.warn) {
            console.warn(message);
        } else {
            console.log(message);
        }
    }

    _addTranslations(translate1, translate2) {
        return [translate1[0] + translate2[0], translate1[1] + translate2[1], translate1[2] + translate2[2]];
    }

    /**
     * Retrieves the class name of the subclass View instance.
     * @returns {string}
     * @private
     */
    _name() {
        return Object.getPrototypeOf(this).constructor.name;
    }

    /**
     * Pipes the output events of all items in this.renderables to the LayoutController in this.layout.
     * @returns {void}
     * @private
     */
    _addRenderables() {
        this.layout.setDataSource(this.renderables);

        for (let renderableName in this.renderables) {
            if (!this._pipedRenderables[renderableName]) {
                this._pipeRenderable(this._getPipeableRenderableFromName(renderableName), renderableName);
            }
        }
    }

    _initializeAnimations() {
        for (let animation of (this.waitingAnimations || [])) {
            let renderableToWaitFor = this[animation.waitFor];
            if (renderableToWaitFor && renderableToWaitFor.on) {
                renderableToWaitFor.on('shown', function subscription() {
                    animation.showMethod();
                    if ('off' in renderableToWaitFor) {
                        renderableToWaitFor.off('shown', subscription);
                    }
                    if ('removeListener' in renderableToWaitFor) {
                        renderableToWaitFor.removeListener('shown', subscription);
                    }
                });
            } else {
                this._warn(`Attempted to delay showing renderable ${this._name()}.${animation.waitFor}, which does not exist or contain an on() method.`);
            }
        }


    }

    _copyPrototypeProperties() {
        let prototype = Object.getPrototypeOf(this);

        /* Move over all renderable- and decoration information that decorators.js set to the View prototype */
        for (let name of ['decorationsMap', 'renderableConstructors']) {
            this[name] = _.cloneDeep(prototype[name]) || new Map();
        }
    }

    /**
     * Inits the decorations that is set on a class level
     * @private
     */
    _initOwnDecorations() {
        for (let currentClass = this; currentClass.__proto__.constructor !== View; currentClass = Object.getPrototypeOf(currentClass)) {
            /* The close the decoration is to this constructor in the prototype chain, the higher the priority */
            let decorations = this.decorationsMap.get(currentClass.__proto__.constructor);
            for (let property in decorations) {
                if (!(property in this.decorations)) {
                    this.decorations[property] = decorations[property];
                }
            }
        }
    }

    _hasTrueSizedSurfaces() {
        return !![...this._trueSizedSurfaceInfo.keys()].length;
    }


    _doTrueSizedSurfacesBookkeeping() {
        this._nodes._trueSizeRequested = false;
        if (this._delayedRecursiveReflowEvent) {
            this._eventOutput.emit('recursiveReflow');
            this._delayedRecursiveReflowEvent = false;
        }
    }

    _initTrueSizedBookkeeping() {
        this.layout.on('layoutstart', ({oldSize, size}) => {
            if (size[0] !== oldSize[0] ||
                size[1] !== oldSize[1]) {
                for (let [surface] of this._trueSizedSurfaceInfo) {
                    /* Encourage the surfaces to check if they have been resized, which could trigger the resize event */
                    surface._trueSizeCheck = true;
                }
                this._eventOutput.emit('newSize', size);
            }
        });

        this._resolvedSizesCache = new Map();
        this._trueSizedSurfaceInfo = new Map();
        /* Hack to make the layoutcontroller reevaluate sizes on resize of the parent */
        this._nodes = {_trueSizedRequested: false};
        /* This needs to be set in order for the LayoutNodeManager to be happy */
        this.options.size = this.options.size || [true, true];
    }


    _initOptions(options) {
        if (!this._isPlainObject(options)) {
            this._warn(`View ${this._name()} initialized with invalid non-object arguments`);
        }
        this.options = options;
    }

    _tryCalculateTrueSizedSurface(renderable) {
        let renderableHtmlElement = renderable._element;
        let trueSizedInfo = this._trueSizedSurfaceInfo.get(renderable);
        let {trueSizedDimensions} = trueSizedInfo;

        if (renderableHtmlElement && ((renderableHtmlElement.offsetWidth && renderableHtmlElement.offsetHeight) || (!renderable.getContent() && !(renderable instanceof ImageSurface))) && renderableHtmlElement.innerHTML === renderable.getContent() &&
            (!renderableHtmlElement.style.width || !trueSizedDimensions[0]) && (!renderableHtmlElement.style.height || !trueSizedDimensions[1])) {
            let newSize;


            newSize = [renderableHtmlElement.offsetWidth, renderableHtmlElement.offsetHeight];

            let oldSize = trueSizedInfo.size;
            let sizeChange = false;
            if (oldSize) {
                for (let i = 0; i < 2; i++) {
                    if (trueSizedDimensions[i] && oldSize[i] !== newSize[i]) {
                        sizeChange = true;
                    }
                }
            } else {
                sizeChange = true;
            }

            if (sizeChange) {
                trueSizedInfo.size = newSize;
                trueSizedInfo.isUncalculated = false;
            }
            this.reflowRecursively();
        } else {
            this.layout.reflowLayout();
            this._requestLayoutControllerReflow();
        }
    }

    _initDataStructures() {
        if (!this.renderables) {
            this.renderables = {};
        }
        if (!this.layouts) {
            this.layouts = [];
        }

        if (!this.decorations) {
            this.decorations = {};
        }

        if (!this.decorations.extraTranslate) {
            this.decorations.extraTranslate = [0, 0, 10];
        }
        if (!this.decoratedRenderables) {
            this.decoratedRenderables = {};
        }

        if (!this.delayedAnimations) {
            this.delayedAnimations = [];
        }
        if (!this.waitingAnimations) {
            this.waitingAnimations = [];
        }
        if (!this.immediateAnimations) {
            this.immediateAnimations = [];
        }
        /* Keeping track of piped renderables */
        this._pipedRenderables = {};
        this._groupedRenderables = {};

        this._runningFlowStates = {};
    }

    /**
     * Adds a decorated renderable to the bookkeeping of the view
     * @param renderable
     * @param renderableName
     * @returns {Renderable} newRenderable The renderable that should be stored in this.renderables[renderableName]
     * @private
     */
    _addDecoratedRenderable(renderable, renderableName) {
        this.decoratedRenderables[renderableName] = renderable;
        if(renderable.decorations.flow){
            if(!this.decorations.useFlow){
                this._usesPartialFlow = true;
            }
            renderable.isFlowy = true;
        }
        this._addRenderableToDecoratorGroup(renderable, renderableName);
        return this._processRenderableEquivalent(renderable, renderableName);
    }

    _processRenderableEquivalent(renderable, renderableName) {
        let {draggableOptions, swipableOptions, clip, animation} = renderable.decorations;

        /* If we clip, then we need to create a containerSurface */
        if (clip) {
            let clipSize = clip.size;
            /* Resolve clipSize specified as undefined */
            if (clipSize[0] === undefined || clipSize[1] === undefined) {
                this.layout.once('layoutstart', ({size}) => {
                    for (let i of [0, 1]) {
                        clipSize[i] = clipSize[i] || size[i]
                    }
                });
            }
            let containerSurface = new ContainerSurface({
                size: clipSize,
                properties: {overflow: 'hidden', ...clip.properties}
            });
            containerSurface.add(renderable);
            if (containerSurface.pipe) {
                containerSurface.pipe(renderable._eventOutput);
            }
            renderable.containerSurface = containerSurface;
        }

        if (animation) {
            this._processAnimatedRenderable(renderable, renderableName, animation);
        }

        if (swipableOptions) {
            renderable = this._initSwipable(swipableOptions, renderable);

        } else if (draggableOptions) {
            renderable.node = new RenderNode();
            let draggable = new Draggable(draggableOptions);
            renderable.draggable = draggable;
            renderable.node.add(draggable).add(renderable);
            renderable.pipe(draggable);
            renderable.pipe(this._eventOutput);
            draggable.pipe(this._eventOutput);
        }

        if(renderable.node){
            /* Assign output handler */
            renderable.node._eventOutput = renderable._eventOutput;
        }
        /* If a renderable has an AnimationController used to animate it, add that to this.renderables.
         * If a renderable has an ContainerSurface used to clip it, add that to this.renderables.
         * this.renderables is used in the LayoutController in this.layout to render this view. */
        return renderable.animationController || renderable.containerSurface || renderable.node || renderable;
    }

    _processAnimatedRenderable(renderable, renderableName, options) {

        let pipeRenderable = () => {
            if (renderable.pipe) renderable.pipe(renderable.animationController._eventOutput)
        };

        /* If there's already an animationcontroller present, just change the options */
        if (this.renderables[renderableName] instanceof AnimationController) {
            renderable.animationController = this.renderables[renderableName];
            this.renderables[renderableName].setOptions(options);
            pipeRenderable();
        } else {
            let animationController = renderable.animationController = new AnimationController(options);
            pipeRenderable();
            let showMethod = this._showWithAnimationController.bind(this, animationController, renderable);

            if (options.delay && options.delay > 0 && options.showInitially) {
                Timer.setTimeout(showMethod, options.delay);
            } else if (options.waitFor) {
                this.waitingAnimations.push({showMethod: showMethod, waitFor: options.waitFor});
            } else if (options.showInitially) {
                showMethod();
            }


        }
    }

    _addRenderableToDecoratorGroup(renderable, renderableName) {
        /* Group the renderable */
        let groupName = this._getGroupName(renderable);

        if (groupName) {
            if (!(groupName in this._groupedRenderables)) {
                this._groupedRenderables[groupName] = new OrderedHashMap();
            }
            this._groupedRenderables[groupName].set(renderableName, renderable);
        }
    }

    _removeRenderableFromDecoratorGroup(renderable, renderableName) {
        let groupName = this._getGroupName(renderable);
        this._removeRenderableFromGroupWithName(renderableName, groupName);
    }

    _removeRenderableFromGroupWithName(renderableName, groupName) {
        let group = this._groupedRenderables[groupName];
        group.remove(renderableName);
        if (!group.count()) {
            delete this._groupedRenderables[groupName];
        }
    }

    _getGroupName(renderable) {
        let {decorations} = renderable;

        if (!!decorations.dock) {
            /* 'filled' is a special subset of 'docked' renderables, that need to be rendered after the normal 'docked' renderables are rendered. */
            return decorations.dock.dockMethod === 'fill' ? 'filled' : 'docked';
        } else if (!!decorations.fullSize) {
            return 'fullSize';
        } else if (decorations.size || decorations.origin || decorations.align || decorations.translate) {
            return 'traditional';
        } else {
            /* This occurs e.g. when a renderable is only marked @renderable, and its parent view has a @layout.custom decorator to define its context. */
            return 'ignored';
        }
    }

    /**
     * Create the swipable and register all the event logic for a swipable renderable
     * @private
     */
    _initSwipable(swipableOptions = {}, renderable = {}){
        GenericSync.register({
            'mouse': MouseSync,
            'touch': TouchSync
        });

        let sync = new GenericSync({
            'mouse': {},
            'touch': {}
        });

        renderable.pipe(sync);

        /* Translation modifier */
        var positionModifier = new Modifier({
            transform: function () {
                let [x, y] = position.get();
                return Transform.translate(x, y, 0);
            }
        });

        var position = new Transitionable([0, 0]);

        sync.on('update', (data)=> {
            let [x,y] = position.get();
            x += !swipableOptions.snapX ? data.delta[0] : 0;
            y += !swipableOptions.snapY ? data.delta[1] : 0;
            let {yRange = [0, 0], xRange = [0, 0]} = swipableOptions;
            y = limit(yRange[0], y, yRange[1]);
            x = limit(xRange[0], x, xRange[1]);
            position.set([x, y]);
        });

        sync.on('end', (data)=> {
            let [x,y] = position.get();
            data.velocity[0] = Math.abs(data.velocity[0]) < 0.5 ? data.velocity[0] * 2 : data.velocity[0];
            let endX = swipableOptions.snapX ? 0 : x + data.delta[0] + (data.velocity[0] * 175);
            let endY = swipableOptions.snapY ? 0 : y + data.delta[1] + (data.velocity[1] * 175);
            let {yRange = [0, 0], xRange = [0, 0]} = swipableOptions;
            endY = limit(yRange[0], endY, yRange[1]);
            endX = limit(xRange[0], endX, xRange[1]);
            position.set([endX, endY], {
                curve: Easing.outCirc,
                duration: (750 - Math.abs((data.velocity[0] * 150)))
            });

            this._determineSwipeEvents(renderable, swipableOptions, endX, endY);

        });

        renderable.node = new RenderNode();
        renderable.node.add(positionModifier).add(renderable);
        renderable.pipe(this._eventOutput);

        return renderable;

    }

    _determineSwipeEvents(renderable, swipableOptions = {}, endX = 0, endY = 0) {

        if (!renderable || !renderable._eventOutput) return;

        let xThreshold = swipableOptions.xThreshold || [undefined, undefined];
        let yThreshold = swipableOptions.yThreshold || [undefined, undefined];

        if (xThreshold[1] && endX > xThreshold[1]) {
            renderable._eventOutput.emit('swiped', {
                direction: 0,
                displacement: 'right'
            });
        }

        if (xThreshold[0] && endX < xThreshold[0]) {
            renderable._eventOutput.emit('swiped', {
                direction: 0,
                displacement: 'left'
            });
        }

        if (yThreshold[1] && endY > yThreshold[1]) {
            renderable._eventOutput.emit('swiped', {
                direction: 1,
                displacement: 'bottom'
            });
        }

        if (yThreshold[0] && endY < yThreshold[0]) {
            renderable._eventOutput.emit('swiped', {
                direction: 1,
                displacement: 'top'
            });
        }
    }
}

<|MERGE_RESOLUTION|>--- conflicted
+++ resolved
@@ -786,10 +786,9 @@
 
         return trueSizedSurfaceInfo;
     }
-    
-
-_layoutDecoratedRenderables(context, options) {
-
+
+
+    _layoutDecoratedRenderables(context, options) {
         this._layoutDockedRenderables(this._groupedRenderables['docked'], this._groupedRenderables['filled'], context, options);
         this._layoutFullScreenRenderables(this._groupedRenderables['fullSize'], context, options);
         this._layoutTraditionalRenderables(this._groupedRenderables['traditional'], context, options);
@@ -814,10 +813,6 @@
             let renderableSize = this._resolveDecoratedSize(renderableName, context) || [undefined, undefined];
             let {translate = [0, 0, 0], origin = [0, 0], align = [0, 0], rotate = [0, 0, 0],
                 opacity = 1, curve = {curve: Easing.outCubic, duration: 300}, scale = [1,1,1], skew = [0,0,0]} = renderable.decorations;
-<<<<<<< HEAD
-            //TODO: Check if the renderable has flows that need to pass curves and durations and springs
-=======
->>>>>>> f0f46aa0
             translate = this._addTranslations(this.decorations.extraTranslate, translate);
             let adjustedTranslation = this._adjustPlacementForTrueSize(renderable, renderableSize, origin, translate);
             let renderableCurve = renderable.decorations && renderable.decorations.flow && renderable.decorations.flow.currentCurve;
@@ -1702,5 +1697,4 @@
             });
         }
     }
-}
-
+}