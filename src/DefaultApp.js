/**
 This Source Code is licensed under the MIT license. If a copy of the
 MIT-license was not distributed with this file, You can obtain one at:
 http://opensource.org/licenses/mit-license.html.

 @author: Hans van den Akker (mysim1)
 @license MIT
 @copyright Bizboard, 2015

 */

import {Inject}   from 'di.js';
import {App}                from './core/App';
import Router               from './core/Router';
import HomeController       from './controllers/HomeController';
import TestController       from './controllers/TestController';
import Easing               from 'famous/transitions/Easing';
import AnimationController  from 'famous-flex/src/AnimationController';

<<<<<<< HEAD
export class DefaultApp extends App {


    constructor(router) {
=======
@Inject(Router, HomeController, TestController)
export class DefaultApp extends App {

    constructor(router, homeController) {
>>>>>>> 4a823d35
        // make one of the controllers default
        router.setDefault(HomeController, 'Main');

        //context.add(navigationControl);

        router.setControllerSpecs({
            HomeController: {
                controllers: [
                    {
                        transition: {duration: 500, curve: Easing.outBack},
                        animation: AnimationController.Animation.Fade,
                        activeFrom: ['TestController']
                    }
                ],
                methods: {
                    next: {
                        transition: {duration: 500, curve: Easing.outBack},
                        animation: AnimationController.Animation.Slide.Right
                    },
                    previous: {
                        transition: {duration: 500, curve: Easing.outBack},
                        animation: AnimationController.Animation.Slide.Left
                    }
                }
            },
            TestController: {
                controllers: [
                    {

                        show: {
                            transition: {duration: 500, curve: Easing.inBack},
                            animation: AnimationController.Animation.Fade.bind({opacity: 0})
                        },
                        hide: {
                            transition: {duration: 0, curve: Easing.inBack}
<<<<<<< HEAD
=======
                            //animation: AnimationController.Animation.Fade.bind({opacity: 0})
>>>>>>> 4a823d35
                        },
                        activeFrom: ['HomeController']
                    }
                ]
            }
        });

        super(router);
    }
<<<<<<< HEAD
}

annotate(DefaultApp, new Inject(HomeController));
annotate(DefaultApp, new Inject(TestController));
=======
}
>>>>>>> 4a823d35
<|MERGE_RESOLUTION|>--- conflicted
+++ resolved
@@ -17,21 +17,13 @@
 import Easing               from 'famous/transitions/Easing';
 import AnimationController  from 'famous-flex/src/AnimationController';
 
-<<<<<<< HEAD
-export class DefaultApp extends App {
-
-
-    constructor(router) {
-=======
 @Inject(Router, HomeController, TestController)
 export class DefaultApp extends App {
 
     constructor(router, homeController) {
->>>>>>> 4a823d35
         // make one of the controllers default
-        router.setDefault(HomeController, 'Main');
+        router.setDefault(homeController, 'Main');
 
-        //context.add(navigationControl);
 
         router.setControllerSpecs({
             HomeController: {
@@ -63,10 +55,7 @@
                         },
                         hide: {
                             transition: {duration: 0, curve: Easing.inBack}
-<<<<<<< HEAD
-=======
                             //animation: AnimationController.Animation.Fade.bind({opacity: 0})
->>>>>>> 4a823d35
                         },
                         activeFrom: ['HomeController']
                     }
@@ -76,11 +65,4 @@
 
         super(router);
     }
-<<<<<<< HEAD
-}
-
-annotate(DefaultApp, new Inject(HomeController));
-annotate(DefaultApp, new Inject(TestController));
-=======
-}
->>>>>>> 4a823d35
+}