<!DOCTYPE html>
<html>
<link href="https://fonts.googleapis.com/css?family=Roboto" rel="stylesheet"><head>
  <meta charset="utf-8">
  <base data-ice="baseUrl" href="">
  <title data-ice="title">Source | Arva API Document</title>
  <link type="text/css" rel="stylesheet" href="css/style.css">
  <link type="text/css" rel="stylesheet" href="css/prettify-tomorrow.css">
  <script src="script/prettify/prettify.js"></script>
  
  
  <script src="script/manual.js"></script>
<link data-ice="userStyle" rel="stylesheet" href="user/css/0-styles.css">
</head>
<body class="layout-container" data-ice="rootContainer">

<header>
  <a href="./">Home</a>
  <a href="./manual/overview/tutorial.html" data-ice="manualHeaderLink">Manual</a>
  <a href="identifiers.html">Reference</a>
  <a href="source.html">Source</a>
  
  
  <div class="search-box">
  <span>
    <img src="./image/search.png">
    <span class="search-input-edge"></span><input class="search-input"><span class="search-input-edge"></span>
  </span>
    <ul class="search-result"></ul>
  </div>
</header>

<nav class="navigation" data-ice="nav"><div>
  <ul>
    
  <li data-ice="doc"><div data-ice="dirPath" class="nav-dir-path">components</div><span data-ice="kind" class="kind-class">C</span><span data-ice="name"><span><a href="class/src/components/DataBoundScrollView.js~DataBoundScrollView.html">DataBoundScrollView</a></span></span></li>
<li data-ice="doc"><span data-ice="kind" class="kind-class">C</span><span data-ice="name"><span><a href="class/src/components/Dialog.js~Dialog.html">Dialog</a></span></span></li>
<li data-ice="doc"><span data-ice="kind" class="kind-class">C</span><span data-ice="name"><span><a href="class/src/components/ReflowingScrollView.js~ReflowingScrollView.html">ReflowingScrollView</a></span></span></li>
<li data-ice="doc"><div data-ice="dirPath" class="nav-dir-path">components/logic/branding</div><span data-ice="kind" class="kind-class">C</span><span data-ice="name"><span><a href="class/src/components/logic/branding/BrandingEngine.js~BrandingEngine.html">BrandingEngine</a></span></span></li>
<li data-ice="doc"><span data-ice="kind" class="kind-class">C</span><span data-ice="name"><span><a href="class/src/components/logic/branding/BrandingEngineSingleton.js~BrandingEngineSingleton.html">BrandingEngineSingleton</a></span></span></li>
<li data-ice="doc"><div data-ice="dirPath" class="nav-dir-path">core</div><span data-ice="kind" class="kind-class">C</span><span data-ice="name"><span><a href="class/src/core/App.js~App.html">App</a></span></span></li>
<li data-ice="doc"><span data-ice="kind" class="kind-class">C</span><span data-ice="name"><span><a href="class/src/core/Controller.js~Controller.html">Controller</a></span></span></li>
<li data-ice="doc"><span data-ice="kind" class="kind-class">C</span><span data-ice="name"><span><a href="class/src/core/Model.js~Model.html">Model</a></span></span></li>
<li data-ice="doc"><span data-ice="kind" class="kind-class">C</span><span data-ice="name"><span><a href="class/src/core/Router.js~Router.html">Router</a></span></span></li>
<li data-ice="doc"><span data-ice="kind" class="kind-class">C</span><span data-ice="name"><span><a href="class/src/core/View.js~View.html">View</a></span></span></li>
<li data-ice="doc"><div data-ice="dirPath" class="nav-dir-path">data</div><span data-ice="kind" class="kind-class">C</span><span data-ice="name"><span><a href="class/src/data/DataSource.js~DataSource.html">DataSource</a></span></span></li>
<li data-ice="doc"><span data-ice="kind" class="kind-class">C</span><span data-ice="name"><span><a href="class/src/data/PrioritisedArray.js~PrioritisedArray.html">PrioritisedArray</a></span></span></li>
<li data-ice="doc"><span data-ice="kind" class="kind-class">C</span><span data-ice="name"><span><a href="class/src/data/PrioritisedObject.js~PrioritisedObject.html">PrioritisedObject</a></span></span></li>
<li data-ice="doc"><span data-ice="kind" class="kind-class">C</span><span data-ice="name"><span><a href="class/src/data/Snapshot.js~Snapshot.html">Snapshot</a></span></span></li>
<li data-ice="doc"><div data-ice="dirPath" class="nav-dir-path">data/datasources</div><span data-ice="kind" class="kind-class">C</span><span data-ice="name"><span><a href="class/src/data/datasources/FirebaseDataSource.js~FirebaseDataSource.html">FirebaseDataSource</a></span></span></li>
<li data-ice="doc"><span data-ice="kind" class="kind-class">C</span><span data-ice="name"><span><a href="class/src/data/datasources/SharePointDataSource.js~SharePointDataSource.html">SharePointDataSource</a></span></span></li>
<li data-ice="doc"><div data-ice="dirPath" class="nav-dir-path">data/datasources/SharePoint</div><span data-ice="kind" class="kind-class">C</span><span data-ice="name"><span><a href="class/src/data/datasources/SharePoint/DataModelGenerator.js~DataModelGenerator.html">DataModelGenerator</a></span></span></li>
<li data-ice="doc"><span data-ice="kind" class="kind-class">C</span><span data-ice="name"><span><a href="class/src/data/datasources/SharePoint/SharePointSnapshot.js~SharePointSnapshot.html">SharePointSnapshot</a></span></span></li>
<li data-ice="doc"><div data-ice="dirPath" class="nav-dir-path">data/datasources/SharePoint/SPSoapAdapter</div><span data-ice="kind" class="kind-class">C</span><span data-ice="name"><span><a href="class/src/data/datasources/SharePoint/SPSoapAdapter/Settings.js~Settings.html">Settings</a></span></span></li>
<li data-ice="doc"><span data-ice="kind" class="kind-class">C</span><span data-ice="name"><span><a href="class/src/data/datasources/SharePoint/SPSoapAdapter/SharePoint.js~SharePoint.html">SharePoint</a></span></span></li>
<li data-ice="doc"><div data-ice="dirPath" class="nav-dir-path">data/datasources/SharePoint/SPSoapAdapter/Worker</div><span data-ice="kind" class="kind-class">C</span><span data-ice="name"><span><a href="class/src/data/datasources/SharePoint/SPSoapAdapter/Worker/SharePointClient.js~SharePointClient.html">SharePointClient</a></span></span></li>
<li data-ice="doc"><span data-ice="kind" class="kind-class">C</span><span data-ice="name"><span><a href="class/src/data/datasources/SharePoint/SPSoapAdapter/Worker/SoapClient.js~SoapClient.html">SoapClient</a></span></span></li>
<li data-ice="doc"><div data-ice="dirPath" class="nav-dir-path">data/local</div><span data-ice="kind" class="kind-class">C</span><span data-ice="name"><span><a href="class/src/data/local/LocalModel.js~LocalModel.html">LocalModel</a></span></span></li>
<li data-ice="doc"><span data-ice="kind" class="kind-class">C</span><span data-ice="name"><span><a href="class/src/data/local/LocalPrioritisedArray.js~LocalPrioritisedArray.html">LocalPrioritisedArray</a></span></span></li>
<li data-ice="doc"><div data-ice="dirPath" class="nav-dir-path">data/storage</div><span data-ice="kind" class="kind-class">C</span><span data-ice="name"><span><a href="class/src/data/storage/FileSource.js~FileSource.html">FileSource</a></span></span></li>
<li data-ice="doc"><span data-ice="kind" class="kind-class">C</span><span data-ice="name"><span><a href="class/src/data/storage/FirebaseFileSource.js~FirebaseFileSource.html">FirebaseFileSource</a></span></span></li>
<li data-ice="doc"><div data-ice="dirPath" class="nav-dir-path">layout</div><span data-ice="kind" class="kind-class">C</span><span data-ice="name"><span><a href="class/src/layout/Decorators.js~Event.html">Event</a></span></span></li>
<li data-ice="doc"><span data-ice="kind" class="kind-class">C</span><span data-ice="name"><span><a href="class/src/layout/Decorators.js~Flow.html">Flow</a></span></span></li>
<li data-ice="doc"><span data-ice="kind" class="kind-class">C</span><span data-ice="name"><span><a href="class/src/layout/Decorators.js~Layout.html">Layout</a></span></span></li>
<li data-ice="doc"><span data-ice="kind" class="kind-function">F</span><span data-ice="name"><span><a href="function/index.html#static-function-dynamic">dynamic</a></span></span></li>
<li data-ice="doc"><span data-ice="kind" class="kind-function">F</span><span data-ice="name"><span><a href="function/index.html#static-function-TrueSizedLayoutDockHelper">TrueSizedLayoutDockHelper</a></span></span></li>
<li data-ice="doc"><span data-ice="kind" class="kind-variable">V</span><span data-ice="name"><span><a href="variable/index.html#static-variable-bindings">bindings</a></span></span></li>
<li data-ice="doc"><span data-ice="kind" class="kind-variable">V</span><span data-ice="name"><span><a href="variable/index.html#static-variable-event">event</a></span></span></li>
<li data-ice="doc"><span data-ice="kind" class="kind-variable">V</span><span data-ice="name"><span><a href="variable/index.html#static-variable-flow">flow</a></span></span></li>
<li data-ice="doc"><span data-ice="kind" class="kind-variable">V</span><span data-ice="name"><span><a href="variable/index.html#static-variable-layout">layout</a></span></span></li>
<li data-ice="doc"><span data-ice="kind" class="kind-variable">V</span><span data-ice="name"><span><a href="variable/index.html#static-variable-flowStates">flowStates</a></span></span></li>
<li data-ice="doc"><span data-ice="kind" class="kind-typedef">T</span><span data-ice="name"><span><a href="typedef/index.html#static-typedef-DockTypes">DockTypes</a></span></span></li>
<li data-ice="doc"><span data-ice="kind" class="kind-typedef">T</span><span data-ice="name"><span><a href="typedef/index.html#static-typedef-StickTypes">StickTypes</a></span></span></li>
<li data-ice="doc"><span data-ice="kind" class="kind-typedef">T</span><span data-ice="name"><span><a href="typedef/index.html#static-typedef-StickTypes">StickTypes</a></span></span></li>
<li data-ice="doc"><span data-ice="kind" class="kind-typedef">T</span><span data-ice="name"><span><a href="typedef/index.html#static-typedef-dockBottom">dockBottom</a></span></span></li>
<li data-ice="doc"><span data-ice="kind" class="kind-typedef">T</span><span data-ice="name"><span><a href="typedef/index.html#static-typedef-dockLeft">dockLeft</a></span></span></li>
<li data-ice="doc"><span data-ice="kind" class="kind-typedef">T</span><span data-ice="name"><span><a href="typedef/index.html#static-typedef-dockRight">dockRight</a></span></span></li>
<li data-ice="doc"><span data-ice="kind" class="kind-typedef">T</span><span data-ice="name"><span><a href="typedef/index.html#static-typedef-dockTop">dockTop</a></span></span></li>
<li data-ice="doc"><span data-ice="kind" class="kind-typedef">T</span><span data-ice="name"><span><a href="typedef/index.html#static-typedef-fill">fill</a></span></span></li>
<li data-ice="doc"><div data-ice="dirPath" class="nav-dir-path">routers</div><span data-ice="kind" class="kind-class">C</span><span data-ice="name"><span><a href="class/src/routers/ArvaRouter.js~ArvaRouter.html">ArvaRouter</a></span></span></li>
<li data-ice="doc"><div data-ice="dirPath" class="nav-dir-path">surfaces</div><span data-ice="kind" class="kind-class">C</span><span data-ice="name"><span><a href="class/src/surfaces/Dropdown.js~Dropdown.html">Dropdown</a></span></span></li>
<li data-ice="doc"><span data-ice="kind" class="kind-class">C</span><span data-ice="name"><span><a href="class/src/surfaces/InputSurface.js~InputSurface.html">InputSurface</a></span></span></li>
<li data-ice="doc"><span data-ice="kind" class="kind-variable">V</span><span data-ice="name"><span><a href="variable/index.html#static-variable-Surface">Surface</a></span></span></li>
<li data-ice="doc"><div data-ice="dirPath" class="nav-dir-path">utils</div><span data-ice="kind" class="kind-class">C</span><span data-ice="name"><span><a href="class/src/utils/BlobHelper.js~BlobHelper.html">BlobHelper</a></span></span></li>
<li data-ice="doc"><span data-ice="kind" class="kind-class">C</span><span data-ice="name"><span><a href="class/src/utils/DialogManager.js~DialogManager.html">DialogManager</a></span></span></li>
<li data-ice="doc"><span data-ice="kind" class="kind-class">C</span><span data-ice="name"><span><a href="class/src/utils/Injection.js~Injection.html">Injection</a></span></span></li>
<li data-ice="doc"><span data-ice="kind" class="kind-class">C</span><span data-ice="name"><span><a href="class/src/utils/KeyboardHelper.js~KeyboardHelper.html">KeyboardHelper</a></span></span></li>
<li data-ice="doc"><span data-ice="kind" class="kind-class">C</span><span data-ice="name"><span><a href="class/src/utils/ObjectHelper.js~ObjectHelper.html">ObjectHelper</a></span></span></li>
<li data-ice="doc"><span data-ice="kind" class="kind-class">C</span><span data-ice="name"><span><a href="class/src/utils/Throttler.js~Throttler.html">Throttler</a></span></span></li>
<li data-ice="doc"><span data-ice="kind" class="kind-function">F</span><span data-ice="name"><span><a href="function/index.html#static-function-callbackToPromise">callbackToPromise</a></span></span></li>
<li data-ice="doc"><span data-ice="kind" class="kind-function">F</span><span data-ice="name"><span><a href="function/index.html#static-function-successAndErrorToPromise">successAndErrorToPromise</a></span></span></li>
<li data-ice="doc"><span data-ice="kind" class="kind-function">F</span><span data-ice="name"><span><a href="function/index.html#static-function-waitMilliseconds">waitMilliseconds</a></span></span></li>
<li data-ice="doc"><span data-ice="kind" class="kind-function">F</span><span data-ice="name"><span><a href="function/index.html#static-function-combineOptions">combineOptions</a></span></span></li>
<li data-ice="doc"><span data-ice="kind" class="kind-function">F</span><span data-ice="name"><span><a href="function/index.html#static-function-limit">limit</a></span></span></li>
<li data-ice="doc"><div data-ice="dirPath" class="nav-dir-path">utils/di</div><span data-ice="kind" class="kind-class">C</span><span data-ice="name"><span><a href="class/src/utils/di/Decorators.js~ClassProvider.html">ClassProvider</a></span></span></li>
<li data-ice="doc"><span data-ice="kind" class="kind-class">C</span><span data-ice="name"><span><a href="class/src/utils/di/Decorators.js~FactoryProvider.html">FactoryProvider</a></span></span></li>
<li data-ice="doc"><span data-ice="kind" class="kind-class">C</span><span data-ice="name"><span><a href="class/src/utils/di/Decorators.js~Inject.html">Inject</a></span></span></li>
<li data-ice="doc"><span data-ice="kind" class="kind-class">C</span><span data-ice="name"><span><a href="class/src/utils/di/Decorators.js~Provide.html">Provide</a></span></span></li>
<li data-ice="doc"><span data-ice="kind" class="kind-class">C</span><span data-ice="name"><span><a href="class/src/utils/di/Decorators.js~SuperConstructor.html">SuperConstructor</a></span></span></li>
<li data-ice="doc"><span data-ice="kind" class="kind-class">C</span><span data-ice="name"><span><a href="class/src/utils/di/Decorators.js~TransientScope.html">TransientScope</a></span></span></li>
<li data-ice="doc"><span data-ice="kind" class="kind-class">C</span><span data-ice="name"><span><a href="class/src/utils/di/Injector.js~Injector.html">Injector</a></span></span></li>
<li data-ice="doc"><span data-ice="kind" class="kind-function">F</span><span data-ice="name"><span><a href="function/index.html#static-function-annotate">annotate</a></span></span></li>
<li data-ice="doc"><span data-ice="kind" class="kind-function">F</span><span data-ice="name"><span><a href="function/index.html#static-function-hasAnnotation">hasAnnotation</a></span></span></li>
<li data-ice="doc"><span data-ice="kind" class="kind-function">F</span><span data-ice="name"><span><a href="function/index.html#static-function-inject">inject</a></span></span></li>
<li data-ice="doc"><span data-ice="kind" class="kind-function">F</span><span data-ice="name"><span><a href="function/index.html#static-function-provide">provide</a></span></span></li>
<li data-ice="doc"><span data-ice="kind" class="kind-function">F</span><span data-ice="name"><span><a href="function/index.html#static-function-readAnnotations">readAnnotations</a></span></span></li>
<li data-ice="doc"><span data-ice="kind" class="kind-function">F</span><span data-ice="name"><span><a href="function/index.html#static-function-createProviderFromFnOrClass">createProviderFromFnOrClass</a></span></span></li>
<li data-ice="doc"><span data-ice="kind" class="kind-function">F</span><span data-ice="name"><span><a href="function/index.html#static-function-isFunction">isFunction</a></span></span></li>
<li data-ice="doc"><span data-ice="kind" class="kind-function">F</span><span data-ice="name"><span><a href="function/index.html#static-function-isObject">isObject</a></span></span></li>
<li data-ice="doc"><span data-ice="kind" class="kind-function">F</span><span data-ice="name"><span><a href="function/index.html#static-function-isUpperCase">isUpperCase</a></span></span></li>
<li data-ice="doc"><span data-ice="kind" class="kind-function">F</span><span data-ice="name"><span><a href="function/index.html#static-function-toString">toString</a></span></span></li>
<li data-ice="doc"><span data-ice="kind" class="kind-variable">V</span><span data-ice="name"><span><a href="variable/index.html#static-variable-ownKeys">ownKeys</a></span></span></li>
<li data-ice="doc"><div data-ice="dirPath" class="nav-dir-path">utils/dialog</div><span data-ice="kind" class="kind-class">C</span><span data-ice="name"><span><a href="class/src/utils/dialog/DialogWrapper.js~DialogWrapper.html">DialogWrapper</a></span></span></li>
<li data-ice="doc"><div data-ice="dirPath" class="nav-dir-path">utils/hotfixes</div><span data-ice="kind" class="kind-function">F</span><span data-ice="name"><span><a href="function/index.html#static-function-invalidateLayoutForElement">invalidateLayoutForElement</a></span></span></li>
<li data-ice="doc"><div data-ice="dirPath" class="nav-dir-path">utils/request</div><span data-ice="kind" class="kind-function">F</span><span data-ice="name"><span><a href="function/index.html#static-function-ExistsRequest">ExistsRequest</a></span></span></li>
<li data-ice="doc"><span data-ice="kind" class="kind-function">F</span><span data-ice="name"><span><a href="function/index.html#static-function-GetRequest">GetRequest</a></span></span></li>
<li data-ice="doc"><span data-ice="kind" class="kind-function">F</span><span data-ice="name"><span><a href="function/index.html#static-function-PostRequest">PostRequest</a></span></span></li>
<li data-ice="doc"><span data-ice="kind" class="kind-function">F</span><span data-ice="name"><span><a href="function/index.html#static-function-UrlParser">UrlParser</a></span></span></li>
<li data-ice="doc"><span data-ice="kind" class="kind-function">F</span><span data-ice="name"><span><a href="function/index.html#static-function-ParseStringToXml">ParseStringToXml</a></span></span></li>
<li data-ice="doc"><div data-ice="dirPath" class="nav-dir-path">utils/view</div><span data-ice="kind" class="kind-class">C</span><span data-ice="name"><span><a href="class/src/utils/view/LayoutHelpers.js~BaseLayoutHelper.html">BaseLayoutHelper</a></span></span></li>
<li data-ice="doc"><span data-ice="kind" class="kind-class">C</span><span data-ice="name"><span><a href="class/src/utils/view/LayoutHelpers.js~DockedLayoutHelper.html">DockedLayoutHelper</a></span></span></li>
<li data-ice="doc"><span data-ice="kind" class="kind-class">C</span><span data-ice="name"><span><a href="class/src/utils/view/LayoutHelpers.js~FullSizeLayoutHelper.html">FullSizeLayoutHelper</a></span></span></li>
<li data-ice="doc"><span data-ice="kind" class="kind-class">C</span><span data-ice="name"><span><a href="class/src/utils/view/LayoutHelpers.js~TraditionalLayoutHelper.html">TraditionalLayoutHelper</a></span></span></li>
<li data-ice="doc"><span data-ice="kind" class="kind-class">C</span><span data-ice="name"><span><a href="class/src/utils/view/OptionObserver.js~OptionObserver.html">OptionObserver</a></span></span></li>
<li data-ice="doc"><span data-ice="kind" class="kind-class">C</span><span data-ice="name"><span><a href="class/src/utils/view/RenderableHelper.js~RenderableHelper.html">RenderableHelper</a></span></span></li>
<li data-ice="doc"><span data-ice="kind" class="kind-class">C</span><span data-ice="name"><span><a href="class/src/utils/view/SizeResolver.js~SizeResolver.html">SizeResolver</a></span></span></li>
<li data-ice="doc"><span data-ice="kind" class="kind-class">C</span><span data-ice="name"><span><a href="class/src/utils/view/Utils.js~Utils.html">Utils</a></span></span></li>
<li data-ice="doc"><span data-ice="kind" class="kind-variable">V</span><span data-ice="name"><span><a href="variable/index.html#static-variable-onOptionChange">onOptionChange</a></span></span></li>
</ul>
</div>
</nav>

<div class="content" data-ice="content"><h1>Source <img data-ice="coverageBadge" src="./badge.svg"><span data-ice="totalCoverageCount" class="total-coverage-count">328/598</span></h1>

<table class="files-summary" data-ice="files" data-use-coverage="true">
  <thead>
    <tr>
      <td>File</td>
      <td>Identifier</td>
      <td class="coverage">Document</td>
      <td style="display: none;">Size</td>
      <td style="display: none;">Lines</td>
      <td style="display: none;">Updated</td>
    </tr>
  </thead>
  <tbody>
    
  <tr data-ice="file">
      <td data-ice="filePath"><span><a href="file/src/components/DataBoundScrollView.js.html">src/components/DataBoundScrollView.js</a></span></td>
      <td data-ice="identifier" class="identifiers"><span><a href="class/src/components/DataBoundScrollView.js~DataBoundScrollView.html">DataBoundScrollView</a></span></td>
      <td class="coverage"><span data-ice="coverage">100 %</span><span data-ice="coverageCount" class="coverage-count">14/14</span></td>
      <td style="display: none;" data-ice="size">37592 byte</td>
      <td style="display: none;" data-ice="lines">1063</td>
<<<<<<< HEAD
      <td style="display: none;" data-ice="updated">2017-07-06 09:55:45 (UTC)</td>
=======
      <td style="display: none;" data-ice="updated">2017-07-06 14:18:50 (UTC)</td>
>>>>>>> 30ced24d
    </tr>
<tr data-ice="file">
      <td data-ice="filePath"><span><a href="file/src/components/Dialog.js.html">src/components/Dialog.js</a></span></td>
      <td data-ice="identifier" class="identifiers"><span><a href="class/src/components/Dialog.js~Dialog.html">Dialog</a></span></td>
      <td class="coverage"><span data-ice="coverage">100 %</span><span data-ice="coverageCount" class="coverage-count">2/2</span></td>
      <td style="display: none;" data-ice="size">406 byte</td>
      <td style="display: none;" data-ice="lines">17</td>
      <td style="display: none;" data-ice="updated">2017-07-06 14:07:14 (UTC)</td>
    </tr>
<tr data-ice="file">
      <td data-ice="filePath"><span><a href="file/src/components/ReflowingScrollView.js.html">src/components/ReflowingScrollView.js</a></span></td>
      <td data-ice="identifier" class="identifiers"><span><a href="class/src/components/ReflowingScrollView.js~ReflowingScrollView.html">ReflowingScrollView</a></span></td>
      <td class="coverage"><span data-ice="coverage">100 %</span><span data-ice="coverageCount" class="coverage-count">2/2</span></td>
      <td style="display: none;" data-ice="size">1393 byte</td>
      <td style="display: none;" data-ice="lines">48</td>
      <td style="display: none;" data-ice="updated">2017-07-06 14:07:14 (UTC)</td>
    </tr>
<tr data-ice="file">
      <td data-ice="filePath"><span><a href="file/src/components/logic/branding/BrandingEngine.js.html#errorLines=15,16,20,24">src/components/logic/branding/BrandingEngine.js</a></span></td>
      <td data-ice="identifier" class="identifiers"><span><a href="class/src/components/logic/branding/BrandingEngine.js~BrandingEngine.html">BrandingEngine</a></span></td>
      <td class="coverage"><span data-ice="coverage">55 %</span><span data-ice="coverageCount" class="coverage-count">5/9</span></td>
      <td style="display: none;" data-ice="size">3520 byte</td>
      <td style="display: none;" data-ice="lines">114</td>
      <td style="display: none;" data-ice="updated">2017-07-06 14:07:14 (UTC)</td>
    </tr>
<tr data-ice="file">
      <td data-ice="filePath"><span><a href="file/src/components/logic/branding/BrandingEngineSingleton.js.html#errorLines=13">src/components/logic/branding/BrandingEngineSingleton.js</a></span></td>
      <td data-ice="identifier" class="identifiers"><span><a href="class/src/components/logic/branding/BrandingEngineSingleton.js~BrandingEngineSingleton.html">BrandingEngineSingleton</a></span></td>
      <td class="coverage"><span data-ice="coverage">50 %</span><span data-ice="coverageCount" class="coverage-count">1/2</span></td>
      <td style="display: none;" data-ice="size">478 byte</td>
      <td style="display: none;" data-ice="lines">21</td>
      <td style="display: none;" data-ice="updated">2017-07-06 14:07:14 (UTC)</td>
    </tr>
<tr data-ice="file">
      <td data-ice="filePath"><span><a href="file/src/core/App.js.html#errorLines=77,95">src/core/App.js</a></span></td>
      <td data-ice="identifier" class="identifiers"><span><a href="class/src/core/App.js~App.html">App</a></span></td>
      <td class="coverage"><span data-ice="coverage">75 %</span><span data-ice="coverageCount" class="coverage-count">6/8</span></td>
      <td style="display: none;" data-ice="size">4052 byte</td>
      <td style="display: none;" data-ice="lines">116</td>
      <td style="display: none;" data-ice="updated">2017-07-06 14:07:14 (UTC)</td>
    </tr>
<tr data-ice="file">
      <td data-ice="filePath"><span><a href="file/src/core/Controller.js.html#errorLines=72">src/core/Controller.js</a></span></td>
      <td data-ice="identifier" class="identifiers"><span><a href="class/src/core/Controller.js~Controller.html">Controller</a></span></td>
      <td class="coverage"><span data-ice="coverage">87 %</span><span data-ice="coverageCount" class="coverage-count">7/8</span></td>
      <td style="display: none;" data-ice="size">5563 byte</td>
      <td style="display: none;" data-ice="lines">131</td>
      <td style="display: none;" data-ice="updated">2017-07-06 14:07:14 (UTC)</td>
    </tr>
<tr data-ice="file">
      <td data-ice="filePath"><span><a href="file/src/core/Model.js.html#errorLines=140,201">src/core/Model.js</a></span></td>
      <td data-ice="identifier" class="identifiers"><span><a href="class/src/core/Model.js~Model.html">Model</a></span></td>
      <td class="coverage"><span data-ice="coverage">66 %</span><span data-ice="coverageCount" class="coverage-count">4/6</span></td>
      <td style="display: none;" data-ice="size">9105 byte</td>
      <td style="display: none;" data-ice="lines">210</td>
<<<<<<< HEAD
      <td style="display: none;" data-ice="updated">2017-07-06 09:55:45 (UTC)</td>
=======
      <td style="display: none;" data-ice="updated">2017-07-06 14:18:50 (UTC)</td>
>>>>>>> 30ced24d
    </tr>
<tr data-ice="file">
      <td data-ice="filePath"><span><a href="file/src/core/Router.js.html#errorLines=108,18,25,29,33,91,94,97">src/core/Router.js</a></span></td>
      <td data-ice="identifier" class="identifiers"><span><a href="class/src/core/Router.js~Router.html">Router</a></span></td>
      <td class="coverage"><span data-ice="coverage">50 %</span><span data-ice="coverageCount" class="coverage-count">8/16</span></td>
      <td style="display: none;" data-ice="size">5314 byte</td>
      <td style="display: none;" data-ice="lines">170</td>
      <td style="display: none;" data-ice="updated">2017-07-06 14:07:14 (UTC)</td>
    </tr>
<tr data-ice="file">
      <td data-ice="filePath"><span><a href="file/src/core/View.js.html#errorLines=162,166,250,327,367,404,538,566,619,717,747,784,795,809">src/core/View.js</a></span></td>
      <td data-ice="identifier" class="identifiers"><span><a href="class/src/core/View.js~View.html">View</a></span></td>
      <td class="coverage"><span data-ice="coverage">66 %</span><span data-ice="coverageCount" class="coverage-count">28/42</span></td>
<<<<<<< HEAD
      <td style="display: none;" data-ice="size">34847 byte</td>
      <td style="display: none;" data-ice="lines">957</td>
      <td style="display: none;" data-ice="updated">2017-07-06 09:55:45 (UTC)</td>
=======
      <td style="display: none;" data-ice="size">35259 byte</td>
      <td style="display: none;" data-ice="lines">971</td>
      <td style="display: none;" data-ice="updated">2017-07-06 14:18:50 (UTC)</td>
>>>>>>> 30ced24d
    </tr>
<tr data-ice="file">
      <td data-ice="filePath"><span><a href="file/src/data/DataSource.js.html">src/data/DataSource.js</a></span></td>
      <td data-ice="identifier" class="identifiers"><span><a href="class/src/data/DataSource.js~DataSource.html">DataSource</a></span></td>
      <td class="coverage"><span data-ice="coverage">100 %</span><span data-ice="coverageCount" class="coverage-count">43/43</span></td>
      <td style="display: none;" data-ice="size">13163 byte</td>
      <td style="display: none;" data-ice="lines">377</td>
      <td style="display: none;" data-ice="updated">2017-07-06 14:07:14 (UTC)</td>
    </tr>
<tr data-ice="file">
      <td data-ice="filePath"><span><a href="file/src/data/PrioritisedArray.js.html#errorLines=313,524">src/data/PrioritisedArray.js</a></span></td>
      <td data-ice="identifier" class="identifiers"><span><a href="class/src/data/PrioritisedArray.js~PrioritisedArray.html">PrioritisedArray</a></span></td>
      <td class="coverage"><span data-ice="coverage">87 %</span><span data-ice="coverageCount" class="coverage-count">14/16</span></td>
      <td style="display: none;" data-ice="size">22564 byte</td>
      <td style="display: none;" data-ice="lines">552</td>
<<<<<<< HEAD
      <td style="display: none;" data-ice="updated">2017-07-06 09:55:45 (UTC)</td>
=======
      <td style="display: none;" data-ice="updated">2017-07-06 14:18:50 (UTC)</td>
>>>>>>> 30ced24d
    </tr>
<tr data-ice="file">
      <td data-ice="filePath"><span><a href="file/src/data/PrioritisedObject.js.html#errorLines=18,22,26,271,35,39,94,98">src/data/PrioritisedObject.js</a></span></td>
      <td data-ice="identifier" class="identifiers"><span><a href="class/src/data/PrioritisedObject.js~PrioritisedObject.html">PrioritisedObject</a></span></td>
      <td class="coverage"><span data-ice="coverage">57 %</span><span data-ice="coverageCount" class="coverage-count">11/19</span></td>
      <td style="display: none;" data-ice="size">16693 byte</td>
      <td style="display: none;" data-ice="lines">450</td>
<<<<<<< HEAD
      <td style="display: none;" data-ice="updated">2017-07-06 09:55:45 (UTC)</td>
=======
      <td style="display: none;" data-ice="updated">2017-07-06 14:18:50 (UTC)</td>
>>>>>>> 30ced24d
    </tr>
<tr data-ice="file">
      <td data-ice="filePath"><span><a href="file/src/data/Snapshot.js.html#errorLines=12,14,15,16,17,18,19">src/data/Snapshot.js</a></span></td>
      <td data-ice="identifier" class="identifiers"><span><a href="class/src/data/Snapshot.js~Snapshot.html">Snapshot</a></span></td>
      <td class="coverage"><span data-ice="coverage">12 %</span><span data-ice="coverageCount" class="coverage-count">1/8</span></td>
      <td style="display: none;" data-ice="size">251 byte</td>
      <td style="display: none;" data-ice="lines">19</td>
      <td style="display: none;" data-ice="updated">2017-07-06 14:07:14 (UTC)</td>
    </tr>
<tr data-ice="file">
      <td data-ice="filePath"><span><a href="file/src/data/datasources/FirebaseDataSource.js.html#errorLines=17,19,23,50,51,99">src/data/datasources/FirebaseDataSource.js</a></span></td>
      <td data-ice="identifier" class="identifiers"><span><a href="class/src/data/datasources/FirebaseDataSource.js~FirebaseDataSource.html">FirebaseDataSource</a></span></td>
      <td class="coverage"><span data-ice="coverage">88 %</span><span data-ice="coverageCount" class="coverage-count">44/50</span></td>
      <td style="display: none;" data-ice="size">26102 byte</td>
      <td style="display: none;" data-ice="lines">650</td>
      <td style="display: none;" data-ice="updated">2017-07-06 14:07:14 (UTC)</td>
    </tr>
<tr data-ice="file">
      <td data-ice="filePath"><span><a href="file/src/data/datasources/SharePoint/DataModelGenerator.js.html#errorLines=18,20,28,49,76">src/data/datasources/SharePoint/DataModelGenerator.js</a></span></td>
      <td data-ice="identifier" class="identifiers"><span><a href="class/src/data/datasources/SharePoint/DataModelGenerator.js~DataModelGenerator.html">DataModelGenerator</a></span></td>
      <td class="coverage"><span data-ice="coverage">0 %</span><span data-ice="coverageCount" class="coverage-count">0/5</span></td>
      <td style="display: none;" data-ice="size">14770 byte</td>
      <td style="display: none;" data-ice="lines">460</td>
      <td style="display: none;" data-ice="updated">2017-07-06 14:07:14 (UTC)</td>
    </tr>
<tr data-ice="file">
      <td data-ice="filePath"><span><a href="file/src/data/datasources/SharePoint/SPSoapAdapter/Settings.js.html#errorLines=6">src/data/datasources/SharePoint/SPSoapAdapter/Settings.js</a></span></td>
      <td data-ice="identifier" class="identifiers"><span><a href="class/src/data/datasources/SharePoint/SPSoapAdapter/Settings.js~Settings.html">Settings</a></span></td>
      <td class="coverage"><span data-ice="coverage">50 %</span><span data-ice="coverageCount" class="coverage-count">1/2</span></td>
      <td style="display: none;" data-ice="size">131 byte</td>
      <td style="display: none;" data-ice="lines">8</td>
      <td style="display: none;" data-ice="updated">2017-07-06 14:07:14 (UTC)</td>
    </tr>
<tr data-ice="file">
      <td data-ice="filePath"><span><a href="file/src/data/datasources/SharePoint/SPSoapAdapter/SharePoint.js.html#errorLines=111,148,214,26,34,35,36,41,53,60,92">src/data/datasources/SharePoint/SPSoapAdapter/SharePoint.js</a></span></td>
      <td data-ice="identifier" class="identifiers"><span><a href="class/src/data/datasources/SharePoint/SPSoapAdapter/SharePoint.js~SharePoint.html">SharePoint</a></span></td>
      <td class="coverage"><span data-ice="coverage">8 %</span><span data-ice="coverageCount" class="coverage-count">1/12</span></td>
      <td style="display: none;" data-ice="size">7582 byte</td>
      <td style="display: none;" data-ice="lines">220</td>
      <td style="display: none;" data-ice="updated">2017-07-06 14:07:14 (UTC)</td>
    </tr>
<tr data-ice="file">
      <td data-ice="filePath"><span><a href="file/src/data/datasources/SharePoint/SPSoapAdapter/Worker/Manager.js.html">src/data/datasources/SharePoint/SPSoapAdapter/Worker/Manager.js</a></span></td>
      <td data-ice="identifier" class="identifiers">-</td>
      <td class="coverage"><span data-ice="coverage">-</span></td>
      <td style="display: none;" data-ice="size">2911 byte</td>
      <td style="display: none;" data-ice="lines">83</td>
<<<<<<< HEAD
      <td style="display: none;" data-ice="updated">2017-07-06 09:55:45 (UTC)</td>
=======
      <td style="display: none;" data-ice="updated">2017-07-06 14:18:50 (UTC)</td>
>>>>>>> 30ced24d
    </tr>
<tr data-ice="file">
      <td data-ice="filePath"><span><a href="file/src/data/datasources/SharePoint/SPSoapAdapter/Worker/SharePointClient.js.html#errorLines=20,208,214,22,26,30,33,34,35,36,37,41,45,53,546,57,61,67,808,87">src/data/datasources/SharePoint/SPSoapAdapter/Worker/SharePointClient.js</a></span></td>
      <td data-ice="identifier" class="identifiers"><span><a href="class/src/data/datasources/SharePoint/SPSoapAdapter/Worker/SharePointClient.js~SharePointClient.html">SharePointClient</a></span></td>
      <td class="coverage"><span data-ice="coverage">0 %</span><span data-ice="coverageCount" class="coverage-count">0/20</span></td>
      <td style="display: none;" data-ice="size">27157 byte</td>
      <td style="display: none;" data-ice="lines">816</td>
      <td style="display: none;" data-ice="updated">2017-07-06 14:07:14 (UTC)</td>
    </tr>
<tr data-ice="file">
      <td data-ice="filePath"><span><a href="file/src/data/datasources/SharePoint/SPSoapAdapter/Worker/SoapClient.js.html#errorLines=19,21,81">src/data/datasources/SharePoint/SPSoapAdapter/Worker/SoapClient.js</a></span></td>
      <td data-ice="identifier" class="identifiers"><span><a href="class/src/data/datasources/SharePoint/SPSoapAdapter/Worker/SoapClient.js~SoapClient.html">SoapClient</a></span></td>
      <td class="coverage"><span data-ice="coverage">0 %</span><span data-ice="coverageCount" class="coverage-count">0/3</span></td>
      <td style="display: none;" data-ice="size">3953 byte</td>
      <td style="display: none;" data-ice="lines">112</td>
      <td style="display: none;" data-ice="updated">2017-07-06 14:07:14 (UTC)</td>
    </tr>
<tr data-ice="file">
      <td data-ice="filePath"><span><a href="file/src/data/datasources/SharePoint/SPSoapAdapter/Worker/xmljs.js.html">src/data/datasources/SharePoint/SPSoapAdapter/Worker/xmljs.js</a></span></td>
      <td data-ice="identifier" class="identifiers">-</td>
      <td class="coverage"><span data-ice="coverage">-</span></td>
      <td style="display: none;" data-ice="size">21976 byte</td>
      <td style="display: none;" data-ice="lines">558</td>
      <td style="display: none;" data-ice="updated">2017-07-06 14:07:14 (UTC)</td>
    </tr>
<tr data-ice="file">
      <td data-ice="filePath"><span><a href="file/src/data/datasources/SharePoint/SharePointSnapshot.js.html#errorLines=13,15,26,38,43,47,52,66">src/data/datasources/SharePoint/SharePointSnapshot.js</a></span></td>
      <td data-ice="identifier" class="identifiers"><span><a href="class/src/data/datasources/SharePoint/SharePointSnapshot.js~SharePointSnapshot.html">SharePointSnapshot</a></span></td>
      <td class="coverage"><span data-ice="coverage">0 %</span><span data-ice="coverageCount" class="coverage-count">0/8</span></td>
      <td style="display: none;" data-ice="size">2101 byte</td>
      <td style="display: none;" data-ice="lines">76</td>
      <td style="display: none;" data-ice="updated">2017-07-06 14:07:14 (UTC)</td>
    </tr>
<tr data-ice="file">
      <td data-ice="filePath"><span><a href="file/src/data/datasources/SharePoint/xml2js.js.html">src/data/datasources/SharePoint/xml2js.js</a></span></td>
      <td data-ice="identifier" class="identifiers">-</td>
      <td class="coverage"><span data-ice="coverage">-</span></td>
      <td style="display: none;" data-ice="size">21977 byte</td>
      <td style="display: none;" data-ice="lines">558</td>
      <td style="display: none;" data-ice="updated">2017-07-06 14:07:14 (UTC)</td>
    </tr>
<tr data-ice="file">
      <td data-ice="filePath"><span><a href="file/src/data/datasources/SharePointDataSource.js.html#errorLines=21,23,27,46,529,97">src/data/datasources/SharePointDataSource.js</a></span></td>
      <td data-ice="identifier" class="identifiers"><span><a href="class/src/data/datasources/SharePointDataSource.js~SharePointDataSource.html">SharePointDataSource</a></span></td>
      <td class="coverage"><span data-ice="coverage">86 %</span><span data-ice="coverageCount" class="coverage-count">39/45</span></td>
      <td style="display: none;" data-ice="size">19953 byte</td>
      <td style="display: none;" data-ice="lines">539</td>
      <td style="display: none;" data-ice="updated">2017-07-06 14:07:14 (UTC)</td>
    </tr>
<tr data-ice="file">
      <td data-ice="filePath"><span><a href="file/src/data/local/LocalModel.js.html#errorLines=10,12,16,23,32,36,42,46,56">src/data/local/LocalModel.js</a></span></td>
      <td data-ice="identifier" class="identifiers"><span><a href="class/src/data/local/LocalModel.js~LocalModel.html">LocalModel</a></span></td>
      <td class="coverage"><span data-ice="coverage">0 %</span><span data-ice="coverageCount" class="coverage-count">0/9</span></td>
      <td style="display: none;" data-ice="size">1976 byte</td>
      <td style="display: none;" data-ice="lines">60</td>
      <td style="display: none;" data-ice="updated">2017-07-06 14:07:14 (UTC)</td>
    </tr>
<tr data-ice="file">
      <td data-ice="filePath"><span><a href="file/src/data/local/LocalPrioritisedArray.js.html#errorLines=11,13,48,63,67,72">src/data/local/LocalPrioritisedArray.js</a></span></td>
      <td data-ice="identifier" class="identifiers"><span><a href="class/src/data/local/LocalPrioritisedArray.js~LocalPrioritisedArray.html">LocalPrioritisedArray</a></span></td>
      <td class="coverage"><span data-ice="coverage">14 %</span><span data-ice="coverageCount" class="coverage-count">1/7</span></td>
      <td style="display: none;" data-ice="size">3624 byte</td>
      <td style="display: none;" data-ice="lines">86</td>
      <td style="display: none;" data-ice="updated">2017-07-06 14:07:14 (UTC)</td>
    </tr>
<tr data-ice="file">
      <td data-ice="filePath"><span><a href="file/src/data/storage/FileSource.js.html">src/data/storage/FileSource.js</a></span></td>
      <td data-ice="identifier" class="identifiers"><span><a href="class/src/data/storage/FileSource.js~FileSource.html">FileSource</a></span></td>
      <td class="coverage"><span data-ice="coverage">100 %</span><span data-ice="coverageCount" class="coverage-count">6/6</span></td>
      <td style="display: none;" data-ice="size">1515 byte</td>
      <td style="display: none;" data-ice="lines">52</td>
      <td style="display: none;" data-ice="updated">2017-07-06 14:07:15 (UTC)</td>
    </tr>
<tr data-ice="file">
      <td data-ice="filePath"><span><a href="file/src/data/storage/FirebaseFileSource.js.html#errorLines=12,13,14">src/data/storage/FirebaseFileSource.js</a></span></td>
      <td data-ice="identifier" class="identifiers"><span><a href="class/src/data/storage/FirebaseFileSource.js~FirebaseFileSource.html">FirebaseFileSource</a></span></td>
      <td class="coverage"><span data-ice="coverage">50 %</span><span data-ice="coverageCount" class="coverage-count">3/6</span></td>
      <td style="display: none;" data-ice="size">1191 byte</td>
      <td style="display: none;" data-ice="lines">41</td>
      <td style="display: none;" data-ice="updated">2017-07-06 14:07:15 (UTC)</td>
    </tr>
<tr data-ice="file">
      <td data-ice="filePath"><span><a href="file/src/layout/Decorators.js.html#errorLines=1109,1141,1233,1235,1391,554">src/layout/Decorators.js</a></span></td>
      <td data-ice="identifier" class="identifiers"><span><a href="class/src/layout/Decorators.js~Event.html">Event</a></span>
<span><a href="class/src/layout/Decorators.js~Flow.html">Flow</a></span>
<span><a href="class/src/layout/Decorators.js~Layout.html">Layout</a></span>
<span><a href="variable/index.html#static-variable-bindings">bindings</a></span>
<span><a href="function/index.html#static-function-dynamic">dynamic</a></span>
<span><a href="variable/index.html#static-variable-event">event</a></span>
<span><a href="variable/index.html#static-variable-flow">flow</a></span>
<span><a href="variable/index.html#static-variable-layout">layout</a></span></td>
      <td class="coverage"><span data-ice="coverage">85 %</span><span data-ice="coverageCount" class="coverage-count">35/41</span></td>
<<<<<<< HEAD
      <td style="display: none;" data-ice="size">57808 byte</td>
      <td style="display: none;" data-ice="lines">1386</td>
      <td style="display: none;" data-ice="updated">2017-07-06 09:55:45 (UTC)</td>
=======
      <td style="display: none;" data-ice="size">53953 byte</td>
      <td style="display: none;" data-ice="lines">1390</td>
      <td style="display: none;" data-ice="updated">2017-07-06 14:18:50 (UTC)</td>
>>>>>>> 30ced24d
    </tr>
<tr data-ice="file">
      <td data-ice="filePath"><span><a href="file/src/layout/FlowStates.js.html#errorLines=14">src/layout/FlowStates.js</a></span></td>
      <td data-ice="identifier" class="identifiers"><span><a href="variable/index.html#static-variable-flowStates">flowStates</a></span></td>
      <td class="coverage"><span data-ice="coverage">0 %</span><span data-ice="coverageCount" class="coverage-count">0/1</span></td>
      <td style="display: none;" data-ice="size">2274 byte</td>
      <td style="display: none;" data-ice="lines">41</td>
      <td style="display: none;" data-ice="updated">2017-07-06 14:07:15 (UTC)</td>
    </tr>
<tr data-ice="file">
      <td data-ice="filePath"><span><a href="file/src/layout/TrueSizedLayoutDockHelper.js.html">src/layout/TrueSizedLayoutDockHelper.js</a></span></td>
      <td data-ice="identifier" class="identifiers"><span><a href="function/index.html#static-function-TrueSizedLayoutDockHelper">TrueSizedLayoutDockHelper</a></span></td>
      <td class="coverage"><span data-ice="coverage">100 %</span><span data-ice="coverageCount" class="coverage-count">1/1</span></td>
      <td style="display: none;" data-ice="size">10258 byte</td>
      <td style="display: none;" data-ice="lines">262</td>
      <td style="display: none;" data-ice="updated">2017-07-06 14:07:15 (UTC)</td>
    </tr>
<tr data-ice="file">
      <td data-ice="filePath"><span><a href="file/src/main.js.html">src/main.js</a></span></td>
      <td data-ice="identifier" class="identifiers">-</td>
      <td class="coverage"><span data-ice="coverage">-</span></td>
      <td style="display: none;" data-ice="size">1311 byte</td>
      <td style="display: none;" data-ice="lines">32</td>
      <td style="display: none;" data-ice="updated">2017-07-06 14:07:15 (UTC)</td>
    </tr>
<tr data-ice="file">
      <td data-ice="filePath"><span><a href="file/src/routers/ArvaRouter.js.html#errorLines=22,23,24,25,253,257,26,261,27,273,28,30,64">src/routers/ArvaRouter.js</a></span></td>
      <td data-ice="identifier" class="identifiers"><span><a href="class/src/routers/ArvaRouter.js~ArvaRouter.html">ArvaRouter</a></span></td>
      <td class="coverage"><span data-ice="coverage">38 %</span><span data-ice="coverageCount" class="coverage-count">8/21</span></td>
      <td style="display: none;" data-ice="size">15250 byte</td>
      <td style="display: none;" data-ice="lines">435</td>
<<<<<<< HEAD
      <td style="display: none;" data-ice="updated">2017-07-06 09:55:45 (UTC)</td>
=======
      <td style="display: none;" data-ice="updated">2017-07-06 14:18:50 (UTC)</td>
>>>>>>> 30ced24d
    </tr>
<tr data-ice="file">
      <td data-ice="filePath"><span><a href="file/src/surfaces/Dropdown.js.html#errorLines=17,18,20,37,38,45">src/surfaces/Dropdown.js</a></span></td>
      <td data-ice="identifier" class="identifiers"><span><a href="class/src/surfaces/Dropdown.js~Dropdown.html">Dropdown</a></span></td>
      <td class="coverage"><span data-ice="coverage">0 %</span><span data-ice="coverageCount" class="coverage-count">0/6</span></td>
      <td style="display: none;" data-ice="size">2308 byte</td>
      <td style="display: none;" data-ice="lines">63</td>
<<<<<<< HEAD
      <td style="display: none;" data-ice="updated">2017-07-06 09:55:45 (UTC)</td>
=======
      <td style="display: none;" data-ice="updated">2017-07-06 14:18:51 (UTC)</td>
>>>>>>> 30ced24d
    </tr>
<tr data-ice="file">
      <td data-ice="filePath"><span><a href="file/src/surfaces/InputSurface.js.html#errorLines=18,19,48,52,64,69">src/surfaces/InputSurface.js</a></span></td>
      <td data-ice="identifier" class="identifiers"><span><a href="class/src/surfaces/InputSurface.js~InputSurface.html">InputSurface</a></span></td>
      <td class="coverage"><span data-ice="coverage">14 %</span><span data-ice="coverageCount" class="coverage-count">1/7</span></td>
      <td style="display: none;" data-ice="size">3131 byte</td>
      <td style="display: none;" data-ice="lines">105</td>
<<<<<<< HEAD
      <td style="display: none;" data-ice="updated">2017-07-06 09:55:45 (UTC)</td>
=======
      <td style="display: none;" data-ice="updated">2017-07-06 14:18:51 (UTC)</td>
>>>>>>> 30ced24d
    </tr>
<tr data-ice="file">
      <td data-ice="filePath"><span><a href="file/src/surfaces/Surface.js.html#errorLines=6">src/surfaces/Surface.js</a></span></td>
      <td data-ice="identifier" class="identifiers"><span><a href="variable/index.html#static-variable-Surface">Surface</a></span></td>
      <td class="coverage"><span data-ice="coverage">0 %</span><span data-ice="coverageCount" class="coverage-count">0/1</span></td>
      <td style="display: none;" data-ice="size">136 byte</td>
      <td style="display: none;" data-ice="lines">5</td>
<<<<<<< HEAD
      <td style="display: none;" data-ice="updated">2017-07-06 09:55:45 (UTC)</td>
=======
      <td style="display: none;" data-ice="updated">2017-07-06 14:18:51 (UTC)</td>
>>>>>>> 30ced24d
    </tr>
<tr data-ice="file">
      <td data-ice="filePath"><span><a href="file/src/utils/BlobHelper.js.html">src/utils/BlobHelper.js</a></span></td>
      <td data-ice="identifier" class="identifiers"><span><a href="class/src/utils/BlobHelper.js~BlobHelper.html">BlobHelper</a></span></td>
      <td class="coverage"><span data-ice="coverage">100 %</span><span data-ice="coverageCount" class="coverage-count">2/2</span></td>
      <td style="display: none;" data-ice="size">1352 byte</td>
      <td style="display: none;" data-ice="lines">43</td>
      <td style="display: none;" data-ice="updated">2017-07-06 14:07:15 (UTC)</td>
    </tr>
<tr data-ice="file">
      <td data-ice="filePath"><span><a href="file/src/utils/CallbackHelpers.js.html#errorLines=11,15,7">src/utils/CallbackHelpers.js</a></span></td>
      <td data-ice="identifier" class="identifiers"><span><a href="function/index.html#static-function-callbackToPromise">callbackToPromise</a></span>
<span><a href="function/index.html#static-function-successAndErrorToPromise">successAndErrorToPromise</a></span>
<span><a href="function/index.html#static-function-waitMilliseconds">waitMilliseconds</a></span></td>
      <td class="coverage"><span data-ice="coverage">0 %</span><span data-ice="coverageCount" class="coverage-count">0/3</span></td>
      <td style="display: none;" data-ice="size">541 byte</td>
      <td style="display: none;" data-ice="lines">16</td>
      <td style="display: none;" data-ice="updated">2017-07-06 14:07:15 (UTC)</td>
    </tr>
<tr data-ice="file">
      <td data-ice="filePath"><span><a href="file/src/utils/CombineOptions.js.html">src/utils/CombineOptions.js</a></span></td>
      <td data-ice="identifier" class="identifiers"><span><a href="function/index.html#static-function-combineOptions">combineOptions</a></span></td>
      <td class="coverage"><span data-ice="coverage">100 %</span><span data-ice="coverageCount" class="coverage-count">1/1</span></td>
      <td style="display: none;" data-ice="size">4123 byte</td>
      <td style="display: none;" data-ice="lines">113</td>
<<<<<<< HEAD
      <td style="display: none;" data-ice="updated">2017-07-06 09:55:45 (UTC)</td>
=======
      <td style="display: none;" data-ice="updated">2017-07-06 14:18:51 (UTC)</td>
>>>>>>> 30ced24d
    </tr>
<tr data-ice="file">
      <td data-ice="filePath"><span><a href="file/src/utils/DebuggerTools.js.html">src/utils/DebuggerTools.js</a></span></td>
      <td data-ice="identifier" class="identifiers">-</td>
      <td class="coverage"><span data-ice="coverage">-</span></td>
      <td style="display: none;" data-ice="size">2372 byte</td>
      <td style="display: none;" data-ice="lines">67</td>
<<<<<<< HEAD
      <td style="display: none;" data-ice="updated">2017-07-06 09:55:45 (UTC)</td>
=======
      <td style="display: none;" data-ice="updated">2017-07-06 14:18:51 (UTC)</td>
>>>>>>> 30ced24d
    </tr>
<tr data-ice="file">
      <td data-ice="filePath"><span><a href="file/src/utils/DialogManager.js.html#errorLines=109,156,160,165,17,23,39,41,43,55">src/utils/DialogManager.js</a></span></td>
      <td data-ice="identifier" class="identifiers"><span><a href="class/src/utils/DialogManager.js~DialogManager.html">DialogManager</a></span></td>
      <td class="coverage"><span data-ice="coverage">16 %</span><span data-ice="coverageCount" class="coverage-count">2/12</span></td>
      <td style="display: none;" data-ice="size">7031 byte</td>
      <td style="display: none;" data-ice="lines">197</td>
<<<<<<< HEAD
      <td style="display: none;" data-ice="updated">2017-07-06 09:55:45 (UTC)</td>
=======
      <td style="display: none;" data-ice="updated">2017-07-06 14:18:51 (UTC)</td>
>>>>>>> 30ced24d
    </tr>
<tr data-ice="file">
      <td data-ice="filePath"><span><a href="file/src/utils/IconLoader.js.html">src/utils/IconLoader.js</a></span></td>
      <td data-ice="identifier" class="identifiers">-</td>
      <td class="coverage"><span data-ice="coverage">-</span></td>
      <td style="display: none;" data-ice="size">887 byte</td>
      <td style="display: none;" data-ice="lines">33</td>
      <td style="display: none;" data-ice="updated">2017-07-06 14:07:15 (UTC)</td>
    </tr>
<tr data-ice="file">
      <td data-ice="filePath"><span><a href="file/src/utils/ImageLoader.js.html">src/utils/ImageLoader.js</a></span></td>
      <td data-ice="identifier" class="identifiers">-</td>
      <td class="coverage"><span data-ice="coverage">-</span></td>
      <td style="display: none;" data-ice="size">2456 byte</td>
      <td style="display: none;" data-ice="lines">77</td>
      <td style="display: none;" data-ice="updated">2017-07-06 14:07:15 (UTC)</td>
    </tr>
<tr data-ice="file">
      <td data-ice="filePath"><span><a href="file/src/utils/Injection.js.html#errorLines=8,9">src/utils/Injection.js</a></span></td>
      <td data-ice="identifier" class="identifiers"><span><a href="class/src/utils/Injection.js~Injection.html">Injection</a></span></td>
      <td class="coverage"><span data-ice="coverage">71 %</span><span data-ice="coverageCount" class="coverage-count">5/7</span></td>
      <td style="display: none;" data-ice="size">3214 byte</td>
      <td style="display: none;" data-ice="lines">89</td>
      <td style="display: none;" data-ice="updated">2017-07-06 14:07:15 (UTC)</td>
    </tr>
<tr data-ice="file">
      <td data-ice="filePath"><span><a href="file/src/utils/KeyboardHelper.js.html#errorLines=10,47,55,63,71,8">src/utils/KeyboardHelper.js</a></span></td>
      <td data-ice="identifier" class="identifiers"><span><a href="class/src/utils/KeyboardHelper.js~KeyboardHelper.html">KeyboardHelper</a></span></td>
      <td class="coverage"><span data-ice="coverage">14 %</span><span data-ice="coverageCount" class="coverage-count">1/7</span></td>
      <td style="display: none;" data-ice="size">2597 byte</td>
      <td style="display: none;" data-ice="lines">81</td>
      <td style="display: none;" data-ice="updated">2017-07-06 14:07:15 (UTC)</td>
    </tr>
<tr data-ice="file">
      <td data-ice="filePath"><span><a href="file/src/utils/Limiter.js.html">src/utils/Limiter.js</a></span></td>
      <td data-ice="identifier" class="identifiers"><span><a href="function/index.html#static-function-limit">limit</a></span></td>
      <td class="coverage"><span data-ice="coverage">100 %</span><span data-ice="coverageCount" class="coverage-count">1/1</span></td>
      <td style="display: none;" data-ice="size">181 byte</td>
      <td style="display: none;" data-ice="lines">9</td>
      <td style="display: none;" data-ice="updated">2017-07-06 14:07:15 (UTC)</td>
    </tr>
<tr data-ice="file">
      <td data-ice="filePath"><span><a href="file/src/utils/ObjectHelper.js.html#errorLines=105,111,14,176,18,200,223,229,37,48,67,74,81,95">src/utils/ObjectHelper.js</a></span></td>
      <td data-ice="identifier" class="identifiers"><span><a href="class/src/utils/ObjectHelper.js~ObjectHelper.html">ObjectHelper</a></span></td>
      <td class="coverage"><span data-ice="coverage">6 %</span><span data-ice="coverageCount" class="coverage-count">1/15</span></td>
      <td style="display: none;" data-ice="size">12038 byte</td>
      <td style="display: none;" data-ice="lines">279</td>
<<<<<<< HEAD
      <td style="display: none;" data-ice="updated">2017-07-06 09:55:45 (UTC)</td>
=======
      <td style="display: none;" data-ice="updated">2017-07-06 14:18:51 (UTC)</td>
>>>>>>> 30ced24d
    </tr>
<tr data-ice="file">
      <td data-ice="filePath"><span><a href="file/src/utils/Throttler.js.html#errorLines=12,23,26,27,28,30,31,76">src/utils/Throttler.js</a></span></td>
      <td data-ice="identifier" class="identifiers"><span><a href="class/src/utils/Throttler.js~Throttler.html">Throttler</a></span></td>
      <td class="coverage"><span data-ice="coverage">20 %</span><span data-ice="coverageCount" class="coverage-count">2/10</span></td>
      <td style="display: none;" data-ice="size">3257 byte</td>
      <td style="display: none;" data-ice="lines">103</td>
      <td style="display: none;" data-ice="updated">2017-07-06 14:07:15 (UTC)</td>
    </tr>
<tr data-ice="file">
      <td data-ice="filePath"><span><a href="file/src/utils/di/Decorators.js.html#errorLines=118,130,14,19,22,23,24,28,29,30,34,36,44,51,67">src/utils/di/Decorators.js</a></span></td>
      <td data-ice="identifier" class="identifiers"><span><a href="class/src/utils/di/Decorators.js~ClassProvider.html">ClassProvider</a></span>
<span><a href="class/src/utils/di/Decorators.js~FactoryProvider.html">FactoryProvider</a></span>
<span><a href="class/src/utils/di/Decorators.js~Inject.html">Inject</a></span>
<span><a href="class/src/utils/di/Decorators.js~Provide.html">Provide</a></span>
<span><a href="class/src/utils/di/Decorators.js~SuperConstructor.html">SuperConstructor</a></span>
<span><a href="class/src/utils/di/Decorators.js~TransientScope.html">TransientScope</a></span>
<span><a href="function/index.html#static-function-annotate">annotate</a></span>
<span><a href="function/index.html#static-function-hasAnnotation">hasAnnotation</a></span>
<span><a href="function/index.html#static-function-inject">inject</a></span>
<span><a href="function/index.html#static-function-provide">provide</a></span>
<span><a href="function/index.html#static-function-readAnnotations">readAnnotations</a></span></td>
      <td class="coverage"><span data-ice="coverage">0 %</span><span data-ice="coverageCount" class="coverage-count">0/15</span></td>
      <td style="display: none;" data-ice="size">3390 byte</td>
      <td style="display: none;" data-ice="lines">150</td>
      <td style="display: none;" data-ice="updated">2017-07-06 14:07:15 (UTC)</td>
    </tr>
<tr data-ice="file">
      <td data-ice="filePath"><span><a href="file/src/utils/di/HashSum.js.html">src/utils/di/HashSum.js</a></span></td>
      <td data-ice="identifier" class="identifiers">-</td>
      <td class="coverage"><span data-ice="coverage">-</span></td>
      <td style="display: none;" data-ice="size">1372 byte</td>
      <td style="display: none;" data-ice="lines">58</td>
      <td style="display: none;" data-ice="updated">2017-07-06 14:07:15 (UTC)</td>
    </tr>
<tr data-ice="file">
      <td data-ice="filePath"><span><a href="file/src/utils/di/Injector.js.html#errorLines=158,222,40,42">src/utils/di/Injector.js</a></span></td>
      <td data-ice="identifier" class="identifiers"><span><a href="class/src/utils/di/Injector.js~Injector.html">Injector</a></span></td>
      <td class="coverage"><span data-ice="coverage">0 %</span><span data-ice="coverageCount" class="coverage-count">0/4</span></td>
      <td style="display: none;" data-ice="size">8442 byte</td>
      <td style="display: none;" data-ice="lines">237</td>
      <td style="display: none;" data-ice="updated">2017-07-06 14:07:15 (UTC)</td>
    </tr>
<tr data-ice="file">
      <td data-ice="filePath"><span><a href="file/src/utils/di/Providers.js.html#errorLines=151">src/utils/di/Providers.js</a></span></td>
      <td data-ice="identifier" class="identifiers"><span><a href="function/index.html#static-function-createProviderFromFnOrClass">createProviderFromFnOrClass</a></span></td>
      <td class="coverage"><span data-ice="coverage">0 %</span><span data-ice="coverageCount" class="coverage-count">0/1</span></td>
      <td style="display: none;" data-ice="size">5915 byte</td>
      <td style="display: none;" data-ice="lines">157</td>
      <td style="display: none;" data-ice="updated">2017-07-06 14:07:15 (UTC)</td>
    </tr>
<tr data-ice="file">
      <td data-ice="filePath"><span><a href="file/src/utils/di/Util.js.html#errorLines=12,17,3,33,7">src/utils/di/Util.js</a></span></td>
      <td data-ice="identifier" class="identifiers"><span><a href="function/index.html#static-function-isFunction">isFunction</a></span>
<span><a href="function/index.html#static-function-isObject">isObject</a></span>
<span><a href="function/index.html#static-function-isUpperCase">isUpperCase</a></span>
<span><a href="variable/index.html#static-variable-ownKeys">ownKeys</a></span>
<span><a href="function/index.html#static-function-toString">toString</a></span></td>
      <td class="coverage"><span data-ice="coverage">0 %</span><span data-ice="coverageCount" class="coverage-count">0/5</span></td>
      <td style="display: none;" data-ice="size">853 byte</td>
      <td style="display: none;" data-ice="lines">46</td>
      <td style="display: none;" data-ice="updated">2017-07-06 14:07:15 (UTC)</td>
    </tr>
<tr data-ice="file">
      <td data-ice="filePath"><span><a href="file/src/utils/dialog/DialogWrapper.js.html#errorLines=24,26,9">src/utils/dialog/DialogWrapper.js</a></span></td>
      <td data-ice="identifier" class="identifiers"><span><a href="class/src/utils/dialog/DialogWrapper.js~DialogWrapper.html">DialogWrapper</a></span></td>
      <td class="coverage"><span data-ice="coverage">40 %</span><span data-ice="coverageCount" class="coverage-count">2/5</span></td>
      <td style="display: none;" data-ice="size">1817 byte</td>
      <td style="display: none;" data-ice="lines">49</td>
      <td style="display: none;" data-ice="updated">2017-07-06 14:07:15 (UTC)</td>
    </tr>
<tr data-ice="file">
      <td data-ice="filePath"><span><a href="file/src/utils/hotfixes/DisableTextSelection.js.html">src/utils/hotfixes/DisableTextSelection.js</a></span></td>
      <td data-ice="identifier" class="identifiers">-</td>
      <td class="coverage"><span data-ice="coverage">-</span></td>
      <td style="display: none;" data-ice="size">716 byte</td>
      <td style="display: none;" data-ice="lines">19</td>
      <td style="display: none;" data-ice="updated">2017-07-06 14:07:15 (UTC)</td>
    </tr>
<tr data-ice="file">
      <td data-ice="filePath"><span><a href="file/src/utils/hotfixes/FamousKeyboardOffset.js.html">src/utils/hotfixes/FamousKeyboardOffset.js</a></span></td>
      <td data-ice="identifier" class="identifiers">-</td>
      <td class="coverage"><span data-ice="coverage">-</span></td>
      <td style="display: none;" data-ice="size">502 byte</td>
      <td style="display: none;" data-ice="lines">15</td>
      <td style="display: none;" data-ice="updated">2017-07-06 14:07:15 (UTC)</td>
    </tr>
<tr data-ice="file">
      <td data-ice="filePath"><span><a href="file/src/utils/hotfixes/IESupport.js.html">src/utils/hotfixes/IESupport.js</a></span></td>
      <td data-ice="identifier" class="identifiers">-</td>
      <td class="coverage"><span data-ice="coverage">-</span></td>
      <td style="display: none;" data-ice="size">125 byte</td>
      <td style="display: none;" data-ice="lines">6</td>
      <td style="display: none;" data-ice="updated">2017-07-06 14:07:15 (UTC)</td>
    </tr>
<tr data-ice="file">
      <td data-ice="filePath"><span><a href="file/src/utils/hotfixes/LayoutInvalidator.js.html#errorLines=9">src/utils/hotfixes/LayoutInvalidator.js</a></span></td>
      <td data-ice="identifier" class="identifiers"><span><a href="function/index.html#static-function-invalidateLayoutForElement">invalidateLayoutForElement</a></span></td>
      <td class="coverage"><span data-ice="coverage">0 %</span><span data-ice="coverageCount" class="coverage-count">0/1</span></td>
      <td style="display: none;" data-ice="size">1304 byte</td>
      <td style="display: none;" data-ice="lines">42</td>
      <td style="display: none;" data-ice="updated">2017-07-06 14:07:15 (UTC)</td>
    </tr>
<tr data-ice="file">
      <td data-ice="filePath"><span><a href="file/src/utils/hotfixes/Polyfills.js.html">src/utils/hotfixes/Polyfills.js</a></span></td>
      <td data-ice="identifier" class="identifiers">-</td>
      <td class="coverage"><span data-ice="coverage">-</span></td>
      <td style="display: none;" data-ice="size">372 byte</td>
      <td style="display: none;" data-ice="lines">13</td>
      <td style="display: none;" data-ice="updated">2017-07-06 14:07:15 (UTC)</td>
    </tr>
<tr data-ice="file">
      <td data-ice="filePath"><span><a href="file/src/utils/hotfixes/ZIndexSetter.js.html">src/utils/hotfixes/ZIndexSetter.js</a></span></td>
      <td data-ice="identifier" class="identifiers">-</td>
      <td class="coverage"><span data-ice="coverage">-</span></td>
      <td style="display: none;" data-ice="size">1059 byte</td>
      <td style="display: none;" data-ice="lines">31</td>
      <td style="display: none;" data-ice="updated">2017-07-06 14:07:15 (UTC)</td>
    </tr>
<tr data-ice="file">
      <td data-ice="filePath"><span><a href="file/src/utils/hotfixes/polyfills/FunctionName.js.html">src/utils/hotfixes/polyfills/FunctionName.js</a></span></td>
      <td data-ice="identifier" class="identifiers">-</td>
      <td class="coverage"><span data-ice="coverage">-</span></td>
      <td style="display: none;" data-ice="size">617 byte</td>
      <td style="display: none;" data-ice="lines">15</td>
      <td style="display: none;" data-ice="updated">2017-07-06 14:07:15 (UTC)</td>
    </tr>
<tr data-ice="file">
      <td data-ice="filePath"><span><a href="file/src/utils/hotfixes/polyfills/ObjectKeys.js.html">src/utils/hotfixes/polyfills/ObjectKeys.js</a></span></td>
      <td data-ice="identifier" class="identifiers">-</td>
      <td class="coverage"><span data-ice="coverage">-</span></td>
      <td style="display: none;" data-ice="size">1355 byte</td>
      <td style="display: none;" data-ice="lines">41</td>
      <td style="display: none;" data-ice="updated">2017-07-06 14:07:15 (UTC)</td>
    </tr>
<tr data-ice="file">
      <td data-ice="filePath"><span><a href="file/src/utils/hotfixes/polyfills/RequestAnimationFrame.js.html">src/utils/hotfixes/polyfills/RequestAnimationFrame.js</a></span></td>
      <td data-ice="identifier" class="identifiers">-</td>
      <td class="coverage"><span data-ice="coverage">-</span></td>
      <td style="display: none;" data-ice="size">1094 byte</td>
      <td style="display: none;" data-ice="lines">28</td>
      <td style="display: none;" data-ice="updated">2017-07-06 14:07:15 (UTC)</td>
    </tr>
<tr data-ice="file">
      <td data-ice="filePath"><span><a href="file/src/utils/hotfixes/polyfills/StartsWith.js.html">src/utils/hotfixes/polyfills/StartsWith.js</a></span></td>
      <td data-ice="identifier" class="identifiers">-</td>
      <td class="coverage"><span data-ice="coverage">-</span></td>
      <td style="display: none;" data-ice="size">267 byte</td>
      <td style="display: none;" data-ice="lines">9</td>
      <td style="display: none;" data-ice="updated">2017-07-06 14:07:15 (UTC)</td>
    </tr>
<tr data-ice="file">
      <td data-ice="filePath"><span><a href="file/src/utils/request/RequestClient.js.html#errorLines=100">src/utils/request/RequestClient.js</a></span></td>
      <td data-ice="identifier" class="identifiers"><span><a href="function/index.html#static-function-ExistsRequest">ExistsRequest</a></span>
<span><a href="function/index.html#static-function-GetRequest">GetRequest</a></span>
<span><a href="function/index.html#static-function-PostRequest">PostRequest</a></span></td>
      <td class="coverage"><span data-ice="coverage">66 %</span><span data-ice="coverageCount" class="coverage-count">2/3</span></td>
      <td style="display: none;" data-ice="size">2913 byte</td>
      <td style="display: none;" data-ice="lines">107</td>
      <td style="display: none;" data-ice="updated">2017-07-06 14:07:15 (UTC)</td>
    </tr>
<tr data-ice="file">
      <td data-ice="filePath"><span><a href="file/src/utils/request/UrlParser.js.html">src/utils/request/UrlParser.js</a></span></td>
      <td data-ice="identifier" class="identifiers"><span><a href="function/index.html#static-function-UrlParser">UrlParser</a></span></td>
      <td class="coverage"><span data-ice="coverage">100 %</span><span data-ice="coverageCount" class="coverage-count">1/1</span></td>
      <td style="display: none;" data-ice="size">887 byte</td>
      <td style="display: none;" data-ice="lines">31</td>
      <td style="display: none;" data-ice="updated">2017-07-06 14:07:15 (UTC)</td>
    </tr>
<tr data-ice="file">
      <td data-ice="filePath"><span><a href="file/src/utils/request/XmlParser.js.html">src/utils/request/XmlParser.js</a></span></td>
      <td data-ice="identifier" class="identifiers"><span><a href="function/index.html#static-function-ParseStringToXml">ParseStringToXml</a></span></td>
      <td class="coverage"><span data-ice="coverage">100 %</span><span data-ice="coverageCount" class="coverage-count">1/1</span></td>
      <td style="display: none;" data-ice="size">879 byte</td>
      <td style="display: none;" data-ice="lines">40</td>
      <td style="display: none;" data-ice="updated">2017-07-06 14:07:15 (UTC)</td>
    </tr>
<tr data-ice="file">
      <td data-ice="filePath"><span><a href="file/src/utils/view/ArrayObserver.js.html">src/utils/view/ArrayObserver.js</a></span></td>
      <td data-ice="identifier" class="identifiers">-</td>
      <td class="coverage"><span data-ice="coverage">-</span></td>
      <td style="display: none;" data-ice="size">4100 byte</td>
      <td style="display: none;" data-ice="lines">147</td>
<<<<<<< HEAD
      <td style="display: none;" data-ice="updated">2017-07-06 09:55:45 (UTC)</td>
=======
      <td style="display: none;" data-ice="updated">2017-07-06 14:18:51 (UTC)</td>
>>>>>>> 30ced24d
    </tr>
<tr data-ice="file">
      <td data-ice="filePath"><span><a href="file/src/utils/view/LayoutHelpers.js.html#errorLines=12,13,17,204,21,332,359,361,389,44">src/utils/view/LayoutHelpers.js</a></span></td>
      <td data-ice="identifier" class="identifiers"><span><a href="class/src/utils/view/LayoutHelpers.js~BaseLayoutHelper.html">BaseLayoutHelper</a></span>
<span><a href="class/src/utils/view/LayoutHelpers.js~DockedLayoutHelper.html">DockedLayoutHelper</a></span>
<span><a href="class/src/utils/view/LayoutHelpers.js~FullSizeLayoutHelper.html">FullSizeLayoutHelper</a></span>
<span><a href="class/src/utils/view/LayoutHelpers.js~TraditionalLayoutHelper.html">TraditionalLayoutHelper</a></span></td>
      <td class="coverage"><span data-ice="coverage">16 %</span><span data-ice="coverageCount" class="coverage-count">2/12</span></td>
      <td style="display: none;" data-ice="size">22198 byte</td>
      <td style="display: none;" data-ice="lines">432</td>
<<<<<<< HEAD
      <td style="display: none;" data-ice="updated">2017-07-06 09:55:45 (UTC)</td>
=======
      <td style="display: none;" data-ice="updated">2017-07-06 14:18:51 (UTC)</td>
>>>>>>> 30ced24d
    </tr>
<tr data-ice="file">
      <td data-ice="filePath"><span><a href="file/src/utils/view/OptionObserver.js.html#errorLines=24,28,43,45,60,61">src/utils/view/OptionObserver.js</a></span></td>
      <td data-ice="identifier" class="identifiers"><span><a href="class/src/utils/view/OptionObserver.js~OptionObserver.html">OptionObserver</a></span>
<span><a href="variable/index.html#static-variable-onOptionChange">onOptionChange</a></span></td>
      <td class="coverage"><span data-ice="coverage">45 %</span><span data-ice="coverageCount" class="coverage-count">5/11</span></td>
<<<<<<< HEAD
      <td style="display: none;" data-ice="size">31595 byte</td>
      <td style="display: none;" data-ice="lines">879</td>
      <td style="display: none;" data-ice="updated">2017-07-06 09:55:45 (UTC)</td>
=======
      <td style="display: none;" data-ice="size">31872 byte</td>
      <td style="display: none;" data-ice="lines">881</td>
      <td style="display: none;" data-ice="updated">2017-07-06 14:18:51 (UTC)</td>
>>>>>>> 30ced24d
    </tr>
<tr data-ice="file">
      <td data-ice="filePath"><span><a href="file/src/utils/view/RenderableHelper.js.html#errorLines=30,46,519,53,558,601,628,63,638,647">src/utils/view/RenderableHelper.js</a></span></td>
      <td data-ice="identifier" class="identifiers"><span><a href="class/src/utils/view/RenderableHelper.js~RenderableHelper.html">RenderableHelper</a></span></td>
      <td class="coverage"><span data-ice="coverage">47 %</span><span data-ice="coverageCount" class="coverage-count">9/19</span></td>
<<<<<<< HEAD
      <td style="display: none;" data-ice="size">33228 byte</td>
      <td style="display: none;" data-ice="lines">801</td>
      <td style="display: none;" data-ice="updated">2017-07-06 09:55:45 (UTC)</td>
=======
      <td style="display: none;" data-ice="size">30647 byte</td>
      <td style="display: none;" data-ice="lines">807</td>
      <td style="display: none;" data-ice="updated">2017-07-06 14:18:51 (UTC)</td>
>>>>>>> 30ced24d
    </tr>
<tr data-ice="file">
      <td data-ice="filePath"><span><a href="file/src/utils/view/SizeResolver.js.html#errorLines=168,27,300,363,367,371,521,528">src/utils/view/SizeResolver.js</a></span></td>
      <td data-ice="identifier" class="identifiers"><span><a href="class/src/utils/view/SizeResolver.js~SizeResolver.html">SizeResolver</a></span></td>
      <td class="coverage"><span data-ice="coverage">33 %</span><span data-ice="coverageCount" class="coverage-count">4/12</span></td>
      <td style="display: none;" data-ice="size">25393 byte</td>
      <td style="display: none;" data-ice="lines">626</td>
<<<<<<< HEAD
      <td style="display: none;" data-ice="updated">2017-07-06 09:55:45 (UTC)</td>
=======
      <td style="display: none;" data-ice="updated">2017-07-06 14:18:51 (UTC)</td>
>>>>>>> 30ced24d
    </tr>
<tr data-ice="file">
      <td data-ice="filePath"><span><a href="file/src/utils/view/Utils.js.html#errorLines=10,82,9">src/utils/view/Utils.js</a></span></td>
      <td data-ice="identifier" class="identifiers"><span><a href="class/src/utils/view/Utils.js~Utils.html">Utils</a></span></td>
      <td class="coverage"><span data-ice="coverage">25 %</span><span data-ice="coverageCount" class="coverage-count">1/4</span></td>
      <td style="display: none;" data-ice="size">3721 byte</td>
      <td style="display: none;" data-ice="lines">97</td>
      <td style="display: none;" data-ice="updated">2017-07-06 14:07:15 (UTC)</td>
    </tr>
</tbody>
</table>
</div>

<footer class="footer">
  Generated by <a href="https://esdoc.org">ESDoc<span data-ice="esdocVersion">(0.5.2)</span><img src="./image/esdoc-logo-mini-black.png"></a>
</footer>

<script src="script/search_index.js"></script>
<script src="script/search.js"></script>
<script src="script/pretty-print.js"></script>
<script src="script/inherited-summary.js"></script>
<script src="script/test-summary.js"></script>
<script src="script/inner-link.js"></script>
<script src="script/patch-for-local.js"></script>
</body>
</html><|MERGE_RESOLUTION|>--- conflicted
+++ resolved
@@ -151,11 +151,7 @@
       <td class="coverage"><span data-ice="coverage">100 %</span><span data-ice="coverageCount" class="coverage-count">14/14</span></td>
       <td style="display: none;" data-ice="size">37592 byte</td>
       <td style="display: none;" data-ice="lines">1063</td>
-<<<<<<< HEAD
-      <td style="display: none;" data-ice="updated">2017-07-06 09:55:45 (UTC)</td>
-=======
       <td style="display: none;" data-ice="updated">2017-07-06 14:18:50 (UTC)</td>
->>>>>>> 30ced24d
     </tr>
 <tr data-ice="file">
       <td data-ice="filePath"><span><a href="file/src/components/Dialog.js.html">src/components/Dialog.js</a></span></td>
@@ -211,11 +207,7 @@
       <td class="coverage"><span data-ice="coverage">66 %</span><span data-ice="coverageCount" class="coverage-count">4/6</span></td>
       <td style="display: none;" data-ice="size">9105 byte</td>
       <td style="display: none;" data-ice="lines">210</td>
-<<<<<<< HEAD
-      <td style="display: none;" data-ice="updated">2017-07-06 09:55:45 (UTC)</td>
-=======
       <td style="display: none;" data-ice="updated">2017-07-06 14:18:50 (UTC)</td>
->>>>>>> 30ced24d
     </tr>
 <tr data-ice="file">
       <td data-ice="filePath"><span><a href="file/src/core/Router.js.html#errorLines=108,18,25,29,33,91,94,97">src/core/Router.js</a></span></td>
@@ -229,15 +221,9 @@
       <td data-ice="filePath"><span><a href="file/src/core/View.js.html#errorLines=162,166,250,327,367,404,538,566,619,717,747,784,795,809">src/core/View.js</a></span></td>
       <td data-ice="identifier" class="identifiers"><span><a href="class/src/core/View.js~View.html">View</a></span></td>
       <td class="coverage"><span data-ice="coverage">66 %</span><span data-ice="coverageCount" class="coverage-count">28/42</span></td>
-<<<<<<< HEAD
-      <td style="display: none;" data-ice="size">34847 byte</td>
-      <td style="display: none;" data-ice="lines">957</td>
-      <td style="display: none;" data-ice="updated">2017-07-06 09:55:45 (UTC)</td>
-=======
       <td style="display: none;" data-ice="size">35259 byte</td>
       <td style="display: none;" data-ice="lines">971</td>
       <td style="display: none;" data-ice="updated">2017-07-06 14:18:50 (UTC)</td>
->>>>>>> 30ced24d
     </tr>
 <tr data-ice="file">
       <td data-ice="filePath"><span><a href="file/src/data/DataSource.js.html">src/data/DataSource.js</a></span></td>
@@ -253,11 +239,7 @@
       <td class="coverage"><span data-ice="coverage">87 %</span><span data-ice="coverageCount" class="coverage-count">14/16</span></td>
       <td style="display: none;" data-ice="size">22564 byte</td>
       <td style="display: none;" data-ice="lines">552</td>
-<<<<<<< HEAD
-      <td style="display: none;" data-ice="updated">2017-07-06 09:55:45 (UTC)</td>
-=======
       <td style="display: none;" data-ice="updated">2017-07-06 14:18:50 (UTC)</td>
->>>>>>> 30ced24d
     </tr>
 <tr data-ice="file">
       <td data-ice="filePath"><span><a href="file/src/data/PrioritisedObject.js.html#errorLines=18,22,26,271,35,39,94,98">src/data/PrioritisedObject.js</a></span></td>
@@ -265,11 +247,7 @@
       <td class="coverage"><span data-ice="coverage">57 %</span><span data-ice="coverageCount" class="coverage-count">11/19</span></td>
       <td style="display: none;" data-ice="size">16693 byte</td>
       <td style="display: none;" data-ice="lines">450</td>
-<<<<<<< HEAD
-      <td style="display: none;" data-ice="updated">2017-07-06 09:55:45 (UTC)</td>
-=======
       <td style="display: none;" data-ice="updated">2017-07-06 14:18:50 (UTC)</td>
->>>>>>> 30ced24d
     </tr>
 <tr data-ice="file">
       <td data-ice="filePath"><span><a href="file/src/data/Snapshot.js.html#errorLines=12,14,15,16,17,18,19">src/data/Snapshot.js</a></span></td>
@@ -317,11 +295,7 @@
       <td class="coverage"><span data-ice="coverage">-</span></td>
       <td style="display: none;" data-ice="size">2911 byte</td>
       <td style="display: none;" data-ice="lines">83</td>
-<<<<<<< HEAD
-      <td style="display: none;" data-ice="updated">2017-07-06 09:55:45 (UTC)</td>
-=======
       <td style="display: none;" data-ice="updated">2017-07-06 14:18:50 (UTC)</td>
->>>>>>> 30ced24d
     </tr>
 <tr data-ice="file">
       <td data-ice="filePath"><span><a href="file/src/data/datasources/SharePoint/SPSoapAdapter/Worker/SharePointClient.js.html#errorLines=20,208,214,22,26,30,33,34,35,36,37,41,45,53,546,57,61,67,808,87">src/data/datasources/SharePoint/SPSoapAdapter/Worker/SharePointClient.js</a></span></td>
@@ -414,15 +388,9 @@
 <span><a href="variable/index.html#static-variable-flow">flow</a></span>
 <span><a href="variable/index.html#static-variable-layout">layout</a></span></td>
       <td class="coverage"><span data-ice="coverage">85 %</span><span data-ice="coverageCount" class="coverage-count">35/41</span></td>
-<<<<<<< HEAD
-      <td style="display: none;" data-ice="size">57808 byte</td>
-      <td style="display: none;" data-ice="lines">1386</td>
-      <td style="display: none;" data-ice="updated">2017-07-06 09:55:45 (UTC)</td>
-=======
       <td style="display: none;" data-ice="size">53953 byte</td>
       <td style="display: none;" data-ice="lines">1390</td>
       <td style="display: none;" data-ice="updated">2017-07-06 14:18:50 (UTC)</td>
->>>>>>> 30ced24d
     </tr>
 <tr data-ice="file">
       <td data-ice="filePath"><span><a href="file/src/layout/FlowStates.js.html#errorLines=14">src/layout/FlowStates.js</a></span></td>
@@ -454,11 +422,7 @@
       <td class="coverage"><span data-ice="coverage">38 %</span><span data-ice="coverageCount" class="coverage-count">8/21</span></td>
       <td style="display: none;" data-ice="size">15250 byte</td>
       <td style="display: none;" data-ice="lines">435</td>
-<<<<<<< HEAD
-      <td style="display: none;" data-ice="updated">2017-07-06 09:55:45 (UTC)</td>
-=======
       <td style="display: none;" data-ice="updated">2017-07-06 14:18:50 (UTC)</td>
->>>>>>> 30ced24d
     </tr>
 <tr data-ice="file">
       <td data-ice="filePath"><span><a href="file/src/surfaces/Dropdown.js.html#errorLines=17,18,20,37,38,45">src/surfaces/Dropdown.js</a></span></td>
@@ -466,11 +430,7 @@
       <td class="coverage"><span data-ice="coverage">0 %</span><span data-ice="coverageCount" class="coverage-count">0/6</span></td>
       <td style="display: none;" data-ice="size">2308 byte</td>
       <td style="display: none;" data-ice="lines">63</td>
-<<<<<<< HEAD
-      <td style="display: none;" data-ice="updated">2017-07-06 09:55:45 (UTC)</td>
-=======
-      <td style="display: none;" data-ice="updated">2017-07-06 14:18:51 (UTC)</td>
->>>>>>> 30ced24d
+      <td style="display: none;" data-ice="updated">2017-07-06 14:18:51 (UTC)</td>
     </tr>
 <tr data-ice="file">
       <td data-ice="filePath"><span><a href="file/src/surfaces/InputSurface.js.html#errorLines=18,19,48,52,64,69">src/surfaces/InputSurface.js</a></span></td>
@@ -478,11 +438,7 @@
       <td class="coverage"><span data-ice="coverage">14 %</span><span data-ice="coverageCount" class="coverage-count">1/7</span></td>
       <td style="display: none;" data-ice="size">3131 byte</td>
       <td style="display: none;" data-ice="lines">105</td>
-<<<<<<< HEAD
-      <td style="display: none;" data-ice="updated">2017-07-06 09:55:45 (UTC)</td>
-=======
-      <td style="display: none;" data-ice="updated">2017-07-06 14:18:51 (UTC)</td>
->>>>>>> 30ced24d
+      <td style="display: none;" data-ice="updated">2017-07-06 14:18:51 (UTC)</td>
     </tr>
 <tr data-ice="file">
       <td data-ice="filePath"><span><a href="file/src/surfaces/Surface.js.html#errorLines=6">src/surfaces/Surface.js</a></span></td>
@@ -490,11 +446,7 @@
       <td class="coverage"><span data-ice="coverage">0 %</span><span data-ice="coverageCount" class="coverage-count">0/1</span></td>
       <td style="display: none;" data-ice="size">136 byte</td>
       <td style="display: none;" data-ice="lines">5</td>
-<<<<<<< HEAD
-      <td style="display: none;" data-ice="updated">2017-07-06 09:55:45 (UTC)</td>
-=======
-      <td style="display: none;" data-ice="updated">2017-07-06 14:18:51 (UTC)</td>
->>>>>>> 30ced24d
+      <td style="display: none;" data-ice="updated">2017-07-06 14:18:51 (UTC)</td>
     </tr>
 <tr data-ice="file">
       <td data-ice="filePath"><span><a href="file/src/utils/BlobHelper.js.html">src/utils/BlobHelper.js</a></span></td>
@@ -520,11 +472,7 @@
       <td class="coverage"><span data-ice="coverage">100 %</span><span data-ice="coverageCount" class="coverage-count">1/1</span></td>
       <td style="display: none;" data-ice="size">4123 byte</td>
       <td style="display: none;" data-ice="lines">113</td>
-<<<<<<< HEAD
-      <td style="display: none;" data-ice="updated">2017-07-06 09:55:45 (UTC)</td>
-=======
-      <td style="display: none;" data-ice="updated">2017-07-06 14:18:51 (UTC)</td>
->>>>>>> 30ced24d
+      <td style="display: none;" data-ice="updated">2017-07-06 14:18:51 (UTC)</td>
     </tr>
 <tr data-ice="file">
       <td data-ice="filePath"><span><a href="file/src/utils/DebuggerTools.js.html">src/utils/DebuggerTools.js</a></span></td>
@@ -532,11 +480,7 @@
       <td class="coverage"><span data-ice="coverage">-</span></td>
       <td style="display: none;" data-ice="size">2372 byte</td>
       <td style="display: none;" data-ice="lines">67</td>
-<<<<<<< HEAD
-      <td style="display: none;" data-ice="updated">2017-07-06 09:55:45 (UTC)</td>
-=======
-      <td style="display: none;" data-ice="updated">2017-07-06 14:18:51 (UTC)</td>
->>>>>>> 30ced24d
+      <td style="display: none;" data-ice="updated">2017-07-06 14:18:51 (UTC)</td>
     </tr>
 <tr data-ice="file">
       <td data-ice="filePath"><span><a href="file/src/utils/DialogManager.js.html#errorLines=109,156,160,165,17,23,39,41,43,55">src/utils/DialogManager.js</a></span></td>
@@ -544,11 +488,7 @@
       <td class="coverage"><span data-ice="coverage">16 %</span><span data-ice="coverageCount" class="coverage-count">2/12</span></td>
       <td style="display: none;" data-ice="size">7031 byte</td>
       <td style="display: none;" data-ice="lines">197</td>
-<<<<<<< HEAD
-      <td style="display: none;" data-ice="updated">2017-07-06 09:55:45 (UTC)</td>
-=======
-      <td style="display: none;" data-ice="updated">2017-07-06 14:18:51 (UTC)</td>
->>>>>>> 30ced24d
+      <td style="display: none;" data-ice="updated">2017-07-06 14:18:51 (UTC)</td>
     </tr>
 <tr data-ice="file">
       <td data-ice="filePath"><span><a href="file/src/utils/IconLoader.js.html">src/utils/IconLoader.js</a></span></td>
@@ -596,11 +536,7 @@
       <td class="coverage"><span data-ice="coverage">6 %</span><span data-ice="coverageCount" class="coverage-count">1/15</span></td>
       <td style="display: none;" data-ice="size">12038 byte</td>
       <td style="display: none;" data-ice="lines">279</td>
-<<<<<<< HEAD
-      <td style="display: none;" data-ice="updated">2017-07-06 09:55:45 (UTC)</td>
-=======
-      <td style="display: none;" data-ice="updated">2017-07-06 14:18:51 (UTC)</td>
->>>>>>> 30ced24d
+      <td style="display: none;" data-ice="updated">2017-07-06 14:18:51 (UTC)</td>
     </tr>
 <tr data-ice="file">
       <td data-ice="filePath"><span><a href="file/src/utils/Throttler.js.html#errorLines=12,23,26,27,28,30,31,76">src/utils/Throttler.js</a></span></td>
@@ -784,11 +720,7 @@
       <td class="coverage"><span data-ice="coverage">-</span></td>
       <td style="display: none;" data-ice="size">4100 byte</td>
       <td style="display: none;" data-ice="lines">147</td>
-<<<<<<< HEAD
-      <td style="display: none;" data-ice="updated">2017-07-06 09:55:45 (UTC)</td>
-=======
-      <td style="display: none;" data-ice="updated">2017-07-06 14:18:51 (UTC)</td>
->>>>>>> 30ced24d
+      <td style="display: none;" data-ice="updated">2017-07-06 14:18:51 (UTC)</td>
     </tr>
 <tr data-ice="file">
       <td data-ice="filePath"><span><a href="file/src/utils/view/LayoutHelpers.js.html#errorLines=12,13,17,204,21,332,359,361,389,44">src/utils/view/LayoutHelpers.js</a></span></td>
@@ -799,40 +731,24 @@
       <td class="coverage"><span data-ice="coverage">16 %</span><span data-ice="coverageCount" class="coverage-count">2/12</span></td>
       <td style="display: none;" data-ice="size">22198 byte</td>
       <td style="display: none;" data-ice="lines">432</td>
-<<<<<<< HEAD
-      <td style="display: none;" data-ice="updated">2017-07-06 09:55:45 (UTC)</td>
-=======
-      <td style="display: none;" data-ice="updated">2017-07-06 14:18:51 (UTC)</td>
->>>>>>> 30ced24d
+      <td style="display: none;" data-ice="updated">2017-07-06 14:18:51 (UTC)</td>
     </tr>
 <tr data-ice="file">
       <td data-ice="filePath"><span><a href="file/src/utils/view/OptionObserver.js.html#errorLines=24,28,43,45,60,61">src/utils/view/OptionObserver.js</a></span></td>
       <td data-ice="identifier" class="identifiers"><span><a href="class/src/utils/view/OptionObserver.js~OptionObserver.html">OptionObserver</a></span>
 <span><a href="variable/index.html#static-variable-onOptionChange">onOptionChange</a></span></td>
       <td class="coverage"><span data-ice="coverage">45 %</span><span data-ice="coverageCount" class="coverage-count">5/11</span></td>
-<<<<<<< HEAD
-      <td style="display: none;" data-ice="size">31595 byte</td>
-      <td style="display: none;" data-ice="lines">879</td>
-      <td style="display: none;" data-ice="updated">2017-07-06 09:55:45 (UTC)</td>
-=======
       <td style="display: none;" data-ice="size">31872 byte</td>
       <td style="display: none;" data-ice="lines">881</td>
       <td style="display: none;" data-ice="updated">2017-07-06 14:18:51 (UTC)</td>
->>>>>>> 30ced24d
     </tr>
 <tr data-ice="file">
       <td data-ice="filePath"><span><a href="file/src/utils/view/RenderableHelper.js.html#errorLines=30,46,519,53,558,601,628,63,638,647">src/utils/view/RenderableHelper.js</a></span></td>
       <td data-ice="identifier" class="identifiers"><span><a href="class/src/utils/view/RenderableHelper.js~RenderableHelper.html">RenderableHelper</a></span></td>
       <td class="coverage"><span data-ice="coverage">47 %</span><span data-ice="coverageCount" class="coverage-count">9/19</span></td>
-<<<<<<< HEAD
-      <td style="display: none;" data-ice="size">33228 byte</td>
-      <td style="display: none;" data-ice="lines">801</td>
-      <td style="display: none;" data-ice="updated">2017-07-06 09:55:45 (UTC)</td>
-=======
       <td style="display: none;" data-ice="size">30647 byte</td>
       <td style="display: none;" data-ice="lines">807</td>
       <td style="display: none;" data-ice="updated">2017-07-06 14:18:51 (UTC)</td>
->>>>>>> 30ced24d
     </tr>
 <tr data-ice="file">
       <td data-ice="filePath"><span><a href="file/src/utils/view/SizeResolver.js.html#errorLines=168,27,300,363,367,371,521,528">src/utils/view/SizeResolver.js</a></span></td>
@@ -840,11 +756,7 @@
       <td class="coverage"><span data-ice="coverage">33 %</span><span data-ice="coverageCount" class="coverage-count">4/12</span></td>
       <td style="display: none;" data-ice="size">25393 byte</td>
       <td style="display: none;" data-ice="lines">626</td>
-<<<<<<< HEAD
-      <td style="display: none;" data-ice="updated">2017-07-06 09:55:45 (UTC)</td>
-=======
-      <td style="display: none;" data-ice="updated">2017-07-06 14:18:51 (UTC)</td>
->>>>>>> 30ced24d
+      <td style="display: none;" data-ice="updated">2017-07-06 14:18:51 (UTC)</td>
     </tr>
 <tr data-ice="file">
       <td data-ice="filePath"><span><a href="file/src/utils/view/Utils.js.html#errorLines=10,82,9">src/utils/view/Utils.js</a></span></td>
