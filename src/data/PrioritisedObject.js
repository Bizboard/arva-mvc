--- conflicted
+++ resolved
@@ -109,15 +109,9 @@
     /**
      * Subscribes to the given event type exactly once; it automatically unsubscribes after the first time it is triggered.
      * @param {String} event One of the following Event Types: 'value', 'child_changed', 'child_moved', 'child_removed'.
-<<<<<<< HEAD
-     * @param {Function} handler Function that is called when the given event type is emitted.
-     * @param {Object} context Optional: context of 'this' inside the handler function when it is called.
-     * @returns {Promise} A promise that resolves once the event has happened
-=======
      * @param {Function} [handler] Function that is called when the given event type is emitted.
      * @param {Object} [context] Optional: context of 'this' inside the handler function when it is called.
-     * @returns {Promise|*}
->>>>>>> 1d64d833
+     * @returns {Promise} A promise that resolves once the event has happened
      */
     once(event, handler, context = this) {
         return new Promise((resolve)=>{
