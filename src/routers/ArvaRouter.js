/**


 @author: Hans van den Akker (mysim1)
 @license NPOSL-3.0
 @copyright Bizboard, 2015

 */

import _                            from 'lodash';
import {Router}                     from '../core/Router.js';
import {provide}                    from '../utils/di/Decorators.js';
import Easing                       from 'famous/transitions/Easing.js';
import AnimationController          from 'famous-flex/AnimationController.js';

@provide(Router)
export class ArvaRouter extends Router {

    routes = {};
    history = [];
    decode = decodeURIComponent;
    defaultController = 'Home';
    defaultMethod = 'Index';
    
    constructor() {
        super();
<<<<<<< HEAD

        if (window == null) {
            return;
        }

        this.routes = {};
        this.history = [];
        this.decode = decodeURIComponent;


        window.addEventListener('hashchange', this.run);
        this._setupNativeBackButtonListener();

=======
        if (window == null) { return; }
        window.addEventListener('hashchange', this.run);
>>>>>>> 51bfbd8b
    }

    /**
     * Sets the initial controller and method to be activated whenever the controllers are activated.
     * @param {Controller|Function|String} controller Default controller instance, controller constructor, or controller name to go to.
     * @param {String} method Default method to call in given controller.
     * @returns {void}
     */
    setDefault(controller, method = null) {

        this.defaultController = this._getControllerName(controller);

        if (method != null) { this.defaultMethod = method; }
    }

    /**
     * Sets the animation specs object for use by the famous-flex AnimationController.
     * @param {Object} specs Animation specs, keyed by target controller.
     * @returns {void}
     */
    setControllerSpecs(specs) {
        this.specs = specs;
    }

    /**
     * Triggers navigation to one of the controllers
     * @param {Controller|Function|String} controller The controller instance, controller constructor, or controller name to go to.
     * @param {String} method The method to call in given controller.
     * @param {Object} params Dictonary of key-value pairs containing named arguments (i.e. {id: 1, test: "yes"})
     * @returns {void}
     */
    go(controller, method, params = null) {

        let controllerName = this._getControllerName(controller);

        let routeRoot = controllerName
            .replace(this.defaultController, '')
            .replace('Controller', '');

        let hash = '#' + (routeRoot.length > 0 ? '/' + routeRoot : '') + ('/' + method);
        if (params !== null) {
            for (let i = 0; i < Object.keys(params).length; i++) {
                var key = Object.keys(params)[i];
                hash += i == 0 ? '?' : '&';
                hash += (key + '=' + params[key]);
            }
        }

        if (history.pushState) {
            history.pushState(null, null, hash);
        }

        this.run();
    }


    /**
     * Registers a single controller.
     * @param {String} route Route to trigger handler on.
     * @param {Function} handler Method to call on given route.
     * @returns {void}
     */
    add(route, handler,controller) {
        let pieces = route.split('/'),
            rules = this.routes;

        for (let i = 0; i < pieces.length; ++i) {
            let piece = pieces[i],
                name = piece[0] === ':' ? ':' : piece;

            rules = rules[name] || (rules[name] = {});

            if (name === ':') {
                rules['@name'] = piece.slice(1);
            }
        }

        rules['@'] = handler;
        rules['controller'] = controller;

    }

    /**
     * On a route change, calls the corresponding controller method with the given parameter values.
     * @returns {Boolean} Whether the current route was successfully ran.
     */
    run() {
        let url = window.location.hash.replace('#', '');

        if (url !== '') {
            url = url.replace('/?', '?');
            url[0] === '/' && (url = url.slice(1));
            url.slice(-1) === '/' && (url = url.slice(0, -1));
        }

        let rules = this.routes,
            querySplit = url.split('?'),
            pieces = querySplit[0].split('/'),
            values = [],
            keys = [],
            method = '';
        for (let piece in pieces) {
            if (pieces[piece].indexOf('=')>-1) {
                let splitted = pieces[piece].split('=');
                pieces[piece] = splitted[0];
                querySplit.push(pieces[piece] + '=' + splitted[1]);
            }
        }

        let rule = null;
        let controller;

        // if there is no controller reference, assume we have hit the default Controller
        if (pieces.length === 1 && pieces[0].length === 0) {
            pieces[0] = this.defaultController;
            pieces.push(this.defaultMethod);
        } else if (pieces.length === 1 && pieces[0].length > 0) {
            pieces.unshift(this.defaultController);
        }

        controller = pieces[0];

        // Parse the non-query portion of the URL...
        for (let i = 0; i < pieces.length && rules; ++i) {
            let piece = this.decode(pieces[i]);
            rule = rules[piece];

            if (!rule && (rule = rules[':'])) {
                method = piece;
            }

            rules = rules[piece];
        }

        (function parseQuery(q) {
            let query = q.split('&');

            for (let i = 0; i < query.length; ++i) {
                let nameValue = query[i].split('=');

                if (nameValue.length > 1) {
                    keys.push(nameValue[0]);
                    values.push(this.decode(nameValue[1]));
                }
            }
        }).call(this, querySplit.length > 1 ? querySplit[1] : '');

        if (rule && rule['@']) {

            /* Push current route to the history stack for later use */
            let previousRoute = this.history.length ? this.history[this.history.length - 1] : undefined;
            let currentRoute = {
                url: url,
                controller: controller,
                controllerObject: rule['controller'],
                method: method,
                keys: keys,
                values: values
            };
            currentRoute.spec = previousRoute ? this._getAnimationSpec(previousRoute, currentRoute) : (this._initialSpec || {});
            this._setHistory(currentRoute);

            this._executeRoute(rule, currentRoute);

            return true;
        } else {
            console.log('Controller doesn\'t exist!');
        }

        return false;
    }

    setInitialSpec(spec) {
        this._initialSpec = spec;
    }

    setBackButtonEnabled(enabled) {
        this._backButtonEnabled = enabled;
    }

    isBackButtonEnabled(){
        return this._backButtonEnabled;
    }

    goBackInHistory() {
        /* Default behaviour: go back in history in the arva router */
        let {history} = this;
        if(history.length > 1){
            let {controller,method,keys,values} = history[history.length-2];
            let inputObject = {};
            for (let i = 0; i < keys.length; i++) {
                inputObject[keys[i]] = values[i];
            }
            this.go(controller, method, inputObject);
        } else {
            this.go(this.defaultController, this.defaultMethod);
        }
    }

    _setupNativeBackButtonListener() {
        this._backButtonEnabled = true;
        document.addEventListener("backbutton", (e) => {
            if(!this._backButtonEnabled){
                e.preventDefault();
            } else {
                this.goBackInHistory();
            }
        }, false);
    }



    /**
     * Executes the controller handler associated with a given route, passing the route as a parameter.
     * @param {Object} rule Rule handler to execute.
     * @param {Object} route Route object to pass as parameter.
     * @returns {void}
     * @private
     */
    _executeRoute(rule, route) {
        /* Make the controller active for current scope */
        if(rule['@'](route)) {
            this.emit('routechange', route);
        }
    }

    /**
     * Checks if the current route is already present in the history stack, and if so removes all entries after
     * and including the first occurrence. It will then append the current route to the history stack.
     * @param {Object} currentRoute Route object containing url, controller, method, keys, and values.
     * @returns {void}
     * @private
     */
    _setHistory(currentRoute) {
        for (let i = 0; i < this.history.length; i++) {
            let previousRoute = this.history[i];
            if (currentRoute.controller === previousRoute.controller &&
                currentRoute.method === previousRoute.method &&
                _.isEqual(currentRoute.values, previousRoute.values)) {
                this.history.splice(i, this.history.length - i);
                break;
            }
        }

        this.history.push(currentRoute);
    }

    /**
     * CheckS whether a route is already present in the history stack.
     * @param {Object} currentRoute Route object containing url, controller, method, keys, and values.
     * @returns {Boolean} Whether the route has been visited previously.
     * @private
     */
    _hasVisited(currentRoute) {
        for (let i = 0; i < this.history.length; i++) {
            let previousRoute = this.history[i];
            if (currentRoute.controller === previousRoute.controller &&
                currentRoute.method === previousRoute.method &&
                _.isEqual(currentRoute.values, previousRoute.values)) {
                return true;
            }
        }

        return false;
    }

    /**
     * Returns the Famous-Flex animation spec for two given routes. Takes its spec inputs from the specs set in
     * router.setControllerSpecs(), which is called from the app constructor.
     * @param {Object} previousRoute Previous route object containing url, controller, method, keys, and values.
     * @param {Object} currentRoute Current route object containing url, controller, method, keys, and values.
     * @returns {Object} A spec object if one is found, or an empty object otherwise.
     * @private
     */
    _getAnimationSpec(previousRoute, currentRoute) {
        let fromController = previousRoute.controller;
        let toController = currentRoute.controller;

        if (fromController.indexOf('Controller') === -1) {
            fromController += 'Controller';
        }
        if (toController.indexOf('Controller') === -1) {
            toController += 'Controller';
        }

        /* We're on exactly the same page as before */
        if (currentRoute.controller === previousRoute.controller &&
            currentRoute.method === previousRoute.method &&
            _.isEqual(currentRoute.values, previousRoute.values)) {
            return {};
        }

        /* Same controller, different method or different parameters */
        if (currentRoute.controller === previousRoute.controller) {

            let direction = this._hasVisited(currentRoute) ? 'previous' : 'next';
            if (this.specs && this.specs[fromController] && this.specs[fromController].methods) {
                return this.specs[fromController].methods[direction];
            }

            /* Default method-to-method animations, used only if not overridden in app's controllers spec. */
            let defaults = {
                'previous': {
                    transition: {duration: 1000, curve: Easing.outBack},
                    animation: AnimationController.Animation.Slide.Right
                },
                'next': {
                    transition: {duration: 1000, curve: Easing.outBack},
                    animation: AnimationController.Animation.Slide.Left
                }
            };
            return defaults[direction];
        }

        /* Different controller */
        if (this.specs && this.specs.hasOwnProperty(toController) && this.specs[toController].controllers) {
            let controllerSpecs = this.specs[toController].controllers;
            for (let specIndex in controllerSpecs) {
                let spec = controllerSpecs[specIndex];
                if (spec.activeFrom && spec.activeFrom.indexOf(fromController) !== -1) {
                    return spec;
                }
            }
        }

        console.log('No spec defined from ' + fromController + ' to ' + toController + '. Please check router.setControllerSpecs() in your app constructor.');
    }

    /**
     * Extracts a controller name from a given string, constructor, or controller instance. 'Controller' part is not included in the returned name.
     * E.g. _getControllerName(HomeController) -> 'Home'.
     * @param {Function|Object|String} controller String, constructor, or controller instance.
     * @returns {String} Name of the controller
     * @private
     */
    _getControllerName(controller) {
        if(typeof controller === 'string') {
            return controller.replace('Controller', '');
        } else if (typeof controller === 'function' && Object.getPrototypeOf(controller).constructor.name == 'Function'){
            return controller.name.replace('Controller', '');
        } else{
            return typeof controller === 'object' ?
                Object.getPrototypeOf(controller).constructor.name.replace('Controller', '') : typeof controller;
        }
    }

}<|MERGE_RESOLUTION|>--- conflicted
+++ resolved
@@ -21,27 +21,12 @@
     decode = decodeURIComponent;
     defaultController = 'Home';
     defaultMethod = 'Index';
-    
+
     constructor() {
         super();
-<<<<<<< HEAD
-
-        if (window == null) {
-            return;
-        }
-
-        this.routes = {};
-        this.history = [];
-        this.decode = decodeURIComponent;
-
-
+        if (window == null) { return; }
         window.addEventListener('hashchange', this.run);
         this._setupNativeBackButtonListener();
-
-=======
-        if (window == null) { return; }
-        window.addEventListener('hashchange', this.run);
->>>>>>> 51bfbd8b
     }
 
     /**
