--- conflicted
+++ resolved
@@ -342,11 +342,8 @@
         /* If a renderable has an AnimationController used to animate it, add that to this.renderables.
          * If a renderable has an ContainerSurface used to clip it, add that to this.renderables.
          * this.renderables is used in the LayoutController in this.layout to render this view. */
-<<<<<<< HEAD
-        let wrappedRenderable = renderable.animationController || renderable.containerSurface || renderable;
-=======
+
         let wrappedRenderable = renderable.animationController || renderable.containerSurface || renderable.draggable || renderable;
->>>>>>> df137706
         this._pipeRenderable(wrappedRenderable, renderableName);
         this.renderables[renderableName] = wrappedRenderable;
     }
