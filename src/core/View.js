--- conflicted
+++ resolved
@@ -7,14 +7,14 @@
 
  */
 
-<<<<<<< HEAD
 import extend                       from 'lodash/extend.js'
 import cloneDeep                    from 'lodash/cloneDeep.js'
 import FamousView                   from 'famous/core/View.js'
-import { RenderablePrototype }        from 'famous/utilities/RenderablePrototype.js'
+import { RenderablePrototype }      from 'famous/utilities/RenderablePrototype.js'
 import LayoutController             from 'famous-flex/LayoutController.js'
 import Surface                      from 'famous/core/Surface.js'
 import Engine                       from 'famous/core/Engine.js'
+import LayoutUtility                from 'famous-flex/LayoutUtility.js';
 
 import { limit }                      from 'arva-js/utils/Limiter.js'
 
@@ -22,21 +22,6 @@
 import { ObjectHelper }               from '../utils/ObjectHelper.js'
 import { SizeResolver }               from '../utils/view/SizeResolver.js'
 import { Utils }                      from '../utils/view/Utils.js'
-=======
-import extend                       from 'lodash/extend.js';
-import cloneDeep                    from 'lodash/cloneDeep.js';
-import FamousView                   from 'famous/core/View.js';
-import Surface                      from 'famous/core/Surface.js';
-import LayoutController             from 'famous-flex/LayoutController.js';
-import LayoutUtility                from 'famous-flex/LayoutUtility.js';
-
-import {limit}                      from 'arva-js/utils/Limiter.js';
-
-import {layout}                     from '../layout/Decorators.js';
-import {ObjectHelper}               from '../utils/ObjectHelper.js';
-import {SizeResolver}               from '../utils/view/SizeResolver.js';
-import {Utils}                      from '../utils/view/Utils.js';
->>>>>>> 7f46dd58
 import {
   DockedLayoutHelper,
   FullSizeLayoutHelper,
