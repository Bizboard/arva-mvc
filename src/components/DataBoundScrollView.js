--- conflicted
+++ resolved
@@ -792,16 +792,9 @@
      * @private
      */
     //TODO: This won't reorder children, which is a problem
-<<<<<<< HEAD
-    _onChildChanged(dataStoreIndex, child, previousSiblingID) {
-        this._throttler.add(async() => {
-            let internalDataSourceData = this._findData(child.id, dataStoreIndex) || { position: -1 };
-            let changedItemIndex = internalDataSourceData.position;
-=======
     async _onChildChanged(dataStoreIndex, child, previousSiblingID) {
-
-        let changedItemIndex = this._findIndexFromID(dataStoreIndex, child.id);
->>>>>>> 5e503120
+        this._throttler.add(async () => {
+            let changedItemIndex = this._findIndexFromID(dataStoreIndex, child.id);
 
             if (this._dataSource && changedItemIndex < this._dataSource.getLength()) {
 
@@ -809,35 +802,19 @@
 
                 if (result instanceof Promise) {
                     result = await result;
-                    internalDataSourceData = this._findData(child.id, dataStoreIndex) || { position: -1 };
-                    changedItemIndex = internalDataSourceData.position;
-                }
-
-<<<<<<< HEAD
+                    changedItemIndex = this._findIndexFromID(dataStoreIndex, child.id);
+                }
+
                 if (this.options.dataFilter &&
                     typeof this.options.dataFilter === 'function' && !result) {
                     this._removeItem(child, dataStoreIndex);
                 } else {
                     if (changedItemIndex === -1) {
-                        await this._addItem(child, previousSiblingID, dataStoreIndex);
-                    } else {
-                        await this._replaceItem(child, dataStoreIndex);
-                    }
-                }
-=======
-            if (this.options.dataFilter &&
-                typeof this.options.dataFilter === 'function' && !result) {
-                this._removeItem(child, dataStoreIndex);
-            } else {
-                this._throttler.add(() => {
-                    changedItemIndex = this._findIndexFromID(dataStoreIndex, child.id);
-                    if (changedItemIndex === -1) {
                         this._addItem(child, previousSiblingID, dataStoreIndex);
                     } else {
                         this._replaceItem(child, dataStoreIndex);
                     }
-                });
->>>>>>> 5e503120
+                }
             }
         });
     }
