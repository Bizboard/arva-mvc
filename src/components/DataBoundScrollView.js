--- conflicted
+++ resolved
@@ -11,18 +11,7 @@
 
 import sortBy                       from 'lodash/sortBy.js'
 import findIndex                    from 'lodash/findIndex.js'
-<<<<<<< HEAD
-
-import { debounce }                   from 'lodash-decorators'
-
-import { combineOptions }             from '../utils/CombineOptions.js'
-import { Throttler }                  from '../utils/Throttler.js'
-import { Utils }                      from '../utils/view/Utils.js'
-import { ReflowingScrollView }        from './ReflowingScrollView.js'
-import { ScrollController }           from '../core/ScrollController.js'
 import Timer                        from 'famous/utilities/Timer.js'
-import ListLayout                   from 'famous-flex/layouts/ListLayout.js'
-=======
 import ListLayout                   from 'famous-flex/layouts/ListLayout.js'
 
 import { debounce }                   from 'lodash-decorators'
@@ -32,98 +21,76 @@
 import { ReflowingScrollView }        from './ReflowingScrollView.js'
 import { combineOptions }             from '../utils/CombineOptions.js'
 import { RenderablePrototype }      from 'famous/utilities/RenderablePrototype.js'
+import { ScrollController }           from '../core/ScrollController.js'
 
 //TODO If groupBy returns falsey value, such as 0, the group won't correctly be removed
->>>>>>> 613d1db1
 
 /**
  * A FlexScrollView with enhanced functionality for maintaining a two-way connection with a PrioritisedArray.
  */
-<<<<<<< HEAD
 export class DataBoundScrollView extends ScrollController {
-=======
-export class DataBoundScrollView extends ReflowingScrollView {
->>>>>>> 613d1db1
-
-  /**
-   * Be sure to specify either a getSize function in the class of the itemTemplate, or to specify the size in the
-   * layoutOptions.
-   *
-   * @param {Object} options The options passed inherit from previous classes. Avoid using the dataSource option since
-<<<<<<< HEAD
-   * the DataBoundScrollView creates its own dataSource from options.dataStore.
-   * @param {PrioritisedArray} [options.dataStore] The data that should be read to create entries.
-   * @param {PrioritisedArray} [options.dataStores] Instead of passing one dataStore, this option can be used to pass multiple
-=======
-   * the DataBoundScrollView creates its own dataSource from options.dataSource.
-   * @param {PrioritisedArray} [options.dataSource] The data that should be read to create entries.
-   * @param {PrioritisedArray} [options.dataSources] Instead of passing one dataSource, this option can be used to pass multiple
->>>>>>> 613d1db1
-   * @param {Function} [options.itemTemplate] A function that returns a renderable representing each data item.
-   * @param {Function} [options.placeholderTemplate] A function that returns a renderable to display when there are
-   * no items present.
-   * @param {Function} [options.headerTemplate] A function that returns a renderable to display as a header.
-   * @param {Function} [options.orderBy] An ordering function that takes two data models (model1, model2).
-   * If it returns true, then model1 should go before model2.
-   * @param {Function} [options.groupBy] A function that takes a model and returns a value to group by. If set, then
-   * the groupTemplate option also needs to be set.
-   * @param {Function} [options.groupTemplate] A function that takes as a single argument, the groupBy value, and returns
-   * a renderable to insert before a group belonging to that value.
-   * @param {function} [options.dataFilter] Filter what data is relevant to the view. Should be a function taking as
-   * an argument a model and from there returning a boolean.
-   * @param {Boolean} [options.stickHeaders] If set to true, then the group headers will stick to the top when scrolling.
-   * Beware that this is slightly buggy as of now and might require some fine tuning to provide a better UX.
-   * @param {Function} [options.customInsertSpec] A function that takes as a single argument a model and returns a spec
-   * that is used when inserting a new item.
-   * @param {Boolean} [options.chatScrolling] If set to true, the scroll will remain at the bottom if at bottom already
-   * when new messages are added.
-   *
-   * If this function returns true, then model1 will be placed before model2.
-   *
-   */
-  constructor (options = {}) {
-<<<<<<< HEAD
-    super(combineOptions({
-=======
-    options = combineOptions({
->>>>>>> 613d1db1
-      scrollFriction: {
-        strength: 0.0015
-      },
-      autoPipeEvents: true,
-      throttleDelay: 0, /* If set to 0, no delay is added in between adding items to the DataBoundScrollView. */
-<<<<<<< HEAD
-      dataSource: [],
-=======
->>>>>>> 613d1db1
-      sortingDirection: 'ascending',
-      flow: true,
-      flowOptions: {
-        spring: {               // spring-options used when transitioning between states
-          dampingRatio: 0.8,  // spring damping ratio
-          period: 1000        // duration of the animation
-        },
-        insertSpec: {           // render-spec used when inserting renderables
-          opacity: 0          // start opacity is 0, causing a fade-in effect,
-        }
-      },
-      dataFilter: () => true,
-      ensureVisible: null,
-      layoutOptions: {
-        isSectionCallback: options.stickyHeaders ? function (renderNode) {
-          return renderNode.groupId !== undefined
-        } : undefined
-      },
-      chatScrolling: false
-<<<<<<< HEAD
-    }, options))
-=======
-    }, options)
-    let optionsToPassToSuper = {...options, dataSource: []}
-    super(optionsToPassToSuper)
-    /* Jump through hoops in order to be able to use the dataSource as a different meaning than what ScrollController.js does */
-    this.options.dataSource = options.dataSource
->>>>>>> 613d1db1
+
+    /**
+     * Be sure to specify either a getSize function in the class of the itemTemplate, or to specify the size in the
+     * layoutOptions.
+     *
+     * @param {Object} options The options passed inherit from previous classes. Avoid using the dataSource option since
+     * the DataBoundScrollView creates its own dataSource from options.dataSource.
+     * @param {PrioritisedArray} [options.dataSource] The data that should be read to create entries.
+     * @param {PrioritisedArray} [options.dataSources] Instead of passing one dataSource, this option can be used to pass multiple
+     * @param {Function} [options.itemTemplate] A function that returns a renderable representing each data item.
+     * @param {Function} [options.placeholderTemplate] A function that returns a renderable to display when there are
+     * no items present.
+     * @param {Function} [options.headerTemplate] A function that returns a renderable to display as a header.
+     * @param {Function} [options.orderBy] An ordering function that takes two data models (model1, model2).
+     * If it returns true, then model1 should go before model2.
+     * @param {Function} [options.groupBy] A function that takes a model and returns a value to group by. If set, then
+     * the groupTemplate option also needs to be set.
+     * @param {Function} [options.groupTemplate] A function that takes as a single argument, the groupBy value, and returns
+     * a renderable to insert before a group belonging to that value.
+     * @param {function} [options.dataFilter] Filter what data is relevant to the view. Should be a function taking as
+     * an argument a model and from there returning a boolean.
+     * @param {Boolean} [options.stickHeaders] If set to true, then the group headers will stick to the top when scrolling.
+     * Beware that this is slightly buggy as of now and might require some fine tuning to provide a better UX.
+     * @param {Function} [options.customInsertSpec] A function that takes as a single argument a model and returns a spec
+     * that is used when inserting a new item.
+     * @param {Boolean} [options.chatScrolling] If set to true, the scroll will remain at the bottom if at bottom already
+     * when new messages are added.
+     *
+     * If this function returns true, then model1 will be placed before model2.
+     *
+     */
+    constructor (options = {}) {
+        options = combineOptions({
+            scrollFriction: {
+                strength: 0.0015
+            },
+            autoPipeEvents: true,
+            throttleDelay: 0, /* If set to 0, no delay is added in between adding items to the DataBoundScrollView. */
+            sortingDirection: 'ascending',
+            flow: true,
+            flowOptions: {
+                spring: {               // spring-options used when transitioning between states
+                    dampingRatio: 0.8,  // spring damping ratio
+                    period: 1000        // duration of the animation
+                },
+                insertSpec: {           // render-spec used when inserting renderables
+                    opacity: 0          // start opacity is 0, causing a fade-in effect,
+                }
+            },
+            dataFilter: () => true,
+            ensureVisible: null,
+            layoutOptions: {
+                isSectionCallback: options.stickyHeaders ? function (renderNode) {
+                    return renderNode.groupId !== undefined
+                } : undefined
+            },
+            chatScrolling: false
+        }, options)
+        let optionsToPassToSuper = {...options, dataSource: []}
+        super(optionsToPassToSuper)
+        /* Jump through hoops in order to be able to use the dataSource as a different meaning than what ScrollController.js does */
+        this.options.dataSource = options.dataSource
 
     this._internalDataSource = {}
     this._internalGroups = {}
@@ -154,7 +121,6 @@
       return this
     }
 
-<<<<<<< HEAD
     if (this.options.dataStore && this.options.dataStores) {
       throw new Error('Both the single dataStore and the multiple dataStores is set, please decide for one or the other')
     }
@@ -162,15 +128,6 @@
       this._bindMultipleDataSources(this.options.dataStores)
     } else if (this.options.dataStore) {
       this._bindDataSource(this.options.dataStore)
-=======
-    if (this.options.dataSource && this.options.dataSources) {
-      throw new Error('Both the single dataSource and the multiple dataSources is set, please decide for one or the other')
-    }
-    if (this.options.dataSources) {
-      this._bindMultipleDataSources(this.options.dataSources)
-    } else if (this.options.dataSource) {
-      this._bindDataSource(this.options.dataSource)
->>>>>>> 613d1db1
     }
   }
 
@@ -178,17 +135,10 @@
    * Gets a renderable from a specific ID
    *
    * @param {String} id The id of data
-<<<<<<< HEAD
-   * @param {Number} [dataStoreIndex] the index of the dataStore that is used, if several of them are specified
-   */
-  getRenderableFromID (id, dataStoreIndex = 0) {
-    let data = this._findData(id, dataStoreIndex)
-=======
    * @param {Number} [dataSourceIndex] the index of the dataSource that is used, if several of them are specified
    */
   getRenderableFromID (id, dataSourceIndex = 0) {
     let data = this._findData(id, dataSourceIndex)
->>>>>>> 613d1db1
     if (data) {
       return data.renderable
     }
@@ -222,27 +172,6 @@
   }
 
   /**
-<<<<<<< HEAD
-   * Sets the dataStore to use. This will repopulate the view and remove any (if present) old items.
-   * We decorate it with debounce in order to (naively) avoid race conditions when setting the dataStore frequently after each other
-   * @param dataStore
-   */
-  @debounce(500)
-  setDataStore (dataStore) {
-    this.clearDataStore()
-    this.options.dataStore = dataStore
-    this._bindDataSource(dataStore)
-  }
-
-  /**
-   * Sets the multiple dataStores to use. The "multiple" version of setDataStore(dataStore).
-   * @param {Array} dataStores
-   */
-  @debounce(500)
-  setDataStores (dataStores) {
-    let {dataStore, dataStores: previousDataStores} = this.options
-    if (dataStore) {
-=======
    * Sets the dataSource to use. This will repopulate the view and remove any (if present) old items.
    * We decorate it with debounce in order to (naively) avoid race conditions when setting the dataSource frequently after each other
    * @param dataSource
@@ -262,7 +191,6 @@
   setDataStores (dataSources) {
     let {dataSource, dataSources: previousDataStores} = this.options
     if (dataSource) {
->>>>>>> 613d1db1
       this.clearDataStore()
     } else if (previousDataStores) {
       for (let index in previousDataStores) {
@@ -270,31 +198,6 @@
       }
     }
 
-<<<<<<< HEAD
-    this.options.dataStores = dataStores
-    this._bindMultipleDataSources(dataStores)
-
-  }
-
-  /**
-   * Gets the currently set dataStore.
-   * @returns {*}
-   */
-  getDataStore () {
-    return this.options.dataStore
-  }
-
-  /**
-   * Gets the currently set dataStore.
-   * @returns {*}
-   */
-  getDataStores () {
-    return this.options.dataStores
-  }
-
-  /**
-   * Reloads the dataFilter option of the DataBoundScrollView, and verifies whether the items in the dataStore are allowed by the new filter.
-=======
     this.options.dataSources = dataSources
     this._bindMultipleDataSources(dataSources)
 
@@ -304,7 +207,7 @@
    * Gets the currently set dataSource.
    * @returns {*}
    */
-  getDataStore () {
+  getDataSource () {
     return this.options.dataSource
   }
 
@@ -312,13 +215,12 @@
    * Gets the currently set dataSource.
    * @returns {*}
    */
-  getDataStores () {
+  getDataSources () {
     return this.options.dataSources
   }
 
   /**
    * Reloads the dataFilter option of the DataBoundScrollView, and verifies whether the items in the dataSource are allowed by the new filter.
->>>>>>> 613d1db1
    * It removes any currently visible items that aren't allowed anymore, and adds any non-visible ones that are allowed now.
    * @param {Function} [newFilter] New filter function to verify item visibility with.
    * @returns {Promise} Resolves when filter has been applied
@@ -330,63 +232,14 @@
     }
 
     let filterPromises = []
-<<<<<<< HEAD
-    if (this.options.dataStores) {
-      for (let [dataStoreIndex, dataStore] of this.options.dataStores.entries() || []) {
-        for (let entry of dataStore) {
-          filterPromises.push(this._reloadEntryFromFilter(entry, this.options.dataFilter, dataStoreIndex))
-=======
     if (this.options.dataSources) {
       for (let [dataSourceIndex, dataSource] of this.options.dataSources.entries() || []) {
         for (let entry of dataSource) {
           filterPromises.push(this._reloadEntryFromFilter(entry, this.options.dataFilter, dataSourceIndex))
->>>>>>> 613d1db1
         }
 
       }
       return Promise.all(filterPromises)
-<<<<<<< HEAD
-    } else if (this.options.dataStore) {
-      for (let entry of this.options.dataStore || []) {
-        filterPromises.push(this._reloadEntryFromFilter(entry, this.options.dataFilter, 0))
-      }
-      return Promise.all(filterPromises)
-    }
-  }
-
-  /**
-   *
-   * @param entry
-   * @param newFilter
-   * @param dataStoreIndex
-   * @private
-   */
-  async _reloadEntryFromFilter (entry, newFilter, dataStoreIndex) {
-    let alreadyExists = this._internalDataSource[`${entry.id}${dataStoreIndex}`] !== undefined
-    let result = await newFilter(entry)
-
-    this._handleNewFilterResult(result, alreadyExists, entry, dataStoreIndex)
-  }
-
-  /**
-   * Clears the dataSource by removing all entries
-   */
-  clearDataStore (index = 0) {
-    for (let entry of this.options.dataStore || []) {
-      this._removeItem(entry, 0)
-      /* Determine if there are multiple or single dataStore */
-      let {dataStore, dataStores} = this.options
-      if (dataStores && !dataStore) {
-        dataStore = dataStores[index]
-      }
-      for (let entry of dataStore || []) {
-        this._removeItem(entry, index)
-      }
-    }
-  }
-
-  /**
-=======
     } else if (this.options.dataSource) {
       for (let entry of this.options.dataSource || []) {
         filterPromises.push(this._reloadEntryFromFilter(entry, this.options.dataFilter, 0))
@@ -433,7 +286,6 @@
   }
 
   /**
->>>>>>> 613d1db1
    * Returns the currently active group elements, or an empty object of none are present.
    * @returns {Object}
    */
@@ -463,7 +315,6 @@
    */
   _replace (indexOrId, renderable, noAnimation) {
     super.replace(indexOrId, renderable, noAnimation)
-<<<<<<< HEAD
   }
 
   /**
@@ -471,19 +322,19 @@
    * @param shouldShow
    * @param alreadyExists
    * @param entry
-   * @param dataStoreIndex
-   * @private
-   */
-  _handleNewFilterResult (shouldShow, alreadyExists, entry, dataStoreIndex) {
+   * @param dataSourceIndex
+   * @private
+   */
+  _handleNewFilterResult (shouldShow, alreadyExists, entry, dataSourceIndex) {
     if (shouldShow) {
       /* This entry should be in the view, add it if it doesn't exist yet. */
       if (!alreadyExists) {
-        this._addItem(entry, undefined, dataStoreIndex)
+        this._addItem(entry, undefined, dataSourceIndex)
       }
     } else {
       /* This entry should not be in the view, remove if present. */
       if (alreadyExists) {
-        this._removeItem(entry, dataStoreIndex)
+        this._removeItem(entry, dataSourceIndex)
       }
     }
   }
@@ -522,63 +373,33 @@
    * @private
    */
   _addGroupItem (groupByValue, insertIndex) {
-    let newSurface = this.options.groupTemplate(groupByValue)
+    let {groupTemplate} = this.options;
+    if(typeof groupTemplate !== 'function'){
+      throw new Error('Cannot group items without specifying a group template (groupBy was specified)');
+    }
+
+
+    let newSurface = groupTemplate(groupByValue);
+    if(newSurface instanceof RenderablePrototype){
+      newSurface = new newSurface.type(newSurface.options);
+    }
+
     newSurface.groupId = groupByValue
     this._internalGroups[groupByValue] = {position: insertIndex, itemsCount: 0}
     this.insert(insertIndex, newSurface)
 
     return newSurface
-=======
-    // Auto pipe events
-    if (this.options.autoPipeEvents && renderable && renderable.pipe) {
-      renderable.pipe(this)
-      renderable.pipe(this._eventOutput)
-    }
-  }
-
-  /**
-   *
-   * @param shouldShow
-   * @param alreadyExists
-   * @param entry
-   * @param dataSourceIndex
-   * @private
-   */
-  _handleNewFilterResult (shouldShow, alreadyExists, entry, dataSourceIndex) {
-    if (shouldShow) {
-      /* This entry should be in the view, add it if it doesn't exist yet. */
-      if (!alreadyExists) {
-        this._addItem(entry, undefined, dataSourceIndex)
-      }
-    } else {
-      /* This entry should not be in the view, remove if present. */
-      if (alreadyExists) {
-        this._removeItem(entry, dataSourceIndex)
-      }
-    }
-  }
-
-  /**
-   *
-   * @param groupId
-   * @returns {*|number}
-   * @private
-   */
-  _findGroup (groupId) {
-    return this._internalGroups[groupId] || -1
->>>>>>> 613d1db1
   }
 
   /**
    *
    * @param child
-<<<<<<< HEAD
    * @param previousSiblingID
-   * @param dataStoreIndex
+   * @param dataSourceIndex
    * @returns {*|Number}
    * @private
    */
-  _getInsertIndex (child, previousSiblingID, dataStoreIndex) {
+  _getInsertIndex (child, previousSiblingID, dataSourceIndex) {
     /* By default, add item at the end if the orderBy function does not specify otherwise. */
     let firstIndex = this._getZeroIndex()
     let insertIndex = this._dataSource.getLength()
@@ -600,209 +421,6 @@
               break
             }
 
-            let {dataId, dataStoreIndex} = sequence._value
-            if (dataId && this.options.orderBy(child, this._internalDataSource[`${dataId}${dataStoreIndex}`].model)) {
-              break
-            }
-          } else {
-            insertIndex += this._internalGroups[groupId].itemsCount
-            break
-          }
-        }
-        placedWithinGroup = true
-      }
-    }
-
-    if (!placedWithinGroup) {
-      /* If we have an orderBy function, find the index we should be inserting at. */
-      if ((this._useCustomOrdering && this.options.orderBy && typeof this.options.orderBy === 'function') || this._isGrouped) {
-        let foundOrderedIndex = -1
-        if (this._isGrouped) {
-
-          for (let group of sortBy(this._internalGroups, 'position')) {
-            /* Check the first and last item of every group (they're sorted) */
-            for (let position of group.itemsCount > 1 ? [group.position + 1, group.position + group.itemsCount - 1] : [group.position + 1]) {
-
-              let {dataId, dataStoreIndex} = this._viewSequence.findByIndex(position)._value
-
-              if (this.options.orderBy(child, this._internalDataSource[`${dataId}${dataStoreIndex}`].model)) {
-                foundOrderedIndex = group.position
-                break
-              }
-            }
-            if (foundOrderedIndex > -1) {
-              break
-            }
-          }
-        } else {
-          foundOrderedIndex = this._orderBy(child, this.options.orderBy)
-        }
-
-        if (foundOrderedIndex !== -1) {
-          insertIndex = foundOrderedIndex
-        }
-        /*
-         There is no guarantee of order when grouping objects unless orderBy is explicitly defined
-         */
-      } else if (previousSiblingID !== undefined && previousSiblingID != null) {
-        /* We don't have an orderBy method, but do have a previousSiblingID we can use to find the correct insertion index. */
-        let childData = this._findData(previousSiblingID) || {}
-
-        let siblingIndex = childData.position || -1
-        if (siblingIndex !== -1) {
-          insertIndex = siblingIndex + 1
-        }
-      }
-    }
-
-    return insertIndex
-  }
-
-  /**
-   *
-   * @param insertIndex
-   * @param groupByValue
-   * @returns {*}
-   * @private
-   */
-  _insertGroup (insertIndex, groupByValue) {
-    let groupIndex = this._findGroup(groupByValue)
-    if (groupByValue) {
-      let groupExists = groupIndex !== -1
-      if (!groupExists) {
-        /* No group of this value exists yet, so we'll need to create one. */
-        this._updatePosition(insertIndex, 1)
-        let newSurface = this._addGroupItem(groupByValue, insertIndex)
-        this._insertId(`group_${groupByValue}`, insertIndex, newSurface, {}, {groupId: groupByValue}, 0)
-        /*insertIndex++;*/
-      }
-      return !groupExists
-    }
-    return null
-  }
-
-  /**
-   *
-   * @param child
-   * @param previousSiblingID
-   * @param dataStoreIndex
-   * @private
-   */
-  async _addItem (child, previousSiblingID = undefined, dataStoreIndex) {
-
-    if (this._findData(child.id)) {
-      console.log('Child already exists ', child.id)
-      return
-    }
-    /* Temporarily insert a promise to the internal datastore, so that other subsequent functions detect that we are about
-     *  to insert something. Because itemTemplates and dataFilter are (potentially) asynchronous, we must take care. */
-    let onInsertIndexKnown
-    let insertIndexPromise = new Promise((resolve) => onInsertIndexKnown = resolve)
-    this._insertId(child.id, insertIndexPromise, null, child, {}, dataStoreIndex, null)
-
-    this._removePlaceholder()
-
-    let newSurface = await this.options.itemTemplate(child)
-
-    /* If the entry was removed while trying to add it, we should abort here */
-    if (this._removedEntries[`${child.id}${dataStoreIndex}`]) {
-      onInsertIndexKnown(-1)
-      delete this._internalDataSource[`${child.id}${dataStoreIndex}`]
-    }
-
-    let insertIndex = this._getInsertIndex(child, previousSiblingID, dataStoreIndex)
-
-    /* If we're using groups, check if we need to insert a group item before this child. */
-    let groupByValue
-    if (this._isGrouped) {
-      groupByValue = this._getGroupByValue(child)
-
-      if (this._insertGroup(insertIndex, groupByValue)) {
-        /* If a new group is inserted, then increase the insert index */
-        insertIndex++
-      }
-      /* Increase the count of the number of items in the group */
-      this._internalGroups[groupByValue].itemsCount++
-    }
-    newSurface.dataId = child.id
-    onInsertIndexKnown(insertIndex)
-
-    newSurface.dataStoreIndex = dataStoreIndex
-    this._subscribeToClicks(newSurface, child)
-    /* If we're scrolling as with a chat window, then scroll to last child if we're at the bottom */
-
-    if (this.options.chatScrolling && (insertIndex === this._dataSource.getLength() || this._initialLoad) && this.isAtBottom()) {
-      this.stickToBottom()
-=======
-   * @returns {string}
-   * @private
-   */
-  _getGroupByValue (child) {
-    let groupByValue = ''
-    if (typeof this.options.groupBy === 'function') {
-      groupByValue = this.options.groupBy(child)
-    } else if (typeof this.options.groupBy === 'string') {
-      groupByValue = this.options.groupBy
-    }
-    return groupByValue
-  }
-
-  /**
-   *
-   * @param groupByValue
-   * @param insertIndex
-   * @returns {*|{}}
-   * @private
-   */
-  _addGroupItem (groupByValue, insertIndex) {
-    let {groupTemplate} = this.options;
-    if(typeof groupTemplate !== 'function'){
-      throw new Error('Cannot group items without specifying a group template (groupBy was specified)');
-    }
-
-
-    let newSurface = groupTemplate(groupByValue);
-    if(newSurface instanceof RenderablePrototype){
-      newSurface = new newSurface.type(newSurface.options);
-    }
-
-    newSurface.groupId = groupByValue
-    this._internalGroups[groupByValue] = {position: insertIndex, itemsCount: 0}
-    this.insert(insertIndex, newSurface)
-
-    return newSurface
-  }
-
-  /**
-   *
-   * @param child
-   * @param previousSiblingID
-   * @param dataSourceIndex
-   * @returns {*|Number}
-   * @private
-   */
-  _getInsertIndex (child, previousSiblingID, dataSourceIndex) {
-    /* By default, add item at the end if the orderBy function does not specify otherwise. */
-    let firstIndex = this._getZeroIndex()
-    let insertIndex = this._dataSource.getLength()
-    let placedWithinGroup = false
-
-    if (this._isGrouped) {
-      let groupIndex
-      let groupId = this._getGroupByValue(child)
-      let groupData = this._findGroup(groupId)
-      if (groupData) groupIndex = groupData.position
-      if (groupIndex != undefined && groupIndex !== -1) {
-        for (insertIndex = groupIndex + 1; insertIndex <= (groupIndex + groupData.itemsCount); insertIndex++) {
-          if (this.options.orderBy) {
-            let sequence = this._viewSequence.findByIndex(insertIndex)
-            if (!sequence) {
-              /* Internal error, this should never happen. Reduce the number of items in the group */
-              console.log('Internal error in DataBoundScrollView. Inconsistent groupData')
-              groupData.itemsCount = insertIndex - 1
-              break
-            }
-
             let {dataId, dataSourceIndex} = sequence._value
             if (dataId && this.options.orderBy(child, this._internalDataSource[`${dataId}${dataSourceIndex}`].model)) {
               break
@@ -911,64 +529,8 @@
     if (this._removedEntries[`${child.id}${dataSourceIndex}`]) {
       onInsertIndexKnown(-1)
       delete this._internalDataSource[`${child.id}${dataSourceIndex}`]
->>>>>>> 613d1db1
-    }
-    let insertSpec
-    if (this.options.customInsertSpec) {
-      insertSpec = this.options.customInsertSpec(child)
-    }
-    this.insert(insertIndex, newSurface, insertSpec)
-
-<<<<<<< HEAD
-    this._updatePosition(insertIndex)
-    this._insertId(child.id, insertIndex, newSurface, child, {}, dataStoreIndex, groupByValue)
-
-    if (this.options.ensureVisible != null || this.options.chatScrolling) {
-      let shouldEnsureVisibleUndefined = this.options.ensureVisible == null
-      let shouldEnsureVisible = !shouldEnsureVisibleUndefined ? this.options.ensureVisible(child, newSurface, insertIndex) : false
-      if (this.options.chatScrolling) {
-        if (child === this._lastChild && (shouldEnsureVisible || shouldEnsureVisibleUndefined)) {
-          this.stickToBottom()
-        }
-      } else if (shouldEnsureVisible) {
-        this.ensureVisible(newSurface)
-      }
-    }
-  }
-
-  /**
-   *
-   * @param child
-   * @param dataStoreIndex
-   * @private
-   */
-  async _replaceItem (child, dataStoreIndex) {
-
-    let data = this._findData(child.id, dataStoreIndex)
-
-    if (!data) {
-      Utils.warn(`Child with ID ${child.id} is not present (anymore) in dataStore with index ${dataStoreIndex}`)
-      return false
-    }
-
-    let {position, groupValue} = data
-    let newGroupValue = null
-
-    if (this._isGrouped) {
-      newGroupValue = this._getGroupByValue(child)
-    }
-
-    if (newGroupValue !== groupValue) {
-      this._removeItem(child, dataStoreIndex, groupValue)
-      this._addItem(child, undefined, dataStoreIndex)
-    } else {
-      let newSurface = await this.options.itemTemplate(child)
-      newSurface.dataId = child.id
-      newSurface.dataStoreIndex = dataStoreIndex
-      this._subscribeToClicks(newSurface, child)
-      this._insertId(child.id, position, newSurface, child, {}, dataStoreIndex)
-      this._replace(position, newSurface, true)
-=======
+    }
+
     let insertIndex = this._getInsertIndex(child, previousSiblingID, dataSourceIndex)
 
     /* If we're using groups, check if we need to insert a group item before this child. */
@@ -1004,19 +566,18 @@
     this._updatePosition(insertIndex)
     this._insertId(child.id, insertIndex, newRenderable, child, {}, dataSourceIndex, groupByValue)
 
-    if (this.options.ensureVisible != null || this.options.chatScrolling) {
-      let shouldEnsureVisibleUndefined = this.options.ensureVisible == null
-      let shouldEnsureVisible = !shouldEnsureVisibleUndefined ? this.options.ensureVisible(child, newRenderable, insertIndex) : false
-      if (this.options.chatScrolling) {
-        if (child === this._lastChild && (shouldEnsureVisible || shouldEnsureVisibleUndefined)) {
-          this.ensureVisible(newRenderable)
-        }
-      } else if (shouldEnsureVisible) {
-        this.ensureVisible(newRenderable)
-      }
-    }
-
-    super._addItem(child, previousSiblingID)
+      if (this.options.ensureVisible != null || this.options.chatScrolling) {
+          let shouldEnsureVisibleUndefined = this.options.ensureVisible == null
+          let shouldEnsureVisible = !shouldEnsureVisibleUndefined ? this.options.ensureVisible(child, newSurface, insertIndex) : false
+          if (this.options.chatScrolling) {
+              if (child === this._lastChild && (shouldEnsureVisible || shouldEnsureVisibleUndefined)) {
+                  this.stickToBottom()
+              }
+          } else if (shouldEnsureVisible) {
+              this.ensureVisible(newSurface)
+          }
+      }
+
   }
 
   async _createNewRenderable (data, template) {
@@ -1054,7 +615,6 @@
       this._addItem(child, undefined, dataSourceIndex)
     } else {
       this._replaceRenderableAtPosition(renderable, child, dataSourceIndex, position)
->>>>>>> 613d1db1
     }
 
   }
@@ -1081,28 +641,16 @@
   /**
    *
    * @param child
-<<<<<<< HEAD
-   * @param dataStoreIndex
-   * @private
-   */
-  _removeItem (child, dataStoreIndex, groupValue = null) {
-    let internalChild = this._internalDataSource[`${child.id}${dataStoreIndex}`] || {}
-=======
    * @param dataSourceIndex
    * @private
    */
   _removeItem (child, dataSourceIndex, groupValue = null) {
     let internalChild = this._internalDataSource[`${child.id}${dataSourceIndex}`] || {}
->>>>>>> 613d1db1
     let index = internalChild.position
     if (index > -1) {
       this._updatePosition(index, -1)
       this.remove(index)
-<<<<<<< HEAD
-      delete this._internalDataSource[`${child.id}${dataStoreIndex}`]
-=======
       delete this._internalDataSource[`${child.id}${dataSourceIndex}`]
->>>>>>> 613d1db1
     }
 
     /* If we're using groups, check if we need to remove the group that this child belonged to. */
@@ -1113,11 +661,7 @@
         group.itemsCount--
       }
 
-<<<<<<< HEAD
-      this._removeGroupIfNecessary(groupByValue, dataStoreIndex)
-=======
       this._removeGroupIfNecessary(groupByValue, dataSourceIndex)
->>>>>>> 613d1db1
 
     }
 
@@ -1126,34 +670,6 @@
     if (itemCount === 0) {
       this._addPlaceholder()
     }
-<<<<<<< HEAD
-  }
-
-  /**
-   *
-   * @param oldId
-   * @param prevChildId
-   * @param dataStoreIndex
-   * @private
-   */
-  _moveItem (oldId, prevChildId = null, dataStoreIndex) {
-
-    let oldData = this._findData(oldId && oldId.position || oldId)
-    let oldIndex = oldData && oldData.position
-
-    /* sometimes oldId is data ('oldData')*/
-    if (oldId && oldId.position) {
-      oldData = oldId
-      oldIndex = oldId.position
-    }
-
-    let previousSiblingIndex = this._getNextVisibleIndex(prevChildId, dataStoreIndex)
-    if (oldIndex !== undefined && oldIndex !== previousSiblingIndex) {
-      this.move(oldIndex, previousSiblingIndex)
-      this._internalDataSource[`${previousSiblingIndex}${dataStoreIndex}`] = oldData
-      this._internalDataSource[`${previousSiblingIndex}${dataStoreIndex}`].position = oldIndex
-=======
-    super._removeItem(child, dataSourceIndex)
   }
 
   /**
@@ -1183,20 +699,6 @@
       this.remove(0)
       delete this._internalDataSource[0]
       this._header = null
->>>>>>> 613d1db1
-    }
-  }
-
-  /**
-   *
-   * @private
-   */
-<<<<<<< HEAD
-  _removeHeader () {
-    if (this._header) {
-      this.remove(0)
-      delete this._internalDataSource[0]
-      this._header = null
     }
   }
 
@@ -1236,77 +738,6 @@
 
   /**
    *
-   * @param dataStores
-   * @private
-   */
-  _bindMultipleDataSources (dataStores) {
-    for (let [index, dataStore] of dataStores.entries()) {
-      this._bindDataSource(dataStore, index)
-    }
-  }
-
-  /**
-   *
-   * @param dataStore
-   * @param index
-   * @private
-   */
-  _bindDataSource (dataStore, index = 0) {
-
-    if (this.options.chatScrolling) {
-      this._initialLoad = true
-      this.once('userScroll', () => this._initialLoad = false)
-      this.options.dataStore.on('ready', () => this._initialLoad = false)
-    }
-    this._setupDataStoreListeners(dataStore, index, true)
-  }
-
-  /**
-   *
-   * @param dataStoreIndex
-   * @param child
-   * @param previousSiblingID
-   * @private
-   */
-  _onChildAdded (dataStoreIndex, child, previousSiblingID) {
-    if (!child) {
-      console.log('Warning: Child added recieved with undefined child, in DataBoundScrollView')
-    }
-    /* Mark the entry as undeleted */
-    this._removedEntries[`${child.id}${dataStoreIndex}`] = false
-=======
-  _addPlaceholder () {
-    if (this.options.placeholderTemplate && !this._placeholder) {
-      let insertIndex = this._getZeroIndex()
-      this._placeholder = this.options.placeholderTemplate()
-      this._placeholder.isPlaceholder = true
-      this.insert(insertIndex, this._placeholder)
-    }
-  }
-
-  /**
-   *
-   * @returns {number}
-   * @private
-   */
-  _getZeroIndex () {
-    return this._header ? 1 : 0
-  }
-
-  /**
-   *
-   * @private
-   */
-  _removePlaceholder () {
-    if (this._placeholder) {
-      if (this._placeholder)
-        this.remove(this._getZeroIndex())
-      this._placeholder = null
-    }
-  }
-
-  /**
-   *
    * @param dataSources
    * @private
    */
@@ -1346,7 +777,6 @@
     }
     /* Mark the entry as undeleted */
     this._removedEntries[`${child.id}${dataSourceIndex}`] = false
->>>>>>> 613d1db1
     this._throttler.add(async () => {
       if (this.options.dataFilter &&
         (typeof this.options.dataFilter === 'function')) {
@@ -1354,20 +784,6 @@
         let result = await this.options.dataFilter(child)
 
         if (result) {
-<<<<<<< HEAD
-          await this._addItem(child, previousSiblingID, dataStoreIndex,)
-        }
-      } else {
-        /* There is no dataFilter method, so we can add this child. */
-        await this._addItem(child, previousSiblingID, dataStoreIndex)
-      }
-    })
-  }
-
-  /**
-   *
-   * @param dataStoreIndex
-=======
           await this._addItem(child, previousSiblingID, dataSourceIndex)
         }
       } else {
@@ -1380,35 +796,18 @@
   /**
    *
    * @param dataSourceIndex
->>>>>>> 613d1db1
    * @param child
    * @param previousSiblingID
    * @private
    */
   //TODO: This won't reorder children, which is a problem
-<<<<<<< HEAD
-  async _onChildChanged (dataStoreIndex, child, previousSiblingID) {
-    this._throttler.add(async () => {
-      let changedItemIndex = await this._findIndexFromID(dataStoreIndex, child.id)
-=======
   async _onChildChanged (dataSourceIndex, child, previousSiblingID) {
     this._throttler.add(async () => {
       let changedItemIndex = await this._findIndexFromID(dataSourceIndex, child.id)
->>>>>>> 613d1db1
 
       if (this._dataSource && changedItemIndex < this._dataSource.getLength()) {
 
         let result = this.options.dataFilter ? await this.options.dataFilter(child) : true
-<<<<<<< HEAD
-        changedItemIndex = await this._findIndexFromID(dataStoreIndex, child.id)
-
-        if (this.options.dataFilter &&
-          typeof this.options.dataFilter === 'function' && !result) {
-          this._removeItem(child, dataStoreIndex)
-        } else {
-          /* If the entry was removed in the meantime, return */
-          if (this._removedEntries[`${child.id}${dataStoreIndex}`]) {
-=======
         changedItemIndex = await this._findIndexFromID(dataSourceIndex, child.id)
 
         if (this.options.dataFilter &&
@@ -1417,25 +816,10 @@
         } else {
           /* If the entry was removed in the meantime, return */
           if (this._removedEntries[`${child.id}${dataSourceIndex}`]) {
->>>>>>> 613d1db1
             return
           }
 
           if (changedItemIndex === -1) {
-<<<<<<< HEAD
-            this._addItem(child, previousSiblingID, dataStoreIndex)
-          } else {
-            this._replaceItem(child, dataStoreIndex)
-          }
-        }
-      }
-    })
-  }
-
-  /**
-   *
-   * @param {Number} dataStoreIndex The index of the data store that is being modified
-=======
             this._addItem(child, previousSiblingID, dataSourceIndex)
           } else {
             this._replaceItem(child, dataSourceIndex)
@@ -1448,33 +832,10 @@
   /**
    *
    * @param {Number} dataSourceIndex The index of the data store that is being modified
->>>>>>> 613d1db1
    * @param child
    * @param previousSiblingID
    * @private
    */
-<<<<<<< HEAD
-  _onChildMoved (dataStoreIndex, child, previousSiblingID) {
-    let current = this._findData(child.id, dataStoreIndex)
-    this._throttler.add(() => {
-      this._moveItem(current, previousSiblingID)
-    })
-  }
-
-  /**
-   *
-   * @param dataStoreIndex
-   * @param child
-   * @private
-   */
-  _onChildRemoved (dataStoreIndex, child) {
-    /* Mark the entry as removed */
-    this._removedEntries[`${child.id}${dataStoreIndex}`] = true
-    this._throttler.add(() => {
-      this._removeItem(child, dataStoreIndex)
-    })
-  }
-=======
   _onChildMoved (dataSourceIndex, child, previousSiblingID) {
     let current = this._findData(child.id, dataSourceIndex)
     this._throttler.add(() => {
@@ -1496,20 +857,10 @@
     })
   }
   ;
->>>>>>> 613d1db1
 
   /**
    *
    * @param id
-<<<<<<< HEAD
-   * @param dataStoreIndex
-   * @returns {*}
-   * @private
-   */
-  _getNextVisibleIndex (id, dataStoreIndex) {
-    let viewIndex = -1
-    let viewData = this._findData(dataStoreIndex, id)
-=======
    * @param dataSourceIndex
    * @returns {*}
    * @private
@@ -1517,7 +868,6 @@
   _getNextVisibleIndex (id, dataSourceIndex) {
     let viewIndex = -1
     let viewData = this._findData(dataSourceIndex, id)
->>>>>>> 613d1db1
 
     if (viewData) {
       viewIndex = viewData.position
@@ -1525,32 +875,19 @@
 
     if (viewIndex === -1) {
 
-<<<<<<< HEAD
-      let modelIndex = findIndex(this.options.dataStore, function (model) {
-=======
       let modelIndex = findIndex(this.options.dataSource, function (model) {
->>>>>>> 613d1db1
         return model.id === id
       })
 
       if (modelIndex === 0 || modelIndex === -1) {
         return this._isDescending ? this._dataSource ? this._dataSource.getLength() - 1 : 0 : 0
       } else {
-<<<<<<< HEAD
-        let nextModel = this.options.dataStore[this._isDescending ? modelIndex + 1 : modelIndex - 1]
-        let nextIndex = this._findData(nextModel.id, nextModel.dataStoreIndex).position
-        if (nextIndex > -1) {
-          return this._isDescending ? nextIndex === 0 ? 0 : nextIndex - 1 : this._dataSource.getLength() === nextIndex + 1 ? nextIndex : nextIndex + 1
-        } else {
-          return this._getNextVisibleIndex(nextModel.id, dataStoreIndex)
-=======
         let nextModel = this.options.dataSource[this._isDescending ? modelIndex + 1 : modelIndex - 1]
         let nextIndex = this._findData(nextModel.id, nextModel.dataSourceIndex).position
         if (nextIndex > -1) {
           return this._isDescending ? nextIndex === 0 ? 0 : nextIndex - 1 : this._dataSource.getLength() === nextIndex + 1 ? nextIndex : nextIndex + 1
         } else {
           return this._getNextVisibleIndex(nextModel.id, dataSourceIndex)
->>>>>>> 613d1db1
         }
       }
     } else {
@@ -1570,13 +907,8 @@
     let index = 0
 
     while (item) {
-<<<<<<< HEAD
-      let {dataId, dataStoreIndex} = item._value
-      if (item._value.dataId && this._internalDataSource[`${dataId}${dataStoreIndex}`] && orderByFunction(child, this._internalDataSource[`${dataId}${dataStoreIndex}`].model)) {
-=======
       let {dataId, dataSourceIndex} = item._value
       if (item._value.dataId && this._internalDataSource[`${dataId}${dataSourceIndex}`] && orderByFunction(child, this._internalDataSource[`${dataId}${dataSourceIndex}`].model)) {
->>>>>>> 613d1db1
         return index
       }
 
@@ -1623,21 +955,12 @@
   /**
    *
    * @param id
-<<<<<<< HEAD
-   * @param dataStoreIndex
-   * @returns {*|undefined}
-   * @private
-   */
-  _findData (id, dataStoreIndex) {
-    let data = this._internalDataSource[`${id}${dataStoreIndex}`] || undefined
-=======
    * @param dataSourceIndex
    * @returns {*|undefined}
    * @private
    */
   _findData (id, dataSourceIndex) {
     let data = this._internalDataSource[`${id}${dataSourceIndex}`] || undefined
->>>>>>> 613d1db1
     return data
   }
 
@@ -1648,17 +971,6 @@
    * @param renderable
    * @param model
    * @param options
-<<<<<<< HEAD
-   * @param dataStoreIndex
-   * @private
-   */
-  _insertId (id = null, position, renderable = {}, model = {}, options = {}, dataStoreIndex, groupValue = null) {
-    if (id === undefined || id === null) return
-
-    this._internalDataSource[`${id}${dataStoreIndex}`] = {position, renderable, model, groupValue}
-    for (let element of Object.keys(options)) {
-      this._internalDataSource[`${id}${dataStoreIndex}`][element] = options[element]
-=======
    * @param dataSourceIndex
    * @private
    */
@@ -1668,7 +980,6 @@
     this._internalDataSource[`${id}${dataSourceIndex}`] = {position, renderable, model, groupValue}
     for (let element of Object.keys(options)) {
       this._internalDataSource[`${id}${dataSourceIndex}`][element] = options[element]
->>>>>>> 613d1db1
     }
   }
 
@@ -1692,11 +1003,7 @@
     let item = this._dataSource._.head
     let {layoutOptions} = this.options
     if (this.options.layout !== ListLayout || (this.options.layoutOptions.direction && this.options.layoutOptions.direction !== 1)) {
-<<<<<<< HEAD
-      console.log(`'Trying to calculate the size of a DataBoundScrollView, which can't be done in the current configuration`)
-=======
       console.log('\'Trying to calculate the size of a DataBoundScrollView, which can\'t be done in the current configuration')
->>>>>>> 613d1db1
       return [undefined, undefined]
     }
     let height = layoutOptions && layoutOptions.margins ? layoutOptions.margins[0] + layoutOptions.margins[2] : 0
@@ -1722,25 +1029,11 @@
 
   /**
    *
-<<<<<<< HEAD
-   * @param dataStore
-=======
    * @param dataSource
->>>>>>> 613d1db1
    * @param index
    * @param {Boolean} shouldActivate
    * @private
    */
-<<<<<<< HEAD
-  _setupDataStoreListeners (dataStore, index, shouldActivate) {
-    let methodName = shouldActivate ? 'on' : 'off'
-    let method = dataStore[methodName]
-    method('child_added', this._onChildAdded.bind(this, index))
-    method('child_changed', this._onChildChanged.bind(this, index))
-    method('child_removed', this._onChildRemoved.bind(this, index))
-    /* Only listen for child_moved if there is one single dataStore. TODO: See if we want to change this behaviour to support moved children within the dataStore */
-    if (!this.options.dataStores) {
-=======
   _setupDataStoreListeners (dataSource, index, shouldActivate) {
     let methodName = shouldActivate ? 'on' : 'off'
     let method = dataSource[methodName]
@@ -1749,17 +1042,10 @@
     method('child_removed', this._onChildRemoved.bind(this, index))
     /* Only listen for child_moved if there is one single dataSource. TODO: See if we want to change this behaviour to support moved children within the dataSource */
     if (!this.options.dataSources) {
->>>>>>> 613d1db1
       method('child_moved', this._onChildMoved.bind(this, 0))
     }
   }
 
-<<<<<<< HEAD
-  _findIndexFromID (dataStoreIndex, id) {
-    let internalDataSourceData = this._findData(id, dataStoreIndex) || {position: -1}
-    return internalDataSourceData.position
-  }
-=======
   _findIndexFromID (dataSourceIndex, id) {
     let internalDataSourceData = this._findData(id, dataSourceIndex) || {position: -1}
     return internalDataSourceData.position
@@ -1786,5 +1072,4 @@
     this._replace(position, newRenderable, true)
 
   }
->>>>>>> 613d1db1
 }