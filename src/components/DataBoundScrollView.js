--- conflicted
+++ resolved
@@ -290,12 +290,8 @@
         this._insertId(child.id, insertIndex, newSurface, child);
 
         if (this.options.ensureVisible != null || this.options.scrollToNewChild) {
-<<<<<<< HEAD
-            let shouldEnsureVisible = this.options.ensureVisible != null ? this.options.ensureVisible(child, newSurface, insertIndex) : false;
-=======
             let shouldEnsureVisibleUndefined = this.options.ensureVisible == null;
             let shouldEnsureVisible = !shouldEnsureVisibleUndefined ? this.options.ensureVisible(child, newSurface, insertIndex) : false;
->>>>>>> 2c810501
             if (this.options.scrollToNewChild) {
                 if (child === this._lastChild && (shouldEnsureVisible || shouldEnsureVisibleUndefined)) this.ensureVisible(newSurface);
             } else if (shouldEnsureVisible) {
