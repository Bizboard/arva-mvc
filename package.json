--- conflicted
+++ resolved
@@ -1,15 +1,15 @@
 {
-  "name": "Arva",
-  "version": "1.0.0-beta-1",
+  "name": "arva-mvc",
+  "version": "1.0.0-pre-3",
   "description": "Using the latest ES6 standards creating a simple, compact MVC for Famous applications.",
   "main": false,
-  "homepage": "http://arva.bizboard.nl",
+  "homepage": "https://github.com/Bizboard/arva-mvc",
   "repository": {
     "type": "git",
-    "url": "git://github.com/Bizboard/arva.git"
+    "url": "git://github.com/Bizboard/arva-mvc.git"
   },
   "bugs": {
-    "url": "https://github.com/Bizboard/arva/issues"
+    "url": "https://github.com/Bizboard/arva-mvc/issues"
   },
   "scripts": {
     "build": "jspm bundle-sfx main dist/arva.js"
@@ -22,17 +22,11 @@
       "lib": "src"
     },
     "dependencies": {
-<<<<<<< HEAD
-      "arva-context": "github:Bizboard/arva-context@master",
+      "arva-utils": "github:Bizboard/arva-utils@master",
       "arva-ds": "github:Bizboard/arva-ds@master",
       "di.js": "github:Bizboard/di.js@master",
-=======
-      "arva-ds": "github:Bizboard/arva-ds@develop",
-      "arva-utils": "github:Bizboard/arva-utils@master",
-      "di.js": "github:Bizboard/di.js@master",
-      "eventemitter3": "npm:eventemitter3@^1.1.0",
->>>>>>> 4e1ec3fe
       "famous": "npm:famous@^0.3.5",
+      "famous-bkimagesurface": "github:ijzerenhein/famous-bkimagesurface@^1.0.3",
       "famous-flex": "github:ijzerenhein/famous-flex@^0.3.1",
       "lodash": "npm:lodash@^3.2.0"
     },
