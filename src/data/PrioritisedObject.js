/**



 @author: Tom Clement (tjclement)
 @license NPOSL-3.0
 @copyright Bizboard, 2015

 */

import isEqual          from 'lodash/isEqual.js';
import every            from 'lodash/every.js';
import EventEmitter     from 'eventemitter3';
import {ObjectHelper}   from '../utils/ObjectHelper.js';
import {Injection}      from '../utils/Injection.js';
import {DataSource}     from '../data/DataSource.js';

export class PrioritisedObject extends EventEmitter {

    _accessedKeys = [];

    get id() {
        return this._id;
    }

    set id(value) {
        this._id = value;
    }

    /** Priority (positioning) of the object in the dataSource */
    get priority() {
        return this._priority;
    }

    get dataSource() {
        return this._dataSource;
    }

    set priority(value) {
        if (this._priority !== value) {
            this._priority = value;
            this._dataSource.setPriority(value);
        }
    }

    /* TODO: refactor out after we've resolved SharepointDataSource specific issue. */
    get _inheritable() {
        return this._dataSource ? this._dataSource.inheritable : false;
    }

    /**
     * @param {DataSource} dataSource DataSource to construct this PrioritisedObject with.
     * @param {Snapshot} dataSnapshot Optional: dataSnapshot already containing model data, so we can skip subscribing to the full data on the dataSource.
     * @returns {PrioritisedObject} PrioritisedObject instance.
     */
    constructor(dataSource, dataSnapshot = null) {
        super();

        /**** Callbacks ****/
        this._valueChangedCallback = null;

        /**** Private properties ****/
        this._id = dataSource ? dataSource.key() : 0;
        this._events = this._events || [];
        this._dataSource = dataSource;
        this._priority = 0; // Priority of this object on remote dataSource
<<<<<<< HEAD
        this._changeListenersDisabled = false; // Flag to determine whether data change listeners are disabled
        this._childChangedListeners = {};
=======
        this._isBeingWrittenByDatasource = false; // Flag to determine when dataSource is updating object
>>>>>>> 5bc9bd33

        /* Bind all local methods to the current object instance, so we can refer to "this"
         * in the methods as expected, even when they're called from event handlers.        */
        ObjectHelper.bindAllMethods(this, this);

        /* Hide all private properties (starting with '_') and methods from enumeration,
         * so when you do for( in ), only actual data properties show up. */
        ObjectHelper.hideMethodsAndPrivatePropertiesFromObject(this);

        /* Hide the id field from enumeration, so we don't save it to the dataSource. */
        ObjectHelper.hidePropertyFromObject(this, 'id');

        /* Hide the priority field from enumeration, so we don't save it to the dataSource. */
        ObjectHelper.hidePropertyFromObject(this, 'priority');

        /* Hide the dataSource field from enumeration, so we don't save it to the dataSource. */
        ObjectHelper.hidePropertyFromObject(this, 'dataSource');

        if (dataSnapshot) {
            this._buildFromSnapshot(dataSnapshot);
        } else {
            this._buildFromDataSource(dataSource);
        }
    }

    getDataSource(){
        return this._dataSource;
    }

    dataExists(){
       return this.getDataSource().dataExists();
    }

    _getParentDataSource() {
        if (!this._parentDataSource) {
            return this._parentDataSource = Injection.get(DataSource, this._dataSource.parent());
        }
        return this._parentDataSource;
    }

    /**
     *  Deletes the current object from the dataSource, and clears itself to free memory.
     *  @returns {void}
     */
    remove() {
        this.off();
        delete this; //TODO <---- This is cryptic, what does it do?
        return this._dataSource.remove(this);
    }

    /**
     * Subscribes to the given event type exactly once; it automatically unsubscribes after the first time it is triggered.
     * @param {String} event One of the following Event Types: 'value', 'child_changed', 'child_moved', 'child_removed'.
     * @param {Function} [handler] Function that is called when the given event type is emitted.
     * @param {Object} [context] Optional: context of 'this' inside the handler function when it is called.
     * @returns {Promise} A promise that resolves once the event has happened
     */
    once(event, handler, context = this) {
        return new Promise((resolve) => {
            this.on(event, function onceWrapper() {
                this.off(event, onceWrapper, context);
                handler && handler.call(context, ...arguments);
                resolve(...arguments);
            }, this);
        });
    }

    /**
     * Subscribes to events emitted by this PrioritisedArray.
     * @param {String} event One of the following Event Types: 'value', 'child_changed', 'child_moved', 'child_removed'.
     * @param {Function} handler Function that is called when the given event type is emitted.
     * @param {Object} [context] Optional: context of 'this' inside the handler function when it is called.
     * @returns {void}
     */
    on(event, handler, context = this) {
        let haveListeners = this._hasListenersOfType(event);
        super.on(event, handler, context);

        switch (event) {
            case 'ready':
                /* If we're already ready, fire immediately */
                if (this._dataSource && this._dataSource.ready) {
                    handler.call(context, this);
                }
                break;
            case 'value':
                if (!haveListeners) {
                    /* Only subscribe to the dataSource if there are no previous listeners for this event type. */
                    this._dataSource.setValueChangedCallback(this._onChildValue);
                } else {
                    if (this._dataSource.ready) {
                        /* If there are previous listeners, fire the value callback once to present the subscriber with inital data. */
                        handler.call(context, this);
                    }
                }
                break;
            case 'added':

                if (haveListeners) {
                    this._dataSource.setChildAddedCallback(this._onChildAdded);
                }
                break;
            case 'changed':
                /* We include the changed event in the value callback */
                if (!this._hasListenersOfType('value')) {
                    this._dataSource.setValueChangedCallback(this._onChildValue);
                }
                break;
            case 'moved':
                if (!haveListeners) {
                    this._dataSource.setChildMovedCallback(this._onChildMoved);
                }
                break;
            case 'removed':
                if (!haveListeners) {
                    this._dataSource.setChildRemovedCallback(this._onChildRemoved);
                }
                break;
            default:
                break;
        }
    }

    /**
     * Removes subscription to events emitted by this PrioritisedArray. If no handler or context is given, all handlers for
     * the given event are removed. If no parameters are given at all, all event types will have their handlers removed.
     * @param {String} event One of the following Event Types: 'value', 'child_changed', 'child_moved', 'child_removed'.
     * @param {Function} [handler] Function to remove from event callbacks.
     * @param {Object} [context] Object to bind the given callback function to.
     * @returns {void}
     */
    off(event, handler, context) {
        if (event && (handler || context)) {
            super.removeListener(event, handler, context);
        } else {
            super.removeAllListeners(event);
        }

        /* If we have no more listeners of this event type, remove dataSource callback. */
        if (!this._hasListenersOfType(event)) {
            switch (event) {
                case 'ready':
                    break;
                case 'value':
                    /* Value and changed have the same callback, due to the ability to be able to detect all property
                     * changes at once.
                     */
                    if (!this._hasListenersOfType('changed')) {
                        this._dataSource.removeValueChangedCallback();
                    }
                    break;
                case 'added':
                    this._dataSource.removeChildAddedCallback();
                    break;
                case 'moved':
                    this._dataSource.removeChildMovedCallback();
                    break;
                case 'removed':
                    if (!this._hasListenersOfType('value')) {
                        this._dataSource.removeValueChangedCallback();
                    }
                    break;
                case 'changed':
                    this._dataSource.removeChildChangedCallback();
                    break;
                default:
                    break;
            }
        }
    }

    /**
     * Allows multiple modifications to be made to the model without triggering dataSource pushes and event emits for each change.
     * Triggers a push to the dataSource after executing the given method. This push should then emit an event notifying subscribers of any changes.
     * @param {Function} method Function in which the model can be modified.
     * @returns {Promise}
     */
    transaction(method) {
        this.disableChangeListener();
        method();
        this.enableChangeListener();
        return this._onSetterTriggered();
    }

    /**
     * Disables pushes of local changes to the dataSource, and stops event emits that refer to the model's data.
     * @returns {void}
     */
    disableChangeListener() {
        this._changeListenersDisabled = true;
    }


    /**
     * Enables pushes of local changes to the dataSource, and enables event emits that refer to the model's data.
     * The change listener is active by default, so you'll only need to call this method if you've previously called disableChangeListener().
     * @returns {void}
     */
    enableChangeListener() {
        this._changeListenersDisabled = false;
    }

    getDataSourcePath() {
        return this._dataSource.path();
    }

    /**
     * Recursively builds getter/setter based properties on current PrioritisedObject from
     * a given dataSnapshot. If an object value is detected, the object itself gets built as
     * another PrioritisedObject and set to the current PrioritisedObject as a property.
     * @param {Snapshot} dataSnapshot DataSnapshot to build the PrioritisedObject from.
     * @returns {void}
     * @private
     */
    _buildFromSnapshot(dataSnapshot) {

        /* Set root object _priority */
        this._priority = dataSnapshot.getPriority();
        let data = dataSnapshot.val();
        let numChildren = dataSnapshot.numChildren();

        if (!this._id) {
            this._id = dataSnapshot.key;
        }

        if (!this._dataSource) {
            this._dataSource = dataSnapshot.ref;
        }

        /* If there is no data at this point yet, fire a ready event */
        if (numChildren === 0) {
            this._dataSource.ready = true;
            this.emit('ready');
            return;
        }

        this._buildFromData(data);

        this._dataSource.ready = true;
        this.emit('ready');
    }

    _buildFromData(data) {
        for (let key in data) {
            /* Only map properties that exists on our model */
            let ownPropertyDescriptor = Object.getOwnPropertyDescriptor(this, key);
            if (ownPropertyDescriptor && ownPropertyDescriptor.enumerable) {
                /* If child is a primitive, listen to changes so we can sync with Firebase */
                ObjectHelper.addPropertyToObject(this, key, data[key], true, true, () => this._onSetterTriggered(key), ({newValue}) => this._onGetterTriggered(key, newValue));
            }
        }
    }

    /**
     * Clones a dataSource (to not disturb any existing callbacks defined on the original) and uses it
     * to get a dataSnapshot which is used in _buildSnapshot to build our object.
     * @param {DataSource} dataSource DataSource to build the PrioritisedObject from.
     * @returns {void}
     * @private
     */
    _buildFromDataSource(dataSource) {
        if (!dataSource) {
            return;
        }
        dataSource.once('value', this._buildFromSnapshot);
    }

    /**
     * Registers that whenever a getter has been called, then the callback function will be called
     * @param callbackFunction
     * @returns {Function} oldCallbackFunction The function that was replaced (if applicabble)
     */
    static setPropertyGetterSpy(callbackFunction) {
        let oldPropertyGetterSpy = this._propertyGetterSpy;
        this._propertyGetterSpy = callbackFunction;
        return oldPropertyGetterSpy;
    }

    /**
     *
     * @returns {Function} oldCallbackFunction The function that was replaced (if applicabble)
     */
    static removePropertyGetterSpy() {
        let oldPropertyGetterSpy = this._propertyGetterSpy;
        this._propertyGetterSpy = null;
        return oldPropertyGetterSpy;
    }

    /**
     * This is used to keep track of any model getter accesses
     */
    static _propertyGetterSpy;

    /**
     * Gets called whenever a property value is set on this object.
     * This can happen when local code modifies it, or when the dataSource updates it.
     * We only propagate changes to the dataSource if the change was local.
     * @returns {Promise}
     * @private
     */
    _onSetterTriggered(key) {
        if (!this._changeListenersDisabled) {
            let changedProperties = this._accessedKeys.concat(key);
            let changedValues = changedProperties.map((key) => this.shadow[key]);
            this.emit('changed', this, {changedProperties, changedValues});
            return this._dataSource.setWithPriority(ObjectHelper.getEnumerableProperties(this.shadow), this._priority);
        } else {
            this._accessedKeys.push(key);
        }
    }

    _onGetterTriggered({propertyName, value}) {
        if (!this._changeListenersDisabled && PrioritisedObject._propertyGetterSpy) {
            PrioritisedObject._propertyGetterSpy(this, propertyName, value);
        }
    }

    _getDiffingKeysFromOther(otherObject) {
        Object.keys(otherObject).filter((value, key) => {
            let ownPropertyDescriptor = Object.getOwnPropertyDescriptor(this, key);
            return ownPropertyDescriptor && ownPropertyDescriptor.enumerable && !isEqual(this[key], value);
        });
    }

    /**
     * Gets called whenever the current PrioritisedObject is changed by the dataSource.
     * @param {Snapshot} dataSnapshot Snapshot of the new object value.
     * @param {String} previousSiblingID ID of the model preceding the current one.
     * @returns {void}
     * @private
     */
    _onChildValue(dataSnapshot, previousSiblingID) {
        this.disableChangeListener();
        /* If the new dataSource data is equal to what we have locally,
         * this is an update triggered by a local change having been pushed
         * to the remote dataSource. We can ignore it.
         */
        let incomingData = dataSnapshot.val() || {};

        let changedPropertyNames = this._getDiffingKeysFromOther(incomingData);

        if (every) {
            this.emit('value', this, previousSiblingID);
            this.enableChangeListener();
            return;
        }

        this._buildFromSnapshotWithoutSynchronizing(dataSnapshot);

        this.emit('value', this, previousSiblingID);

        if (this._hasListenersOfType('changed')) {
            this.emit('changed', this, changedPropertyNames);
        }

        this.enableChangeListener();
    }

    _hasListenersOfType(type) {
        return this.listeners(type, true);
    }

    _buildFromSnapshotWithoutSynchronizing(dataSnapshot) {
        /* Make sure we don't trigger pushes to dataSource whilst repopulating with new dataSource data */
        this.disableChangeListener();
        this._buildFromSnapshot(dataSnapshot);
        this.enableChangeListener();
    }

    /* TODO: implement partial updates of model */
    _onChildAdded(dataSnapshot, previousSiblingID) {
        this.emit('added', this, previousSiblingID);
    }

    _onChildMoved(dataSnapshot, previousSiblingID) {
        this.emit('moved', this, previousSiblingID);
    }

    _onChildRemoved(dataSnapshot, previousSiblingID) {
        this.emit('removed', this, previousSiblingID);
    }
}<|MERGE_RESOLUTION|>--- conflicted
+++ resolved
@@ -64,12 +64,8 @@
         this._events = this._events || [];
         this._dataSource = dataSource;
         this._priority = 0; // Priority of this object on remote dataSource
-<<<<<<< HEAD
         this._changeListenersDisabled = false; // Flag to determine whether data change listeners are disabled
         this._childChangedListeners = {};
-=======
-        this._isBeingWrittenByDatasource = false; // Flag to determine when dataSource is updating object
->>>>>>> 5bc9bd33
 
         /* Bind all local methods to the current object instance, so we can refer to "this"
          * in the methods as expected, even when they're called from event handlers.        */
