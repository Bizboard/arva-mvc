# Arva
[![Join the chat at https://gitter.im/Bizboard/arva-js](https://badges.gitter.im/Join%20Chat.svg)](https://gitter.im/Bizboard/arva-js?utm_source=badge&utm_medium=badge&utm_campaign=pr-badge&utm_content=badge) [![Dependency Status](http://img.shields.io/gemnasium/Bizboard/arva-js.svg)](https://gemnasium.com/Bizboard/arva-js)

<<<<<<< HEAD
Arva is an ES6/7 MV* framework for cross-platform applications that provides a
remarkable development experience. You'll be able to code faster, write
more robust and manageable code, and you'll be able to easily build views that scale on a large number of device resolutions.
=======
With Arva you can use the latest **ES2016 and ES2017** standards to create JS-based MV* apps for Mobile/Desktop/Web/SmartTV that provide a remarkable development and user experience.
You'll develop faster, write more robust and manageable code and will be able to easily build beautifully animated views for apps that can be released to thousands of different devices.
>>>>>>> a7151c6b

## Why Arva?

* **Cross-platform** *Applications compile into apps for web, Android, iOS, Mac OS, Windows, Linux, and Smart TVs.*
* **Ease of development** *Uses novel ES6/7 features to make code concise
and maintainable.*
* **Animations** *Highly customizable 60fps animations of everything on-screen.*
* **Data integration** *Realtime data synchronisation without headaches, seamlessly integrating with Firebase as well as SharePoint.*

<<<<<<< HEAD
## Core components

* **App** *The entry point of your application, defining the controllers and their routes.*
* **Controllers** *Manage the control flow and business logic of your application.*
* **Views** *Define the way your app looks, feels, and interacts.*
* **Models** *Take care of two-way realtime data binding.*
=======
* **App** *Bootstrap your application effortlessly*
* **Views** *An easy way of declaring your View and layout, everything in Arva is 60fps animated beautifully*
* **Models** *Three-way data binding to any data source you desire*
* **Controllers** *Manage your application flow and business logic*
* **Injection** *Use dependency injection to handle your application's code*
* **Routing** *Never think about routing ever again, every controller is accessible by its name convention*
>>>>>>> a7151c6b

Enjoy the benefit of 60 fps animations cross-platform in an enterprise grade style.

## Documentation
You can read the latest documentation about Arva <a href="https://github.com/Bizboard/arva-js/wiki">here</a>.

## Installation
> **Important note:** We don't support installing Arva from npm and bower (yet). We know these platforms are very popular and we will consider these for the near future. 

To get started, clone the Arva Seed project as described <a href="https://github.com/Bizboard/arva-js/wiki/Installation">in the documentation</a>.

## License
[NPOSL-3.0](https://opensource.org/licenses/NPOSL-3.0) - A variant of the Open Software License 3.0, this license requires that the organization using it is a non-profit and that no revenue is generated from sale of the software.

Other licenses are available upon request, contact info@bizboard.nl for more information.<|MERGE_RESOLUTION|>--- conflicted
+++ resolved
@@ -1,14 +1,9 @@
 # Arva
 [![Join the chat at https://gitter.im/Bizboard/arva-js](https://badges.gitter.im/Join%20Chat.svg)](https://gitter.im/Bizboard/arva-js?utm_source=badge&utm_medium=badge&utm_campaign=pr-badge&utm_content=badge) [![Dependency Status](http://img.shields.io/gemnasium/Bizboard/arva-js.svg)](https://gemnasium.com/Bizboard/arva-js)
 
-<<<<<<< HEAD
-Arva is an ES6/7 MV* framework for cross-platform applications that provides a
-remarkable development experience. You'll be able to code faster, write
+Arva is an ES6/7 MV* framework for creating JS-based cross-platform applications for Mobile/Desktop/Web/SmartTV that provides a
+remarkable development and user experience. You'll be able to code faster, write
 more robust and manageable code, and you'll be able to easily build views that scale on a large number of device resolutions.
-=======
-With Arva you can use the latest **ES2016 and ES2017** standards to create JS-based MV* apps for Mobile/Desktop/Web/SmartTV that provide a remarkable development and user experience.
-You'll develop faster, write more robust and manageable code and will be able to easily build beautifully animated views for apps that can be released to thousands of different devices.
->>>>>>> a7151c6b
 
 ## Why Arva?
 
@@ -18,21 +13,12 @@
 * **Animations** *Highly customizable 60fps animations of everything on-screen.*
 * **Data integration** *Realtime data synchronisation without headaches, seamlessly integrating with Firebase as well as SharePoint.*
 
-<<<<<<< HEAD
 ## Core components
 
 * **App** *The entry point of your application, defining the controllers and their routes.*
 * **Controllers** *Manage the control flow and business logic of your application.*
 * **Views** *Define the way your app looks, feels, and interacts.*
 * **Models** *Take care of two-way realtime data binding.*
-=======
-* **App** *Bootstrap your application effortlessly*
-* **Views** *An easy way of declaring your View and layout, everything in Arva is 60fps animated beautifully*
-* **Models** *Three-way data binding to any data source you desire*
-* **Controllers** *Manage your application flow and business logic*
-* **Injection** *Use dependency injection to handle your application's code*
-* **Routing** *Never think about routing ever again, every controller is accessible by its name convention*
->>>>>>> a7151c6b
 
 Enjoy the benefit of 60 fps animations cross-platform in an enterprise grade style.
 
@@ -40,7 +26,7 @@
 You can read the latest documentation about Arva <a href="https://github.com/Bizboard/arva-js/wiki">here</a>.
 
 ## Installation
-> **Important note:** We don't support installing Arva from npm and bower (yet). We know these platforms are very popular and we will consider these for the near future. 
+> **Important note:** We don't support installing Arva from npm and bower (yet). We know these platforms are very popular and we will consider these for the near future.
 
 To get started, clone the Arva Seed project as described <a href="https://github.com/Bizboard/arva-js/wiki/Installation">in the documentation</a>.
 
