/**
 * Created by lundfall on 01/09/16.
 */

import EventEmitter                 from 'eventemitter3';
import browser                      from 'bowser';

import _unescape                    from 'lodash/unescape.js';
import LayoutUtility                from 'famous-flex/LayoutUtility.js';
import Engine                       from 'famous/core/Engine.js';
import Timer                        from 'famous/utilities/Timer.js';
import {limit}                      from 'arva-js/utils/Limiter.js';

import ImageSurface                 from 'famous/surfaces/ImageSurface.js';
import AnimationController          from 'famous-flex/AnimationController.js';

import {View}                       from '../../core/View.js';
import {Utils}                      from './Utils.js';

import ElementOutput                from 'famous/core/ElementOutput';

/**
 * Used by the view to keep track of sizes. Emits events to communicate with the view to do certain actions
 */
export class SizeResolver extends EventEmitter {

    constructor() {
        super();
        this._resolvedSizesCache = new Map();
        this._sizeIsFinalFor = new Map();
        this._sizeIsResolvedFor = new Map();
        this._trueSizedSurfaceInfo = new Map();
    }

    /**
     * Determines the decorated size. If there is true sizing involved, then it will not return the resolved true size.
     * Instead, this can be accessed through getResolvedSize()
     * @param {Renderable} renderable. The renderable for which we need the size
     * @param {Renderable} renderableCounterpart. The renderable counter-part (e.g. AnimationController, RenderNode, or ContainerSurface).
     * @param {Object} context. The context, with a specified size. The size can be set to NaN in order to return NaN
     * @param {Array} specifiedSize. The size to use which is specified as a decorator
     * @returns {*}
     */
    settleDecoratedSize(renderable, renderableCounterpart, context, specifiedSize = [undefined, undefined]) {
        let size = specifiedSize.map((size, dimension) => this.resolveSingleSize(size, context.size, dimension));
        let cacheResolvedSize = [];
        for (let dimension = 0; dimension < 2; dimension++) {
            if (this.isValueTrueSized(size[dimension])) {
                cacheResolvedSize[dimension] = this._resolveSingleTrueSizedRenderable(renderable, size, dimension, renderableCounterpart, specifiedSize, context.size);
                if (Utils.renderableIsSurface(renderable)) {
                    size[dimension] = true;
                } else {
                    size[dimension] = cacheResolvedSize[dimension];
                }
            } else {
                size[dimension] = size[dimension] === undefined ? (context.size[dimension] || size[dimension]) : size[dimension];
                cacheResolvedSize[dimension] = size[dimension];
            }
        }

        this._resolvedSizesCache.set(renderable, [cacheResolvedSize[0], cacheResolvedSize[1]]);

        return (size[0] !== null && size[1] !== null) ? size : null;
    }

    /**
     * Resolves a single dimension (i.e. x or y) size of a renderable.
     * @param {Number|Boolean|Object|Undefined|Function} renderableSize Renderable's single dimension size.
     * @param {Array.Number} contextSize The context size
     * @param {Number} dimension The dimension of the size that is being evaluated (e.g. 1 or 0)
     * @returns {Number} The resulting size
     * @private
     */
    resolveSingleSize(renderableSize, contextSize, dimension) {
        switch (typeof renderableSize) {
            case 'function':
                return this.resolveSingleSize(renderableSize(...contextSize), contextSize, dimension);
            case 'number':
                /* If 0 < renderableSize < 1, we interpret renderableSize as a fraction of the contextSize */
                return renderableSize < 1 && renderableSize > 0 ? renderableSize * Math.max(contextSize[dimension], 0) : renderableSize;
            default:
                /* renderableSize can be true, undefined, or something unkown. */
                return renderableSize;
        }
    }

    /**
     * Resolves a true size to an actual size of a truesized renderable. size[dim] must be negative or true.
     * @param {Renderable} renderable the renderable
     * @param {Array} size the size as specified
     * @param dim the dimensions e.g. 0,1 that should be processed
     * @param {Renderable} renderableCounterpart. The renderable counter-part (e.g. AnimationController, RenderNode, or ContainerSurface).
     * @param {Array} specifiedSize The size as specified
     * @returns {Number} size[dim] will be returned with a non-truesized value
     * @private
     */
    _resolveSingleTrueSizedRenderable(renderable, size, dim, renderableCounterpart, specifiedSize, contextSize) {
        if (size[dim] === -1) {
            Utils.warn('-1 detected as set size. If you want a true sized element to take ' +
                'up a proportion of your view, please define a function doing so by ' +
                'using the context size');
        }
        /* If there is an AnimationController without content, display 0 size */
        if (renderableCounterpart instanceof AnimationController && !renderableCounterpart._showingRenderable) {
            return 0;
        }
        /* True sized element. This has been specified as ~100 where 100 is the initial size
         * applying this operator again (e.g. ~~100) gives us the value 100 back
         * */
        if (Utils.renderableIsComposite(renderable)) {
            let twoDimensionalSize = renderable.getSize();
            if (!twoDimensionalSize) {
                return this._specifyUndeterminedSingleHeight(renderable, size, dim);
            } else {
                let renderableIsView = renderable instanceof View;
                /* If the renderable isn't displaying, we must simply consider it final.
                 TODO: There might be better ways to reason about non-displaying renderables  */
                let sizeConsideredFinal = !(renderableIsView && renderable.layout.isDisplaying()) ||
                    ((renderableIsView && (renderable._initialised && !renderable.containsUncalculatedSurfaces())) || !renderableIsView);
                if (size[dim] === true && twoDimensionalSize[dim] === undefined && sizeConsideredFinal) {
                    Utils.warn(`True sized renderable '${renderable.constructor.name}' is taking up the entire context size.`);
                    return contextSize[dim];
                } else {
                    let approximatedSize = size[dim] === true ? twoDimensionalSize[dim] : ~size[dim];
                    let resultingSize = twoDimensionalSize[dim] !== undefined ? twoDimensionalSize[dim] : approximatedSize;
                    if (renderableIsView) {
                        resultingSize = sizeConsideredFinal ? resultingSize : approximatedSize;
                    }
                    this._sizeIsFinalFor.set(renderable, sizeConsideredFinal);
                    return resultingSize;
                }
            }
        } else if (Utils.renderableIsSurface(renderable)) {
            let trueSizedSurfaceInfo = this._trueSizedSurfaceInfo.get(renderable);

            if (!trueSizedSurfaceInfo) {
                /* Seems like the surface isn't properly configured, let's get that going */
                trueSizedSurfaceInfo = this.configureTrueSizedSurface(renderable, specifiedSize);
            }
            let { isUncalculated, trueSizedDimensions } = trueSizedSurfaceInfo;

            this._sizeIsFinalFor.set(renderable, !isUncalculated);

            if (isUncalculated === false && trueSizedDimensions[dim]) {
                return trueSizedSurfaceInfo.size[dim];
            }

            if (!trueSizedDimensions[dim]) {
                trueSizedDimensions[dim] = true;
                this._evaluateTrueSizedSurface(renderable);
            }

            if (size[dim] === true) {
                /* If size is set to true, and it can't be resolved, then settle with size undefined*/
                size[dim] = undefined;
            }

            let approximatedSize = size[dim] === undefined ? contextSize[dim] : ~size[dim];
            /* Return an approximated size, if possible */
            return (trueSizedSurfaceInfo.size[dim] || approximatedSize);
        } else {
            this._sizeIsFinalFor.set(renderable, true);
            return this._specifyUndeterminedSingleHeight(renderable, size, dim);
        }
    }

    async invalidateFontForBrowserBugFix(font) {
        let dummyContext = Engine.getCachedCanvas().getContext("2d");
        dummyContext.font = font;
        dummyContext.measureText('A');
        await new Promise((resolve) => Timer.after(resolve, 1));

    }

<<<<<<< HEAD
    async _measureRenderableWidth(surface, text = surface.getContent()) {
        /* The canvas API of Safari iOS is too unreliable */
        if (true) { //TODO Change this back to browser.ios when the canvas width resolving has proved to be more stable
=======
    _measureRenderableWidth(surface, text = surface.getContent()) {
        /* The canvas API is too unreliable for now */
        if (true) {
>>>>>>> 2dd3e803
            return;
        }
        let surfaceProperties = surface.getProperties();
        let {
            fontStyle = 'normal',
            fontSize = 'medium',
            fontWeight = 'normal',
            fontVariant = 'normal',
            lineHeight = 'normal',
            fontFamily,
            letterSpacing = '0px',
            font
        } = surfaceProperties;
        if (!font && fontFamily) {
            font = `${fontStyle} ${fontVariant} ${fontWeight} ${fontSize}/${lineHeight} "${fontFamily}"`;
        }
        if (!font) return;


        let context = Engine.getCachedCanvas().getContext("2d");

        if (font) {
            context.font = font;
        }


        let [paddingTop, paddingRight, paddingBottom, paddingLeft] = this._getParsedPadding(surfaceProperties);
        let content = _unescape(text);
        context.measureText(content);
        let textWidth = context.measureText(content).width + content.length * this._cssValueToPixels(letterSpacing, undefined);
        let resultingWidth = this._cssValueToPixels(paddingLeft, textWidth) + textWidth + this._cssValueToPixels(paddingRight, textWidth);
        /* Mozilla Firefox appreciates the values rounded upwards */
        return Math.ceil(resultingWidth);
    }

    _getParsedPadding(properties) {
        let {
            padding,
            paddingRight = '0px',
            paddingLeft = '0px',
            paddingTop = '0px',
            paddingBottom = '0px'
        } = properties;
        if (padding) {
            [paddingTop, paddingRight, paddingBottom, paddingLeft] = LayoutUtility.normalizeMargins(padding.split(" "));
        }
        return [paddingTop, paddingRight, paddingBottom, paddingLeft];
    }

    _estimateRenderableHeight(surface) {
        let surfaceProperties = surface.getProperties();
        let { fontSize, lineHeight } = surface.getProperties();
        if (!fontSize) {
            return NaN;
        }
        let [paddingTop, paddingRight, paddingBottom, paddingLeft] = this._getParsedPadding(surfaceProperties);
        /* If using a percentage in font, it refers to 16px */
        let estimatedHeight;
        if (!surface.getContent()) {
            estimatedHeight = 0;
        } else {
            estimatedHeight = this._cssValueToPixels(fontSize, 16);
        }
        if (lineHeight) {
            estimatedHeight = this._cssValueToPixels(lineHeight, estimatedHeight);
        }
        return this._cssValueToPixels(paddingTop, estimatedHeight) + estimatedHeight + this._cssValueToPixels(paddingBottom, estimatedHeight);
    }

    _cssValueToPixels(value = NaN, parentSize = NaN) {
        if (value.endsWith('px')) {
            return parseFloat(value);
        }
        /* Pixels are points times 1 and a third */
        if (value.endsWith('pt')) {
            return parseFloat(value) * (1 + 1 / 3);
        }
        if (value === 'normal') {
            return parentSize;
        }

        if (value.endsWith('%')) {
            return (parseFloat(value) / 100) * parentSize;
        }
        //value ends with number, assume proportion
        return parseFloat(value) * parentSize;
    }

    /**
     * Determines whether the size is considered final or not, and may affect whether the rendering will take place or
     * not
     * @param {Renderable} renderable
     * @returns {Boolean} sizeIsFinal
     */
    isSizeFinal(renderable) {
        let consideredFinal = this._sizeIsFinalFor.get(renderable) || this._sizeIsResolvedFor.get(renderable);

        /* Return true if nothing is known, to be sure not to make false negatives */
        if (consideredFinal === undefined) {
            consideredFinal = true;
        }
        /* If the size has been considered final once, we should mark the renderable as being final forever */
        if(consideredFinal === true){
            this._sizeIsResolvedFor.set(renderable, true);
        }
        return consideredFinal;
    }

    /**
     * Determines if the value is true sized
     * @param {*} value
     * @returns {boolean} True if the value is true sized
     * @private
     */
    isValueTrueSized(value) {
        return value < 0 || value === true
    }


    _specifyUndeterminedSingleHeight(renderable, size, dim) {
        let resultingSize = size[dim] < 0 ? ~size[dim] : 5;
        Utils.warn(`Cannot determine size of ${renderable.constructor.name}, falling back to default size or ${resultingSize}px. If the renderable is using legacy declaration this.renderables = ... this isn't supported for true sizing.`);
        return resultingSize;
    }

    containsUncalculatedSurfaces() {
        for (let [surface, { isUncalculated }] of this._trueSizedSurfaceInfo) {
            if (isUncalculated) {
                return true;
            }
        }
        return false;
    }

    /**
     * Calculates a surface size, if possible
     * @param renderable
     * @returns Boolean True if the surface could be calculated
     * @private
     */
    _tryCalculateTrueSizedSurface(renderable) {
        let renderableHtmlElement = renderable._element;
        if (!renderableHtmlElement) return false;
        let trueSizedInfo = this._trueSizedSurfaceInfo.get(renderable);
        let { trueSizedDimensions } = trueSizedInfo;

        /* HTML treats white space as nothing at all, so we need to be sure that "  " == "" */
        let trimmedContent = (renderable.getContent() && renderable.getContent().trim) ? renderable.getContent().trim() : renderable.getContent();

        if (renderableHtmlElement &&
            ((
                    renderableHtmlElement.offsetWidth && renderableHtmlElement.offsetHeight
                ) ||
                (!trimmedContent && !(renderable instanceof ImageSurface))
            ) &&
            /* If the content is dirty, that means that the content is about to change, so we shouldn't resolve the size */
            !renderable._contentDirty &&
            (!renderableHtmlElement.style.width || !trueSizedDimensions[0]) && (!renderableHtmlElement.style.height || !trueSizedDimensions[1])) {
            let newSize;


            newSize = [renderableHtmlElement.offsetWidth, renderableHtmlElement.offsetHeight];

            let oldSize = trueSizedInfo.size;
            let sizeChange = false;
            if (oldSize) {
                for (let i = 0; i < 2; i++) {
                    if (trueSizedDimensions[i] && oldSize[i] !== newSize[i]) {
                        sizeChange = true;
                    }
                }
            } else {
                sizeChange = true;
            }

            if (sizeChange) {
                trueSizedInfo.size = newSize;
                trueSizedInfo.isUncalculated = false;
            }
            this.requestRecursiveReflow();
            return true;
        } else {
            this.requestReflow();
            this.requestLayoutControllerReflow();
            return false;
        }
    }

    requestRecursiveReflow() {
        this.emit('reflowRecursively');
    }

    requestReflow() {
        this.emit('reflow');
    }

    requestLayoutControllerReflow() {
        this.emit('layoutControllerReflow');
    }

    /**
     * Sets up a true sized surface
     * @param renderable
     * @returns {{isUncalculated: boolean, trueSizedDimensions: boolean[], name: *}} an entry in this._trueSizedSurfaceInfo
     * @private
     */
    configureTrueSizedSurface(renderable, specifiedSize) {
        let trueSizedDimensions = specifiedSize.map((singleSize) => this.isValueTrueSized(singleSize));
        let trueSizedSurfaceInfo = {
            isUncalculated: true,
            trueSizedDimensions,
            size: [undefined, undefined],
            specifiedSize
        };

        /* We assume both dimensions not to be truesized, they are set in this._resolveDecoratedSize */
        this._trueSizedSurfaceInfo.set(renderable, trueSizedSurfaceInfo);


        this._evaluateTrueSizedSurface(renderable);

        return trueSizedSurfaceInfo;
    }

    /**
     * Investigates the surfaces to see in which way the size should be estimated
     * @param renderable
     * @returns {*}
     * @private
     */
    async _evaluateTrueSizedSurface(renderable) {


        let trueSizedSurfaceInfo = this._trueSizedSurfaceInfo.get(renderable);


        if (renderable instanceof ImageSurface) {
            return this._setupSurfaceGetsSizeFromDOM(renderable);
        }

        let [widthExplicitlySet, heightExplicitlySet] = this._determineDimensionsExplicitlySet(renderable);

        if (widthExplicitlySet && heightExplicitlySet) {
            trueSizedSurfaceInfo.size = [...renderable.size];
            return;
        }

        if (!widthExplicitlySet && this._doesBrowserNeedBugFixForSurface(renderable)) {
            this._patchCanvasBug(renderable);
            Timer.after(() => {
                this._calculateTrueSizedSurfaceFromCanvas(renderable);
                this.requestRecursiveReflow();
            }, 1);
            return;
        }

        this._calculateTrueSizedSurfaceFromCanvas(renderable);
    }

    /**
     * Sets up that the surface should estimate its own size by querying the DOM (the less performant option)
     * @param renderable
     * @private
     */
    _setupSurfaceGetsSizeFromDOM(renderable) {


        let trueSizeSurfaceInfo = this._trueSizedSurfaceInfo.get(renderable);
        let { resizeFromCanvasListener, deployFromCanvasListener, trueSizedDimensions } = trueSizeSurfaceInfo;

        /* Need to set the Surface 'size' property in order to get resize notifications */
        renderable.setSize(trueSizedDimensions.map((isTrueSized) => isTrueSized || undefined));

        if (resizeFromCanvasListener) {
            renderable.removeListener('resize', resizeFromCanvasListener);
        }
        if (deployFromCanvasListener) {
            renderable.removeListener('deploy', deployFromCanvasListener);
        }
        if (!trueSizeSurfaceInfo.resizeFromDOMListener) {
            let resizeListener = trueSizeSurfaceInfo.resizeFromDOMListener = () => {
                this._tryCalculateTrueSizedSurface(renderable);
                /* Because the resize is triggered before the DOM manipulations happened, also
                 *  try to calculate the surface after 1 more tick */
                Timer.after(() => this._tryCalculateTrueSizedSurface(renderable), 1);
            };
            renderable.on('resize', resizeListener);
        }
        if (!trueSizeSurfaceInfo.deployFromDOMListener) {
            let deployListener = trueSizeSurfaceInfo.deployFromDOMListener = () => {
                if (!trueSizeSurfaceInfo.isUncalculated) {
                    this._tryCalculateTrueSizedSurface(renderable);
                }
            };
            renderable.on('deploy', deployListener);
        }
    }

    /**
     * Sets up that we should estimate the size of the renderable based on the canvas API
     * @param renderable
     * @private
     */
    _setupSurfaceGetsSizeFromCanvas(renderable) {
        let trueSizeSurfaceInfo = this._trueSizedSurfaceInfo.get(renderable);
        renderable.setSize(trueSizeSurfaceInfo.size);
        let { resizeFromDOMListener, deployFromDOMListener } = trueSizeSurfaceInfo;
        if (resizeFromDOMListener) {
            renderable.removeListener('resize', resizeFromDOMListener);
        }
        if (deployFromDOMListener) {
            renderable.removeListener('deploy', deployFromDOMListener);
        }
        if (!trueSizeSurfaceInfo.resizeFromCanvasListener) {
            let resizeListener = trueSizeSurfaceInfo.resizeFromCanvasListener = () => {
                this._evaluateTrueSizedSurface(renderable);
                this.requestReflow();
            };
            renderable.on('resize', resizeListener);
        }
        if (!trueSizeSurfaceInfo.deployFromCanvasListener) {
            let deployListener = trueSizeSurfaceInfo.deployFromCanvasListener = () => {
                if (!trueSizeSurfaceInfo.isUncalculated) {
                    /* Reset size. If not reset, it will be interpreted as being explicitly set
                     *  in evaluateTrueSizedSurface */
                    renderable.setSize(null);
                    this._evaluateTrueSizedSurface(renderable);
                    this.requestReflow();
                }
            };
            renderable.on('deploy', deployListener);
        }

    }

    /**
     * Gets the size used when displaying a renderable on the screen the last time the calculation was done.
     * @param {Renderable/Name} renderableOrName The renderable or the name of the renderable of which you need the size
     */
    getResolvedSize(renderable) {
        return this._resolvedSizesCache.get(renderable);
    }

    doTrueSizedBookkeeping() {
        for (let [surface] of this._trueSizedSurfaceInfo) {
            /* Encourage the surfaces to check if they have been resized, which could trigger the resize event */
            surface._trueSizeCheck = true;
        }
    }

    getSurfaceTrueSizedInfo(surface) {
        return this._trueSizedSurfaceInfo.get(surface);
    }

    /**
     * For Chrome and Safari, the canvas API doesn't return the correct value when font is loaded
     * @param renderable
     * @returns {Promise.<void>}
     * @private
     */
    async _patchCanvasBug(renderable) {
        let fontFamily = this._getFontFamilyFromSurface(renderable);
        await this.invalidateFontForBrowserBugFix(fontFamily);
        SizeResolver._invalidatedFonts[fontFamily] = true;

    }

    _doesBrowserNeedBugFixForSurface(surface) {
        if (!browser.check('webkit')) {
            return false;
        }
        if (!SizeResolver._invalidatedFonts) {
            SizeResolver._invalidatedFonts = {};
        }

        let fontFamily = this._getFontFamilyFromSurface(surface);

        if (!fontFamily) {
            return true;
        }

        return !SizeResolver._invalidatedFonts[fontFamily];
    }

    _getFontFamilyFromSurface(surface) {
        let properties = surface.getProperties();
        let { fontFamily, font } = properties;
        if (!fontFamily) {
            if (!font) {
                return;
            }
            let fontMatch = /"(.*)"$/g.exec(font);
            if (fontMatch[1]) {
                fontFamily = fontMatch[1];
            } else {
                fontFamily = font.split(' ').slice(-1)[0];
            }
        }
        return fontFamily;
    }

    _calculateTrueSizedSurfaceFromCanvas(renderable) {
        let trueSizedSurfaceInfo = this._trueSizedSurfaceInfo.get(renderable);
        let { trueSizedDimensions, specifiedSize } = trueSizedSurfaceInfo;
        let [widthExplicitlySet, heightExplicitlySet] = this._determineDimensionsExplicitlySet(renderable);

        let estimatedWidth = widthExplicitlySet ?
            renderable.size[0] :
            this._measureRenderableWidth(renderable);


        let height = null, width = null;

        if (trueSizedDimensions[0]) {
            width = trueSizedSurfaceInfo.size[0] = estimatedWidth;
        }

        if (trueSizedDimensions[1]) {
            if (!trueSizedDimensions[0]) {
                let resolvedSpecifiedWidth = this.resolveSingleSize(specifiedSize[0], { size: [NaN, NaN] }, 0);
                if (!resolvedSpecifiedWidth || resolvedSpecifiedWidth < estimatedWidth) {
                    return this._setupSurfaceGetsSizeFromDOM(renderable);
                }
            }
            if (heightExplicitlySet && !renderable.size) {
                return this._setupSurfaceGetsSizeFromDOM(renderable);
            }
            height = trueSizedSurfaceInfo.size[1] =
                heightExplicitlySet ?
                    renderable.size[1]
                    : this._estimateRenderableHeight(renderable);
        }

        for (let singleSize of [width, height]) {
            if (singleSize === undefined || Number.isNaN(singleSize)) {
                return this._setupSurfaceGetsSizeFromDOM(renderable);
            }
        }

        /* If we reached this far, then everything could succesfully be calculated */
        trueSizedSurfaceInfo.isUncalculated = false;
        /* Keep listening for further changes, if necessary */
        this._setupSurfaceGetsSizeFromCanvas(renderable);
    }

    _determineDimensionsExplicitlySet(surface) {
        return [surface.size && typeof surface.size[0] === 'number',
            surface.size && typeof surface.size[1] === 'number'];
    }
}<|MERGE_RESOLUTION|>--- conflicted
+++ resolved
@@ -172,15 +172,9 @@
 
     }
 
-<<<<<<< HEAD
-    async _measureRenderableWidth(surface, text = surface.getContent()) {
-        /* The canvas API of Safari iOS is too unreliable */
-        if (true) { //TODO Change this back to browser.ios when the canvas width resolving has proved to be more stable
-=======
     _measureRenderableWidth(surface, text = surface.getContent()) {
         /* The canvas API is too unreliable for now */
         if (true) {
->>>>>>> 2dd3e803
             return;
         }
         let surfaceProperties = surface.getProperties();
