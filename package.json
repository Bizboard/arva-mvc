{
  "name": "arva-js",
<<<<<<< HEAD
  "version": "1.0.7",
=======
  "version": "1.1.0",
>>>>>>> a7151c6b
  "description": "Using the latest ES6 standards creating a simple, compact MVC for Famous applications.",
  "main": "src/main.js",
  "homepage": "http://arva.io",
  "repository": {
    "type": "git",
    "url": "git://github.com/bizboard/arva-js.git"
  },
  "scripts": {
    "test": "mocha --compilers js:babel/register --recursive --timeout 15000"
  },
  "bugs": {
    "url": "https://github.com/bizboard/arva-js/issues"
  },
  "jspm": {
    "directories": {
      "lib": "src"
    },
    "dependencies": {
      "bowser": "npm:bowser@^1.0.0",
      "camelcase": "npm:camelcase@^2.1.0",
      "eventemitter3": "npm:eventemitter3@^1.2.0",
      "famous": "github:bizboard/famous@^0.3.7",
      "famous-flex": "github:bizboard/famous-flex@1.3.11",
      "fastclick": "npm:fastclick@^1.0.6",
      "firebase": "github:firebase/firebase-bower@^3.0.5",
      "fs": "github:jspm/nodelibs-fs@^0.1.2",
      "lodash": "npm:lodash@^4.13.1",
      "ordered-hashmap": "npm:ordered-hashmap@^1.0.0",
      "path": "github:jspm/nodelibs-path@^0.1.0",
      "request-animation-frame-mock": "github:erykpiast/request-animation-frame-mock@^0.1.8",
      "xml2js": "npm:xml2js@^0.4.16"
    },
    "devDependencies": {
      "babel": "npm:babel-core@^5.8.24",
      "babel-runtime": "npm:babel-runtime@^5.8.24",
      "core-js": "npm:core-js@^1.1.4",
      "traceur": "github:jmcriffey/bower-traceur@^0.0.92",
      "traceur-runtime": "github:jmcriffey/bower-traceur-runtime@0.0.90"
    }
  },
  "author": "Tom Clement <tom@bizboard.nl>, Hans van den Akker <hans@bizboard.nl>",
  "license": "NPOSL-3.0",
  "devDependencies": {
    "babel": "^5.8.23",
    "babel-runtime": "^6.6.1",
    "chai": "^3.4.0",
    "eslint": "^3.1.0",
    "isparta": "^3.1.0",
    "jspm": "^0.16.32",
    "lodash": "^4.6.1",
    "mocha": "^2.1.0",
    "request-animation-frame-mock": "git+https://github.com/erykpiast/request-animation-frame-mock.git",
    "sinon": "^1.17.3",
    "systemjs": "^0.19.5"
  }
}<|MERGE_RESOLUTION|>--- conflicted
+++ resolved
@@ -1,10 +1,6 @@
 {
   "name": "arva-js",
-<<<<<<< HEAD
-  "version": "1.0.7",
-=======
-  "version": "1.1.0",
->>>>>>> a7151c6b
+  "version": "1.1.1",
   "description": "Using the latest ES6 standards creating a simple, compact MVC for Famous applications.",
   "main": "src/main.js",
   "homepage": "http://arva.io",
