{
  "name": "arva-js",
  "version": "1.2.2",
  "description": "Using the latest ES6 standards creating a simple, compact MVC for Famous applications.",
  "main": "src/main.js",
  "homepage": "http://arva.io",
  "repository": {
    "type": "git",
    "url": "git://github.com/bizboard/arva-js.git"
  },
  "scripts": {
    "test": "mocha --compilers js:babel/register --recursive --timeout 15000"
  },
  "bugs": {
    "url": "https://github.com/bizboard/arva-js/issues"
  },
  "jspm": {
    "directories": {
      "lib": "src"
    },
    "dependencies": {
      "bowser": "npm:bowser@^1.0.0",
      "camelcase": "npm:camelcase@^2.1.0",
      "eventemitter3": "npm:eventemitter3@^1.2.0",
      "famous": "github:bizboard/famous@0.3.11",
      "famous-flex": "github:bizboard/famous-flex@1.3.12",
      "fastclick": "npm:fastclick@^1.0.6",
      "firebase": "github:firebase/firebase-bower@^3.7.3",
      "lodash": "npm:lodash@^4.13.1",
      "lodash-decorators": "npm:lodash-decorators@^3.0.1",
      "ordered-hashmap": "npm:ordered-hashmap@^1.0.0",
      "request-animation-frame-mock": "github:erykpiast/request-animation-frame-mock@^0.1.8",
      "xml2js": "npm:xml2js@^0.4.16"
    },
    "devDependencies": {
      "babel": "npm:babel-core@^5.8.24",
      "babel-runtime": "npm:babel-runtime@^5.8.24",
      "core-js": "npm:core-js@^1.1.4",
<<<<<<< HEAD
      "esdoc": "git+https://git@github.com%2525252Ftyphonjs-node-esdoc%2525252Fesdoc.git",
=======
      "esdoc": "git+https://git@github.com%2525252525252Ftyphonjs-node-esdoc%2525252525252Fesdoc.git",
>>>>>>> 8736f96e
      "fs": "github:jspm/nodelibs-fs@^0.1.2",
      "path": "github:jspm/nodelibs-path@^0.1.0",
      "process": "github:jspm/nodelibs-process@^0.2.0-alpha",
      "traceur": "github:jmcriffey/bower-traceur@^0.0.92",
      "traceur-runtime": "github:jmcriffey/bower-traceur-runtime@0.0.90"
    }
  },
  "author": "Tom Clement <tom@bizboard.nl>, Hans van den Akker <hans@bizboard.nl>",
  "license": "NPOSL-3.0",
  "devDependencies": {
    "babel": "^5.8.23",
    "babel-runtime": "^6.6.1",
    "chai": "^3.4.0",
    "eslint": "^3.1.0",
    "isparta": "^3.1.0",
    "jspm": "^0.16.32",
    "lodash": "^4.6.1",
    "mocha": "^2.1.0",
    "request-animation-frame-mock": "git+https://github.com/erykpiast/request-animation-frame-mock.git",
    "sinon": "^1.17.3",
    "systemjs": "^0.19.5"
  }
}<|MERGE_RESOLUTION|>--- conflicted
+++ resolved
@@ -36,11 +36,7 @@
       "babel": "npm:babel-core@^5.8.24",
       "babel-runtime": "npm:babel-runtime@^5.8.24",
       "core-js": "npm:core-js@^1.1.4",
-<<<<<<< HEAD
       "esdoc": "git+https://git@github.com%2525252Ftyphonjs-node-esdoc%2525252Fesdoc.git",
-=======
-      "esdoc": "git+https://git@github.com%2525252525252Ftyphonjs-node-esdoc%2525252525252Fesdoc.git",
->>>>>>> 8736f96e
       "fs": "github:jspm/nodelibs-fs@^0.1.2",
       "path": "github:jspm/nodelibs-path@^0.1.0",
       "process": "github:jspm/nodelibs-process@^0.2.0-alpha",
