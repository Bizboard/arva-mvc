--- conflicted
+++ resolved
@@ -61,14 +61,9 @@
 
         Promise.all(promises).then(() => {
             this._ready = true;
-<<<<<<< HEAD
-            this._eventEmitter.emit('getAll');
-            this._eventEmitter.emit('value');
-=======
             this._eventEmitter.emit('getAll', this);
             /* Emit value event to conform to PrioritisedArray standard */
             this._eventEmitter.emit('value', this);
->>>>>>> eb9283cb
             return this;
         })
     }
@@ -80,10 +75,7 @@
     parseIDList(data) {
         let promises = [];
         for(const id of data) {
-<<<<<<< HEAD
-=======
             /* Pass 'false' to prevent from emitting 'value' event */
->>>>>>> eb9283cb
             promises.push(Injection.get(this._dataType, id).once('value').then((model) => this.add(model, null, false)));
         }
         return Promise.all(promises);
