/**
 * Created by lundfall on 02/09/16.
 */

import OrderedHashMap               from 'ordered-hashmap'
import merge                        from 'lodash/merge.js'
import Modifier                     from 'famous/core/Modifier.js'
import Transform                    from 'famous/core/Transform.js'
import RenderNode                   from 'famous/core/RenderNode.js'
import Timer                        from 'famous/utilities/Timer.js'
import MouseSync                    from 'famous/inputs/MouseSync.js'
import TouchSync                    from 'famous/inputs/TouchSync.js'
import GenericSync                  from 'famous/inputs/GenericSync.js'
import Easing                       from 'famous/transitions/Easing.js'
import Draggable                    from 'famous/modifiers/Draggable.js'
import AnimationController          from 'famous-flex/AnimationController.js'
import ContainerSurface             from 'famous/surfaces/ContainerSurface.js'
import Transitionable               from 'famous/transitions/Transitionable.js'

import { Throttler }                  from 'arva-js/utils/Throttler.js'

import { Utils }                      from './Utils.js'
import { limit }                      from '../Limiter.js'
import {
  callbackToPromise,
  waitMilliseconds
}                                   from '../CallbackHelpers.js'

export class RenderableHelper {

<<<<<<< HEAD
  /**
   * Creates a utility for maintaining proper state of decorated renderables
   * @param {Function} bindMethod
   * @param {Function} pipeMethod
   * @param {Function} getIDfromLocalNameMethod
   * @param {Object|Renderable} outputRenderables
   * @param sizeResolver
   */
  constructor (bindMethod, pipeMethod, getIDfromLocalNameMethod, outputRenderables, sizeResolver) {
    this._bindMethod = bindMethod
    this._renderableCounterparts = outputRenderables
    this._sizeResolver = sizeResolver
    this._pipeToView = pipeMethod
    this._getIDfromLocalName = getIDfromLocalNameMethod
    this.waitingAnimations = []
    this._renderables = {}
    this._groupedRenderables = {}
    this._pipedRenderables = {}
    this._groupedRenderables = {}
  }

  assignRenderable (renderable, renderableName) {
    this._renderables[renderableName] = renderable
    let renderableEquivalent = renderable
    if (renderable.decorations) {
      renderableEquivalent = this._addDecoratedRenderable(renderable, renderableName)
    }
    this._renderableCounterparts[renderableName] = renderableEquivalent
    this._setupAllRenderableListeners(renderableName)
  }

  getRenderableNames () {
    return Object.keys(this._renderables)
  }

  /**
   * Setups all renderable listeners (decoration events, decoration pipes, pipe to the view)
   * @param {String} renderableName the name of the renderable
   * @param {Boolean} enabled set to false to unset all the events
   * @private
   */
  _setupAllRenderableListeners (renderableName, enabled = true) {
    /* If the this._renderableCounterparts equivalent doesn't have the pipe function as is the case with the draggable, then use the regular renderable */
    let renderableOrEquivalent = this._getPipeableRenderableFromName(renderableName)
    if (enabled) {
      this._pipeRenderable(renderableOrEquivalent, renderableName)
    } else {
      this._unpipeRenderable(renderableOrEquivalent, renderableName)
    }
    let {decorations} = this._renderables[renderableName]
    if (decorations) {
      this._setDecorationPipes(renderableOrEquivalent, decorations.pipes, enabled)
      this._setDecorationEvents(renderableOrEquivalent, decorations.eventSubscriptions, enabled)
    }
  }

  /**
   * Sets the decoration events that are specified with (among potential others) @layout.on and @layout.once
   * @param {String} renderableName
   * @param enable. If false, removes the events.
   * @private
   */
  _setDecorationEvents (renderable, subscriptions, enable = true) {
    for (let subscription of subscriptions || []) {
      let subscriptionType = subscription.type || 'on'
      if (!enable) {
        /* In famous, you remove a listener by calling removeListener, but some classes might have another event
         * listener that is called off
         */
        subscriptionType = renderable.removeListener ? 'removeListener' : 'off'
      }
      let eventName = subscription.eventName
      let callback = subscription.callback
      if (subscriptionType in renderable) {
        renderable[subscriptionType](eventName, this._bindMethod(callback))
      }
    }
  }

  /**
   * Pipes the renderable to a list of other renderables
   * @param {Renderable} renderable
   * @param {Array|String} Names of renderables that have to be piped.
   * @param {Boolean} enabled. Set to false to unpipe
   * @private
   */
  _setDecorationPipes (renderable, pipes, enabled = true) {
    for (let pipeToName of pipes || []) {
      let target = pipeToName ? this._renderables[pipeToName] : this
      let pipeFn = (enabled ? '' : 'un') + 'pipe'
      /* In order to keep things consistent and easier to use, we pipe from the renderable equivalent */
      if (renderable[pipeFn]) {
        renderable[pipeFn](target)
      }
      if (renderable[pipeFn] && target._eventOutput) {
        renderable[pipeFn](target._eventOutput)
      }
    }

  }

  /**
   * Unpipes a renderables that has been piped to this view
   * @param {String} renderableName The name of the renderable
   * @private
   */
  _unpipeRenderable (renderableName) {
    if (this._pipeToView(this._pipedRenderables[renderableName], false)) {
      delete this._pipedRenderables[renderableName]
    }
  }

  /**
   * Pipes a renderable to this view
   * @param {Renderable} renderable. The renderable that is going to be piped
   * @param {String} renderableName. The name of the renderable that is going to be piped.
   * @private
   */
  _pipeRenderable (renderable, renderableName) {
    /* Auto pipe events from the renderable to the view */
    if (this._pipeToView(renderable, true)) {
      this._pipedRenderables[renderableName] = renderable
    }
  }

  /**
   * Determines whether the renderable counterpart (i.e. animationcontroller or containersurface) should be used
   * when piping, or the renderable itself
   * @param {String} renderableName The name of the renderable
   * @returns {Renderable} the renderable or its counterpart
   * @private
   */
  _getPipeableRenderableFromName (renderableName) {
    return this._renderableCounterparts[renderableName].pipe ? this._renderableCounterparts[renderableName] : this._renderables[renderableName]
  }

  /**
   * Adds a decorated renderable to the bookkeeping of the view
   * @param renderable
   * @param renderableName
   * @returns {Renderable} newRenderable The renderable that is normally stored this._renderableCounterpart[renderableName]
   * @private
   */
  _addDecoratedRenderable (renderable, renderableName) {
    let {flow, size, dock} = renderable.decorations

    if (size) {
      this._bindSizeFunctions(size)
    }
    if (dock && dock.size) {
      this._bindSizeFunctions(dock.size)
    }
    let renderableCounterpart = this._processsDecoratedRenderableCounterpart(renderable, renderableName)

    this._addRenderableToDecoratorGroup(renderable, renderableCounterpart, renderableName)
    return renderableCounterpart
  }

  /**
   * Bind the size functions so that they don't have to be bound afterwards
   * @param {Array|Number} size
   * @private
   */
  _bindSizeFunctions (size) {
    for (let index = 0; index < 2; index++) {
      if (typeof size[index] === 'function') {
        size[index] = this._bindMethod(size[index])
      }
    }
  }

  /**
   * Returns true if there are any flowy renderables.
   * @returns {Boolean} hasFlowyRenderables
   */
  hasFlowyRenderables () {
    for (let groupName in this._groupedRenderables) {
      let renderableGroup = this._groupedRenderables[groupName]
      if (!renderableGroup.keys().every((renderableName) => !renderableGroup.get(renderableName)[0].decorations.flow)) {
        return true
      }
    }
    return false
  }

  /**
   * Processes the renderable counter-part of the renderable. The counterpart is different from the renderable
   * in @layout.draggable, @layout.swipable, @layout.animate, and others.
   * @param {Renderable} renderable the renderable which has renderable.decorations set to determine the counter part
   * @param {String} renderableName the name of the renderable
   * @returns {AnimationController|ContainerSurface|RenderNode|*} The renderable counterpart
   * @private
   */
  _processsDecoratedRenderableCounterpart (renderable, renderableName) {
    let {draggableOptions, swipableOptions, clip, animation, flow} = renderable.decorations

    /* If we clip, then we need to create a containerSurface */
    if (clip) {
      let clipSize = clip.size
      /* Resolve clipSize specified as undefined */
      let containerSurface = new ContainerSurface({
        size: clipSize,
        properties: {overflow: 'hidden', ...clip.properties}
      })
      containerSurface.add(renderable)
      if (renderable.pipe) {
        renderable.pipe(containerSurface._eventOutput)
      }
      renderable.containerSurface = containerSurface
    }

    if (animation) {
      this._processAnimatedRenderable(renderable, renderableName, animation)
    }

    if (swipableOptions) {
      renderable = this._initSwipable(swipableOptions, renderable)
    } else if (draggableOptions && !renderable.node) {
      renderable.node = new RenderNode()
      let draggable = new Draggable(draggableOptions)
      renderable.draggable = draggable
      renderable.node.add(draggable).add(renderable)
      renderable.pipe(draggable)
      //TODO: We don't do an unpiping of the draggable, which might be dangerous
      this._pipeToView(draggable)
    }

    if (renderable.node) {
      /* Assign output handler */
      renderable.node._eventOutput = renderable._eventOutput
    }

    let renderableCounterpart = renderable.animationController || renderable.containerSurface || renderable.node || renderable
    /* If a renderable has an AnimationController used to animate it, add that to this._renderableCounterparts.
     * If a renderable has an ContainerSurface used to clip it, add that to this._renderableCounterparts.
     * this._renderableCounterparts is used in the LayoutController in this.layout to render this view. */
    if (flow) {
      renderableCounterpart.isFlowy = true
    }
    return renderableCounterpart
  }

  /**
   * Pipes the output events of all items in the renderable counterparts that might have been forgotten due to legacy way of declaring
   * renderables
   * @returns {void}
   * @private
   */
  pipeAllRenderables () {
    for (let renderableName in this.renderables) {
      if (!this._pipedRenderables[renderableName]) {
        this._pipeRenderable(this._getPipeableRenderableFromName(renderableName), renderableName)
      }
    }
  }

  /**
   * Initialize all animation set by @layout.animate
   */
  initializeAnimations () {
    for (let animation of (this.waitingAnimations || [])) {
      let renderableToWaitFor = this._renderables[animation.waitFor]
      if (renderableToWaitFor && renderableToWaitFor.on) {
        renderableToWaitFor.on('shown', function subscription () {
          animation.showMethod()
          if ('off' in renderableToWaitFor) {
            renderableToWaitFor.off('shown', subscription)
          }
          if ('removeListener' in renderableToWaitFor) {
            renderableToWaitFor.removeListener('shown', subscription)
          }
        })
      } else {
        Utils.warn(`Attempted to delay showing renderable ${animation.waitFor}, which does not exist or contain an on() method.`)
      }
    }
  }

  /**
   * Processes an animated renderable
   * @param renderable
   * @param renderableName
   * @param options
   * @private
   */
  _processAnimatedRenderable (renderable, renderableName, options) {

    let pipeRenderable = () => {
      if (renderable.pipe) renderable.pipe(renderable.animationController._eventOutput)
    }

    /* If there's already an animationcontroller present, just change the options */
    let renderableCounterpart = this._renderableCounterparts[renderableName]
    if (renderableCounterpart instanceof AnimationController) {
      renderable.animationController = renderableCounterpart
      renderable.animationController.setOptions(options)
      pipeRenderable()
    } else {
      let animationController = renderable.animationController = new AnimationController(options)
      pipeRenderable()
      let showMethod = this.showWithAnimationController.bind(this, animationController, renderable)

      if (options.delay && options.delay > 0 && options.showInitially) {
        Timer.setTimeout(showMethod, options.delay)
      } else if (options.waitFor) {
        this.waitingAnimations.push({showMethod: showMethod, waitFor: options.waitFor})
      } else if (options.showInitially) {
        showMethod()
      }

    }
  }

  /**
   * Shows a renderable using the animationController specified. When operation is complete, the renderable emits
   * the one events 'show' or 'hide', depending on what operation that was done.
   * @param animationController
   * @param renderable
   * @param show
   * @private
   */
  showWithAnimationController (animationController, renderable, callback, show = true, options = {}) {
    animationController._showingRenderable = show
    let callbackIfExists = () => {
      if (callback) {
        callback()
      }
    }
    let emitOnFinished = () => {
      if (renderable.emit) {
        renderable.emit(show ? 'shown' : 'hidden')
      }
      callbackIfExists()
    }

    if (show) {
      animationController.show(renderable.containerSurface || renderable, options, emitOnFinished)
    } else {
      animationController.hide(null, emitOnFinished)
    }
  }

  _addRenderableToDecoratorGroup (renderable, renderableCounterpart, renderableName) {
    /* Group the renderable */
    let groupName = this._getGroupName(renderable)

    if (groupName) {
      if (!(groupName in this._groupedRenderables)) {
        this._groupedRenderables[groupName] = new OrderedHashMap()
      }
      /* We save the both the renderable and the renderable counterpart in pairs */
      this._groupedRenderables[groupName].set(renderableName, [renderable, renderableCounterpart])
    }
  }

  _getGroupName (renderable) {
    let {decorations} = renderable

    if (!!decorations.dock) {
      /* 'filled' is a special subset of 'docked' renderables, that need to be rendered after the normal 'docked' renderables are rendered. */
      return decorations.dock.dockMethod === 'fill' ? 'filled' : 'docked'
    } else if (!!decorations.fullSize) {
      return 'fullSize'
    } else if (decorations.size || decorations.origin || decorations.align || decorations.translate) {
      return 'traditional'
    } else {
      /* This occurs e.g. when a renderable is only marked @renderable, and its parent view has a @layout.custom decorator to define its context. */
      return 'ignored'
    }
  }

  /**
   * Gets the renderables of a certain group
   * @param {String} The name of the group
   * @returns {OrderedHashMap} A map containing Array-pairs of [renderable, renderableCounterpart] containing the renderables of the specified type.
   */
  getRenderableGroup (groupName) {
    return this._groupedRenderables[groupName]
  }

  /**
   * Removes the renderable from the view
   * @param {String} renderableName The name of the renderable
   */
  removeRenderable (renderableName) {
    let renderable = this._renderables[renderableName]
    this._setDecorationPipes(renderableName, false)
    this._setDecorationEvents(renderableName, false)
    this._unpipeRenderable(renderableName, renderableName)
    this._removeRenderableFromDecoratorGroup(renderable, renderableName)
    delete this._renderableCounterparts[renderableName]
    delete this._renderables[renderableName]
  }

  //Done
  _removeRenderableFromDecoratorGroup (renderable, renderableName) {
    let groupName = this._getGroupName(renderable)
    this._removeRenderableFromGroupWithName(renderableName, groupName)
  }

  _removeRenderableFromGroupWithName (renderableName, groupName) {
    let group = this._groupedRenderables[groupName]
    group.remove(renderableName)
    if (!group.count()) {
      delete this._groupedRenderables[groupName]
    }
  }

  /**
   * @example
   * decorateRenderable('myRenderable',layout.size(100, 100));
   *
   * Decorates a renderable with other decorators. Using the same decorators as used previously will override the old ones.
   * @param {String} renderableName The name of the renderable
   * @param ...decorators The decorators that should be applied
   */
  decorateRenderable (renderableName, ...decorators) {
    let renderable = this._renderables[renderableName]
    /* Add translate and rotate to be sure that there decorators translateFrom and rotateFrom work */
    let fakeRenderable = {
      decorations: {
        translate: renderable.decorations.translate || [0, 0, 0],
        rotate: renderable.decorations.rotate || [0, 0, 0]
      }
    }

    /* There can be existing decorators already, which are preserved. We are extending the decorators object,
     * by first creating a fake renderable that gets decorators */
    this.applyDecoratorFunctionsToRenderable(fakeRenderable, decorators)
    let {decorations} = fakeRenderable
    let renderableOrEquivalent = this._getPipeableRenderableFromName(renderableName)
    /* We might need to do extra piping */
    this._setDecorationPipes(renderableOrEquivalent, decorations.pipes)
    this._setDecorationEvents(renderableOrEquivalent, decorations.eventSubscriptions)

    /* If the renderable is surface, we need to do some special things if there is a true size being used */
    if (Utils.renderableIsSurface(renderable)) {
      let sizesToCheck = []
      let {size, dock} = decorations
      if (size) {
        sizesToCheck.push(size)
      }
      if (dock) {
        sizesToCheck.push(dock.size)
      }
      let renderableSize = [undefined, undefined]
      let trueSizedInfo = this._sizeResolver.getSurfaceTrueSizedInfo(renderable)
      for (let sizeToCheck of sizesToCheck) {
        for (let dimension of [0, 1]) {
          if (this._sizeResolver.isValueTrueSized(sizeToCheck[dimension])) {
            if (!trueSizedInfo) {
              this._sizeResolver.configureTrueSizedSurface(renderable, sizeToCheck)
=======
    /**
     * Creates a utility for maintaining proper state of decorated renderables
     * @param {Function} bindMethod
     * @param {Function} pipeMethod
     * @param {Object|Renderable} outputRenderables
     * @param sizeResolver
     */
    constructor(bindMethod, pipeMethod, outputRenderables, sizeResolver) {
        this._bindMethod = bindMethod;
        this._renderableCounterparts = outputRenderables;
        this._sizeResolver = sizeResolver;
        this._pipeToView = pipeMethod;
        this.waitingAnimations = [];
        this._renderables = {};
        this._groupedRenderables = {};
        this._pipedRenderables = {};
        this._groupedRenderables = {};
        this._runningFlowStates = {};
    }

    assignRenderable(renderable, renderableName) {
        this._renderables[renderableName] = renderable;
        let renderableEquivalent = renderable;
        if(renderable.decorations){
            renderableEquivalent = this._addDecoratedRenderable(renderable, renderableName);
        }
        this._renderableCounterparts[renderableName] = renderableEquivalent;
        this._setupAllRenderableListeners(renderableName);
    }

    /**
     * Setups all renderable listeners (decoration events, decoration pipes, pipe to the view)
     * @param {String} renderableName the name of the renderable
     * @param {Boolean} enabled set to false to unset all the events
     * @private
     */
    _setupAllRenderableListeners(renderableName, enabled = true) {
        /* If the this._renderableCounterparts equivalent doesn't have the pipe function as is the case with the draggable, then use the regular renderable */
        let renderableOrEquivalent = this._getPipeableRenderableFromName(renderableName);
        if (enabled) {
            this._pipeRenderable(renderableOrEquivalent, renderableName);
        } else {
            this._unpipeRenderable(renderableOrEquivalent, renderableName);
        }
        let {decorations} = this._renderables[renderableName];
        if (decorations) {
            this._setDecorationPipes(renderableOrEquivalent, decorations.pipes, enabled);
            this._setDecorationEvents(renderableOrEquivalent, decorations.eventSubscriptions, enabled);
        }
    }

    /**
     * Sets the decoration events that are specified with (among potential others) @layout.on and @layout.once
     * @param {String} renderableName
     * @param enable. If false, removes the events.
     * @private
     */
    _setDecorationEvents(renderable, subscriptions, enable = true) {
        for (let subscription of subscriptions || []) {
            let subscriptionType = subscription.type || 'on';
            if (!enable) {
                /* In famous, you remove a listener by calling removeListener, but some classes might have another event
                 * listener that is called off
                 */
                subscriptionType = renderable.removeListener ? 'removeListener' : 'off';
            }
            let eventName = subscription.eventName;
            let callback = subscription.callback;
            if (subscriptionType in renderable) {
                renderable[subscriptionType](eventName, this._bindMethod(callback));
            }
        }
    }
    
    /**
     * Pipes the renderable to a list of other renderables
     * @param {Renderable} renderable
     * @param {Array|String} Names of renderables that have to be piped.
     * @param {Boolean} enabled. Set to false to unpipe
     * @private
     */
    _setDecorationPipes(renderable, pipes, enabled = true) {
        for (let pipeToName of pipes || []) {
            let target = pipeToName ? this._renderables[pipeToName] : this;
            let pipeFn = (enabled ? '' : 'un') + 'pipe';
            /* In order to keep things consistent and easier to use, we pipe from the renderable equivalent */
            if (renderable[pipeFn]) {
                renderable[pipeFn](target);
            }
            if (renderable[pipeFn] && target._eventOutput) {
                renderable[pipeFn](target._eventOutput);
            }
        }

    }

    /**
     * Unpipes a renderables that has been piped to this view
     * @param {String} renderableName The name of the renderable
     * @private
     */
    _unpipeRenderable(renderableName) {
        if(this._pipeToView(this._pipedRenderables[renderableName], false)){
            delete this._pipedRenderables[renderableName];
        }
    }

    /**
     * Pipes a renderable to this view
     * @param {Renderable} renderable. The renderable that is going to be piped
     * @param {String} renderableName. The name of the renderable that is going to be piped.
     * @private
     */
    _pipeRenderable(renderable, renderableName) {
        /* Auto pipe events from the renderable to the view */
        if(this._pipeToView(renderable, true)){
            this._pipedRenderables[renderableName] = renderable;
        }
    }

    /**
     * Determines whether the renderable counterpart (i.e. animationcontroller or containersurface) should be used 
     * when piping, or the renderable itself
     * @param {String} renderableName The name of the renderable
     * @returns {Renderable} the renderable or its counterpart
     * @private
     */
    _getPipeableRenderableFromName(renderableName) {
        return this._renderableCounterparts[renderableName].pipe ? this._renderableCounterparts[renderableName] : this._renderables[renderableName];
    }

    /**
     * Adds a decorated renderable to the bookkeeping of the view
     * @param renderable
     * @param renderableName
     * @returns {Renderable} newRenderable The renderable that is normally stored this._renderableCounterpart[renderableName]
     * @private
     */
    _addDecoratedRenderable(renderable, renderableName) {
        let {flow, size, dock} = renderable.decorations;

        if (size) {
            this._bindSizeFunctions(size);
        }
        if (dock && dock.size) {
            this._bindSizeFunctions(dock.size);
        }
        let renderableCounterpart = this._processsDecoratedRenderableCounterpart(renderable, renderableName);

        this._addRenderableToDecoratorGroup(renderable, renderableCounterpart, renderableName);
        return renderableCounterpart;
    }

    /**
     * Bind the size functions so that they don't have to be bound afterwards
     * @param {Array|Number} size
     * @private
     */
    _bindSizeFunctions(size) {
        for (let index = 0; index < 2; index++) {
            if (typeof size[index] === 'function') {
                size[index] = this._bindMethod(size[index]);
            }
        }
    }

    /**
     * Returns true if there are any flowy renderables.
     * @returns {Boolean} hasFlowyRenderables
     */
    hasFlowyRenderables() {
        for (let groupName in this._groupedRenderables) {
            let renderableGroup = this._groupedRenderables[groupName];
            if (!renderableGroup.keys().every((renderableName) => !renderableGroup.get(renderableName)[0].decorations.flow)) {
                return true;
            }
        }
        return false;
    }
    
    /**
     * Processes the renderable counter-part of the renderable. The counterpart is different from the renderable
     * in @layout.draggable, @layout.swipable, @layout.animate, and others.
     * @param {Renderable} renderable the renderable which has renderable.decorations set to determine the counter part
     * @param {String} renderableName the name of the renderable
     * @returns {AnimationController|ContainerSurface|RenderNode|*} The renderable counterpart
     * @private
     */
    _processsDecoratedRenderableCounterpart(renderable, renderableName) {
        let {draggableOptions, swipableOptions, clip, animation, flow, modifier} = renderable.decorations;

        /* If we clip, then we need to create a containerSurface */
        if (clip) {
            let clipSize = clip.size;
            /* Resolve clipSize specified as undefined */
            let containerSurface = new ContainerSurface({
                size: clipSize,
                properties: {overflow: 'hidden', ...clip.properties}
            });
            containerSurface.add(renderable);
            if (renderable.pipe) {
                renderable.pipe(containerSurface._eventOutput);
            }
            renderable.containerSurface = containerSurface;
        }

        if (animation) {
            this._processAnimatedRenderable(renderable, renderableName, animation);
        }

        if (swipableOptions) {
            renderable = this._initSwipable(swipableOptions, renderable);
        } else if (draggableOptions && !renderable.node) {
            renderable.node = new RenderNode();
            let draggable = new Draggable(draggableOptions);
            renderable.draggable = draggable;
            renderable.node.add(draggable).add(renderable);
            renderable.pipe(draggable);
            //TODO: We don't do an unpiping of the draggable, which might be dangerous
            this._pipeToView(draggable);
        } else if (modifier) {
            renderable.node = new RenderNode();
            renderable.node.add(modifier).add(renderable);
        }



        if (renderable.node) {
            /* Assign output handler */
            renderable.node._eventOutput = renderable._eventOutput;
        }

        let renderableCounterpart = renderable.animationController || renderable.containerSurface || renderable.node || renderable;
        /* If a renderable has an AnimationController used to animate it, add that to this._renderableCounterparts.
         * If a renderable has an ContainerSurface used to clip it, add that to this._renderableCounterparts.
         * this._renderableCounterparts is used in the LayoutController in this.layout to render this view. */
        if (flow) {
            renderableCounterpart.isFlowy = true;
        }
        return renderableCounterpart;
    }

    /**
     * Pipes the output events of all items in the renderable counterparts that might have been forgotten due to legacy way of declaring
     * renderables
     * @returns {void}
     * @private
     */
    pipeAllRenderables() {
        for (let renderableName in this.renderables) {
            if (!this._pipedRenderables[renderableName]) {
                this._pipeRenderable(this._getPipeableRenderableFromName(renderableName), renderableName);
            }
        }
    }

    /**
     * Initialize all animation set by @layout.animate
     */
    initializeAnimations() {
        for (let animation of (this.waitingAnimations || [])) {
            let renderableToWaitFor = this._renderables[animation.waitFor];
            if (renderableToWaitFor && renderableToWaitFor.on) {
                renderableToWaitFor.on('shown', function subscription() {
                    animation.showMethod();
                    if ('off' in renderableToWaitFor) {
                        renderableToWaitFor.off('shown', subscription);
                    }
                    if ('removeListener' in renderableToWaitFor) {
                        renderableToWaitFor.removeListener('shown', subscription);
                    }
                });
            } else {
                Utils.warn(`Attempted to delay showing renderable ${animation.waitFor}, which does not exist or contain an on() method.`);
            }
        }
    }
    
    /**
     * Processes an animated renderable
     * @param renderable
     * @param renderableName
     * @param options
     * @private
     */
    _processAnimatedRenderable(renderable, renderableName, options) {

        let pipeRenderable = () => {
            if (renderable.pipe) renderable.pipe(renderable.animationController._eventOutput)
        };

        /* If there's already an animationcontroller present, just change the options */
        let renderableCounterpart = this._renderableCounterparts[renderableName];
        if (renderableCounterpart instanceof AnimationController) {
            renderable.animationController = renderableCounterpart;
            renderable.animationController.setOptions(options);
            pipeRenderable();
        } else {
            let animationController = renderable.animationController = new AnimationController(options);
            pipeRenderable();
            let showMethod = this.showWithAnimationController.bind(this, animationController, renderable);

            if (options.delay && options.delay > 0 && options.showInitially) {
                Timer.setTimeout(showMethod, options.delay);
            } else if (options.waitFor) {
                this.waitingAnimations.push({showMethod: showMethod, waitFor: options.waitFor});
            } else if (options.showInitially) {
                showMethod();
            }


        }
    }

    /**
     * Shows a renderable using the animationController specified. When operation is complete, the renderable emits
     * the one events 'show' or 'hide', depending on what operation that was done.
     * @param animationController
     * @param renderable
     * @param show
     * @private
     */
    showWithAnimationController(animationController, renderable, show = true, callback) {
        animationController._showingRenderable = show;
        let callbackIfExists = () => {
            if(callback) {
                callback();
            }
        };
        let emitOnFinished = () => {
            if (renderable.emit) {
                renderable.emit(show ? 'shown' : 'hidden');
            }
            callbackIfExists();
        };

        if (show) {
            animationController.show(renderable.containerSurface || renderable, null, emitOnFinished);
        } else {
            animationController.hide(null, emitOnFinished);
        }
    }

    _addRenderableToDecoratorGroup(renderable, renderableCounterpart, renderableName) {
        /* Group the renderable */
        let groupName = this._getGroupName(renderable);

        if (groupName) {
            if (!(groupName in this._groupedRenderables)) {
                this._groupedRenderables[groupName] = new OrderedHashMap();
>>>>>>> 7f46dd58
            }
          }
        }
      }
    }
    let oldRenderableGroupName = this._getGroupName(renderable)
    let shouldDisableDock = (fakeRenderable.decorations.disableDock && renderable.decorations.dock)
    let shouldDisableFullSize = (fakeRenderable.decorations.size && renderable.decorations.fullSize)
    if (shouldDisableDock) {
      delete renderable.decorations.dock
    }
    if (shouldDisableFullSize) {
      delete renderable.decorations.fullSize
    }

    /* Merge existing flow decorations so they won't be discarded */
    if (renderable.decorations.flow && fakeRenderable.decorations.flow) {
      merge(fakeRenderable.decorations.flow, renderable.decorations.flow)
    }

    /* Extend the object */
    Object.assign(renderable.decorations, fakeRenderable.decorations)
    /* See if we have to redo the grouping */
    let needToChangeDecoratorGroup = (oldRenderableGroupName !== this._getGroupName(renderable)) || shouldDisableDock || shouldDisableFullSize
    /* Process new renderable equivalent, if that applies */
    let renderableCounterpart = this._renderableCounterparts[renderableName] = this._processsDecoratedRenderableCounterpart(renderable, renderableName)
    if (needToChangeDecoratorGroup) {
      this._removeRenderableFromGroupWithName(renderableName, oldRenderableGroupName)
      this._addRenderableToDecoratorGroup(renderable, renderableCounterpart, renderableName)
    }

  }

  applyDecoratorFunctionsToRenderable (renderable, decorators) {
    for (let decorator of decorators) {
      /* There can be existing decorators already, which are preserved. We are extending the decorators object,
       * by first creating a fake renderable that gets decorators */
      decorator(renderable)
    }
  }

  /**
   * Replaces one renderable with the other, making sure that the decorators stay consistent
   * @param oldRenderableName
   * @param newRenderable
   * @param newRenderableName
   */
  replaceRenderable (oldRenderableName, newRenderable, newRenderableName) {
    let renderable = this._renderables[oldRenderableName]
    let renderableHasAnimationController = (this._renderableCounterparts[oldRenderableName] instanceof AnimationController)
    /* If there isn't a renderable equivalent animationController that does the piping, then we need to redo the event piping */
    if (!renderableHasAnimationController) {
      /* Remove the listeners */
      this._setupAllRenderableListeners(oldRenderableName, false)
    }
    newRenderable.decorations = {...newRenderable.decorations, ...renderable.decorations}
    let newRenderableCounterpart = this._processsDecoratedRenderableCounterpart(newRenderable, oldRenderableName)
    if (!renderableHasAnimationController) {
      this._renderableCounterparts[oldRenderableName] = newRenderableCounterpart
      this._setupAllRenderableListeners(oldRenderableName, true)
    }
    let renderableGroup = this._groupedRenderables[this._getGroupName(renderable)]
    let indexOfRenderable = renderableGroup.indexOf(oldRenderableName)
    renderableGroup.remove(oldRenderableName)
    renderableGroup.insert(indexOfRenderable, newRenderableName, [newRenderable, newRenderableCounterpart])
    this._renderables[newRenderableName] = newRenderable;
    this._renderableCounterparts[newRenderableName] = this._renderableCounterparts[oldRenderableName]
    delete this._renderables[oldRenderableName]
    delete this._renderableCounterparts[oldRenderableName]
  }

  async setRenderableFlowState (renderableName = '', stateName = '') {

    let renderable = this._renderables[renderableName]
    if (!renderable || !renderable.decorations || !renderable.decorations.flow) {
      return Utils.warn(`setRenderableFlowState called on non-existing or renderable '${renderableName}' without flowstate`)
    }
    let flowOptions = renderable.decorations.flow

    /* Keep track of which flow state changes are running. We only allow one at a time per renderable.
     * The latest one is always the valid one.
     */
    let flowWasInterrupted = false

    flowOptions.currentState = stateName
    for (let {transformations, options} of flowOptions.states[stateName].steps) {
      flowOptions.currentTransition = options.transition
      this.decorateRenderable(renderableName, ...transformations)

      /* Make sure FlowLayoutNode.set() is called next render tick */
      this._sizeResolver.requestReflow()

      /* Set the callback of the renderable so it's passed to the flowLayoutNode */
      let resolveData = await new Promise((resolve) => renderable.decorations.flow.callback = resolve)

      /* Optionally, we insert a delay in between ending the previous state change, and starting on the new one. */
      if (options.delay) {
        await waitMilliseconds(options.delay)
      }

      /* If the flow has been interrupted */
      if (resolveData.reason === 'flowInterrupted') {
        flowWasInterrupted = true
        break
      }

      let emit = (renderable._eventOutput && renderable._eventOutput.emit || renderable.emit).bind(renderable._eventOutput || renderable)
      emit('flowStep', {state: stateName})
    }

    return !flowWasInterrupted
  }

  async setViewFlowState (stateName = '', flowOptions) {
    let steps = flowOptions.viewStates[stateName]

    if (!steps) {
      Utils.warn(`Flow state name '${stateName}' does not exist`)
      return false
    }
    /* If there is just one step, it might not be an array */
    if (!Array.isArray(steps)) {
      steps = [steps]
    }

    /* This is intended to be overwritten by other asynchronous calls to this method, see the stateName check below. */
    flowOptions.currentState = stateName

    for (let step of steps) {
      await Promise.all(this.generateWaitQueueFromViewStateStep(step))

      /* If another state has been set since the invocation of this method, skip any remaining transformations. */
      if (flowOptions.currentState !== stateName) {
        break
      }
    }

    return true
  }

  generateWaitQueueFromViewStateStep (step) {
    let waitQueue = []
    for (let localRenderableName in step) {
      let state = step[localRenderableName]
      waitQueue.push(this.setRenderableFlowState(this._getIDfromLocalName(localRenderableName), state))
    }
    return waitQueue
  }

  getRenderableFlowState (renderableName = '') {
    let renderable = this._renderables[renderableName]
    if (!renderable || !renderable.decorations || !renderable.decorations.flow) {
      return Utils.warn(`getRenderableFlowState called on non-existing or renderable '${renderableName}' without flowstate`)
    }
    let flowOptions = renderable.decorations.flow
    return flowOptions.currentState
  }

  getViewFlowState (flowOptions = {}) {
    return flowOptions.currentState
  }

  /**
   * Create the swipable and register all the event logic for a swipable renderable
   * @private
   */
  _initSwipable (swipableOptions = {}, renderable = {}) {
    GenericSync.register({
      'mouse': MouseSync,
      'touch': TouchSync
    })

    let sync = new GenericSync({
      'mouse': {},
      'touch': {}
    })

    renderable.pipe(sync)

    /* Translation modifier */
    var positionModifier = new Modifier({
      transform: function () {
        let [x, y] = position.get()
        return Transform.translate(x, y, 0)
      }
    })

    var position = new Transitionable([0, 0])

    sync.on('update', (data) => {
      let [x, y] = position.get()
      x += !swipableOptions.snapX ? data.delta[0] : 0
      y += !swipableOptions.snapY ? data.delta[1] : 0
      let {yRange = [0, 0], xRange = [0, 0]} = swipableOptions
      y = limit(yRange[0], y, yRange[1])
      x = limit(xRange[0], x, xRange[1])
      position.set([x, y])
    })

    sync.on('end', (data) => {
      let [x, y] = position.get()
      data.velocity[0] = Math.abs(data.velocity[0]) < 0.5 ? data.velocity[0] * 2 : data.velocity[0]
      let endX = swipableOptions.snapX ? 0 : x + data.delta[0] + (data.velocity[0] * 175)
      let endY = swipableOptions.snapY ? 0 : y + data.delta[1] + (data.velocity[1] * 175)
      let {yRange = [0, 0], xRange = [0, 0]} = swipableOptions
      endY = limit(yRange[0], endY, yRange[1])
      endX = limit(xRange[0], endX, xRange[1])
      position.set([endX, endY], {
        curve: Easing.outCirc,
        duration: (750 - Math.abs((data.velocity[0] * 150)))
      })

      this._determineSwipeEvents(renderable, swipableOptions, endX, endY)

    })

    renderable.node = new RenderNode()
    renderable.node.add(positionModifier).add(renderable)

    return renderable
  }

  _determineSwipeEvents (renderable, swipableOptions = {}, endX = 0, endY = 0) {

    if (!renderable || !renderable._eventOutput) return

    let xThreshold = swipableOptions.xThreshold || [undefined, undefined]
    let yThreshold = swipableOptions.yThreshold || [undefined, undefined]

    if (xThreshold[1] && endX > xThreshold[1]) {
      renderable._eventOutput.emit('swiped', {
        direction: 0,
        displacement: 'right'
      })
    }

    if (xThreshold[0] && endX < xThreshold[0]) {
      renderable._eventOutput.emit('swiped', {
        direction: 0,
        displacement: 'left'
      })
    }

    if (yThreshold[1] && endY > yThreshold[1]) {
      renderable._eventOutput.emit('swiped', {
        direction: 1,
        displacement: 'bottom'
      })
    }

    if (yThreshold[0] && endY < yThreshold[0]) {
      renderable._eventOutput.emit('swiped', {
        direction: 1,
        displacement: 'top'
      })
    }
  }

  /**
   * Rearranges the order in which docked renderables are parsed for rendering, ensuring that 'renderableName' is processed
   * before 'nextRenderableName'.
   * @param {String} renderableName
   * @param {String} nextRenderableName
   */
  prioritiseDockBefore (renderableName, nextRenderableName) {
    let dockedRenderables = this._groupedRenderables.docked
    if (!dockedRenderables) {
      Utils.warn(`Could not prioritise '${renderableName}' before '${nextRenderableName}': no docked renderables present.`)
      return false
    }
    let result = this._prioritiseDockAtIndex(renderableName, dockedRenderables.indexOf(nextRenderableName))
    if (!result) {
      Utils.warn(`Could not prioritise '${renderableName}' before '${nextRenderableName}': could not find one of the renderables by name.
                        The following docked renderables are present: ${dockedRenderables.keys()}`)
    }
    return result
  }

  /**
   * @param {String} renderableName
   * @param {String} prevRenderableName
   */
  prioritiseDockAfter (renderableName, prevRenderableName) {
    let dockedRenderables = this._groupedRenderables.docked
    if (!dockedRenderables) {
      Utils.warn(`Could not prioritise '${renderableName}' after '${prevRenderableName}': no docked renderables present.`)
      return false
    }
    let result = this._prioritiseDockAtIndex(renderableName, dockedRenderables.indexOf(prevRenderableName) + 1)
    if (!result) {
      Utils.warn(`Could not prioritise '${renderableName}' after '${prevRenderableName}': could not find one of the renderables by name.
                        The following docked renderables are present: ${dockedRenderables.keys()}`)
    }
    return result
  }

  /**
   * Helper function used by prioritiseDockBefore and prioritiseDockAfter to change order of docked renderables
   * @param renderableName
   * @param index
   * @returns {boolean}
   * @private
   */
  _prioritiseDockAtIndex (renderableName, index) {
    let dockedRenderables = this._groupedRenderables.docked
    let renderableToRearrange = dockedRenderables.get(renderableName)

    if (index < 0 || !renderableToRearrange) {
      return false
    }

    dockedRenderables.remove(renderableName)
    dockedRenderables.insert(index, renderableName, renderableToRearrange)

    return true

  }

}<|MERGE_RESOLUTION|>--- conflicted
+++ resolved
@@ -28,7 +28,6 @@
 
 export class RenderableHelper {
 
-<<<<<<< HEAD
   /**
    * Creates a utility for maintaining proper state of decorated renderables
    * @param {Function} bindMethod
@@ -223,7 +222,7 @@
    * @private
    */
   _processsDecoratedRenderableCounterpart (renderable, renderableName) {
-    let {draggableOptions, swipableOptions, clip, animation, flow} = renderable.decorations
+    let {draggableOptions, swipableOptions, clip, animation, flow, modifier} = renderable.decorations
 
     /* If we clip, then we need to create a containerSurface */
     if (clip) {
@@ -244,17 +243,20 @@
       this._processAnimatedRenderable(renderable, renderableName, animation)
     }
 
-    if (swipableOptions) {
-      renderable = this._initSwipable(swipableOptions, renderable)
-    } else if (draggableOptions && !renderable.node) {
-      renderable.node = new RenderNode()
-      let draggable = new Draggable(draggableOptions)
-      renderable.draggable = draggable
-      renderable.node.add(draggable).add(renderable)
-      renderable.pipe(draggable)
-      //TODO: We don't do an unpiping of the draggable, which might be dangerous
-      this._pipeToView(draggable)
-    }
+        if (swipableOptions) {
+            renderable = this._initSwipable(swipableOptions, renderable);
+        } else if (draggableOptions && !renderable.node) {
+            renderable.node = new RenderNode();
+            let draggable = new Draggable(draggableOptions);
+            renderable.draggable = draggable;
+            renderable.node.add(draggable).add(renderable);
+            renderable.pipe(draggable);
+            //TODO: We don't do an unpiping of the draggable, which might be dangerous
+            this._pipeToView(draggable);
+        } else if (modifier) {
+            renderable.node = new RenderNode();
+            renderable.node.add(modifier).add(renderable);
+        }
 
     if (renderable.node) {
       /* Assign output handler */
@@ -481,358 +483,6 @@
           if (this._sizeResolver.isValueTrueSized(sizeToCheck[dimension])) {
             if (!trueSizedInfo) {
               this._sizeResolver.configureTrueSizedSurface(renderable, sizeToCheck)
-=======
-    /**
-     * Creates a utility for maintaining proper state of decorated renderables
-     * @param {Function} bindMethod
-     * @param {Function} pipeMethod
-     * @param {Object|Renderable} outputRenderables
-     * @param sizeResolver
-     */
-    constructor(bindMethod, pipeMethod, outputRenderables, sizeResolver) {
-        this._bindMethod = bindMethod;
-        this._renderableCounterparts = outputRenderables;
-        this._sizeResolver = sizeResolver;
-        this._pipeToView = pipeMethod;
-        this.waitingAnimations = [];
-        this._renderables = {};
-        this._groupedRenderables = {};
-        this._pipedRenderables = {};
-        this._groupedRenderables = {};
-        this._runningFlowStates = {};
-    }
-
-    assignRenderable(renderable, renderableName) {
-        this._renderables[renderableName] = renderable;
-        let renderableEquivalent = renderable;
-        if(renderable.decorations){
-            renderableEquivalent = this._addDecoratedRenderable(renderable, renderableName);
-        }
-        this._renderableCounterparts[renderableName] = renderableEquivalent;
-        this._setupAllRenderableListeners(renderableName);
-    }
-
-    /**
-     * Setups all renderable listeners (decoration events, decoration pipes, pipe to the view)
-     * @param {String} renderableName the name of the renderable
-     * @param {Boolean} enabled set to false to unset all the events
-     * @private
-     */
-    _setupAllRenderableListeners(renderableName, enabled = true) {
-        /* If the this._renderableCounterparts equivalent doesn't have the pipe function as is the case with the draggable, then use the regular renderable */
-        let renderableOrEquivalent = this._getPipeableRenderableFromName(renderableName);
-        if (enabled) {
-            this._pipeRenderable(renderableOrEquivalent, renderableName);
-        } else {
-            this._unpipeRenderable(renderableOrEquivalent, renderableName);
-        }
-        let {decorations} = this._renderables[renderableName];
-        if (decorations) {
-            this._setDecorationPipes(renderableOrEquivalent, decorations.pipes, enabled);
-            this._setDecorationEvents(renderableOrEquivalent, decorations.eventSubscriptions, enabled);
-        }
-    }
-
-    /**
-     * Sets the decoration events that are specified with (among potential others) @layout.on and @layout.once
-     * @param {String} renderableName
-     * @param enable. If false, removes the events.
-     * @private
-     */
-    _setDecorationEvents(renderable, subscriptions, enable = true) {
-        for (let subscription of subscriptions || []) {
-            let subscriptionType = subscription.type || 'on';
-            if (!enable) {
-                /* In famous, you remove a listener by calling removeListener, but some classes might have another event
-                 * listener that is called off
-                 */
-                subscriptionType = renderable.removeListener ? 'removeListener' : 'off';
-            }
-            let eventName = subscription.eventName;
-            let callback = subscription.callback;
-            if (subscriptionType in renderable) {
-                renderable[subscriptionType](eventName, this._bindMethod(callback));
-            }
-        }
-    }
-    
-    /**
-     * Pipes the renderable to a list of other renderables
-     * @param {Renderable} renderable
-     * @param {Array|String} Names of renderables that have to be piped.
-     * @param {Boolean} enabled. Set to false to unpipe
-     * @private
-     */
-    _setDecorationPipes(renderable, pipes, enabled = true) {
-        for (let pipeToName of pipes || []) {
-            let target = pipeToName ? this._renderables[pipeToName] : this;
-            let pipeFn = (enabled ? '' : 'un') + 'pipe';
-            /* In order to keep things consistent and easier to use, we pipe from the renderable equivalent */
-            if (renderable[pipeFn]) {
-                renderable[pipeFn](target);
-            }
-            if (renderable[pipeFn] && target._eventOutput) {
-                renderable[pipeFn](target._eventOutput);
-            }
-        }
-
-    }
-
-    /**
-     * Unpipes a renderables that has been piped to this view
-     * @param {String} renderableName The name of the renderable
-     * @private
-     */
-    _unpipeRenderable(renderableName) {
-        if(this._pipeToView(this._pipedRenderables[renderableName], false)){
-            delete this._pipedRenderables[renderableName];
-        }
-    }
-
-    /**
-     * Pipes a renderable to this view
-     * @param {Renderable} renderable. The renderable that is going to be piped
-     * @param {String} renderableName. The name of the renderable that is going to be piped.
-     * @private
-     */
-    _pipeRenderable(renderable, renderableName) {
-        /* Auto pipe events from the renderable to the view */
-        if(this._pipeToView(renderable, true)){
-            this._pipedRenderables[renderableName] = renderable;
-        }
-    }
-
-    /**
-     * Determines whether the renderable counterpart (i.e. animationcontroller or containersurface) should be used 
-     * when piping, or the renderable itself
-     * @param {String} renderableName The name of the renderable
-     * @returns {Renderable} the renderable or its counterpart
-     * @private
-     */
-    _getPipeableRenderableFromName(renderableName) {
-        return this._renderableCounterparts[renderableName].pipe ? this._renderableCounterparts[renderableName] : this._renderables[renderableName];
-    }
-
-    /**
-     * Adds a decorated renderable to the bookkeeping of the view
-     * @param renderable
-     * @param renderableName
-     * @returns {Renderable} newRenderable The renderable that is normally stored this._renderableCounterpart[renderableName]
-     * @private
-     */
-    _addDecoratedRenderable(renderable, renderableName) {
-        let {flow, size, dock} = renderable.decorations;
-
-        if (size) {
-            this._bindSizeFunctions(size);
-        }
-        if (dock && dock.size) {
-            this._bindSizeFunctions(dock.size);
-        }
-        let renderableCounterpart = this._processsDecoratedRenderableCounterpart(renderable, renderableName);
-
-        this._addRenderableToDecoratorGroup(renderable, renderableCounterpart, renderableName);
-        return renderableCounterpart;
-    }
-
-    /**
-     * Bind the size functions so that they don't have to be bound afterwards
-     * @param {Array|Number} size
-     * @private
-     */
-    _bindSizeFunctions(size) {
-        for (let index = 0; index < 2; index++) {
-            if (typeof size[index] === 'function') {
-                size[index] = this._bindMethod(size[index]);
-            }
-        }
-    }
-
-    /**
-     * Returns true if there are any flowy renderables.
-     * @returns {Boolean} hasFlowyRenderables
-     */
-    hasFlowyRenderables() {
-        for (let groupName in this._groupedRenderables) {
-            let renderableGroup = this._groupedRenderables[groupName];
-            if (!renderableGroup.keys().every((renderableName) => !renderableGroup.get(renderableName)[0].decorations.flow)) {
-                return true;
-            }
-        }
-        return false;
-    }
-    
-    /**
-     * Processes the renderable counter-part of the renderable. The counterpart is different from the renderable
-     * in @layout.draggable, @layout.swipable, @layout.animate, and others.
-     * @param {Renderable} renderable the renderable which has renderable.decorations set to determine the counter part
-     * @param {String} renderableName the name of the renderable
-     * @returns {AnimationController|ContainerSurface|RenderNode|*} The renderable counterpart
-     * @private
-     */
-    _processsDecoratedRenderableCounterpart(renderable, renderableName) {
-        let {draggableOptions, swipableOptions, clip, animation, flow, modifier} = renderable.decorations;
-
-        /* If we clip, then we need to create a containerSurface */
-        if (clip) {
-            let clipSize = clip.size;
-            /* Resolve clipSize specified as undefined */
-            let containerSurface = new ContainerSurface({
-                size: clipSize,
-                properties: {overflow: 'hidden', ...clip.properties}
-            });
-            containerSurface.add(renderable);
-            if (renderable.pipe) {
-                renderable.pipe(containerSurface._eventOutput);
-            }
-            renderable.containerSurface = containerSurface;
-        }
-
-        if (animation) {
-            this._processAnimatedRenderable(renderable, renderableName, animation);
-        }
-
-        if (swipableOptions) {
-            renderable = this._initSwipable(swipableOptions, renderable);
-        } else if (draggableOptions && !renderable.node) {
-            renderable.node = new RenderNode();
-            let draggable = new Draggable(draggableOptions);
-            renderable.draggable = draggable;
-            renderable.node.add(draggable).add(renderable);
-            renderable.pipe(draggable);
-            //TODO: We don't do an unpiping of the draggable, which might be dangerous
-            this._pipeToView(draggable);
-        } else if (modifier) {
-            renderable.node = new RenderNode();
-            renderable.node.add(modifier).add(renderable);
-        }
-
-
-
-        if (renderable.node) {
-            /* Assign output handler */
-            renderable.node._eventOutput = renderable._eventOutput;
-        }
-
-        let renderableCounterpart = renderable.animationController || renderable.containerSurface || renderable.node || renderable;
-        /* If a renderable has an AnimationController used to animate it, add that to this._renderableCounterparts.
-         * If a renderable has an ContainerSurface used to clip it, add that to this._renderableCounterparts.
-         * this._renderableCounterparts is used in the LayoutController in this.layout to render this view. */
-        if (flow) {
-            renderableCounterpart.isFlowy = true;
-        }
-        return renderableCounterpart;
-    }
-
-    /**
-     * Pipes the output events of all items in the renderable counterparts that might have been forgotten due to legacy way of declaring
-     * renderables
-     * @returns {void}
-     * @private
-     */
-    pipeAllRenderables() {
-        for (let renderableName in this.renderables) {
-            if (!this._pipedRenderables[renderableName]) {
-                this._pipeRenderable(this._getPipeableRenderableFromName(renderableName), renderableName);
-            }
-        }
-    }
-
-    /**
-     * Initialize all animation set by @layout.animate
-     */
-    initializeAnimations() {
-        for (let animation of (this.waitingAnimations || [])) {
-            let renderableToWaitFor = this._renderables[animation.waitFor];
-            if (renderableToWaitFor && renderableToWaitFor.on) {
-                renderableToWaitFor.on('shown', function subscription() {
-                    animation.showMethod();
-                    if ('off' in renderableToWaitFor) {
-                        renderableToWaitFor.off('shown', subscription);
-                    }
-                    if ('removeListener' in renderableToWaitFor) {
-                        renderableToWaitFor.removeListener('shown', subscription);
-                    }
-                });
-            } else {
-                Utils.warn(`Attempted to delay showing renderable ${animation.waitFor}, which does not exist or contain an on() method.`);
-            }
-        }
-    }
-    
-    /**
-     * Processes an animated renderable
-     * @param renderable
-     * @param renderableName
-     * @param options
-     * @private
-     */
-    _processAnimatedRenderable(renderable, renderableName, options) {
-
-        let pipeRenderable = () => {
-            if (renderable.pipe) renderable.pipe(renderable.animationController._eventOutput)
-        };
-
-        /* If there's already an animationcontroller present, just change the options */
-        let renderableCounterpart = this._renderableCounterparts[renderableName];
-        if (renderableCounterpart instanceof AnimationController) {
-            renderable.animationController = renderableCounterpart;
-            renderable.animationController.setOptions(options);
-            pipeRenderable();
-        } else {
-            let animationController = renderable.animationController = new AnimationController(options);
-            pipeRenderable();
-            let showMethod = this.showWithAnimationController.bind(this, animationController, renderable);
-
-            if (options.delay && options.delay > 0 && options.showInitially) {
-                Timer.setTimeout(showMethod, options.delay);
-            } else if (options.waitFor) {
-                this.waitingAnimations.push({showMethod: showMethod, waitFor: options.waitFor});
-            } else if (options.showInitially) {
-                showMethod();
-            }
-
-
-        }
-    }
-
-    /**
-     * Shows a renderable using the animationController specified. When operation is complete, the renderable emits
-     * the one events 'show' or 'hide', depending on what operation that was done.
-     * @param animationController
-     * @param renderable
-     * @param show
-     * @private
-     */
-    showWithAnimationController(animationController, renderable, show = true, callback) {
-        animationController._showingRenderable = show;
-        let callbackIfExists = () => {
-            if(callback) {
-                callback();
-            }
-        };
-        let emitOnFinished = () => {
-            if (renderable.emit) {
-                renderable.emit(show ? 'shown' : 'hidden');
-            }
-            callbackIfExists();
-        };
-
-        if (show) {
-            animationController.show(renderable.containerSurface || renderable, null, emitOnFinished);
-        } else {
-            animationController.hide(null, emitOnFinished);
-        }
-    }
-
-    _addRenderableToDecoratorGroup(renderable, renderableCounterpart, renderableName) {
-        /* Group the renderable */
-        let groupName = this._getGroupName(renderable);
-
-        if (groupName) {
-            if (!(groupName in this._groupedRenderables)) {
-                this._groupedRenderables[groupName] = new OrderedHashMap();
->>>>>>> 7f46dd58
             }
           }
         }
