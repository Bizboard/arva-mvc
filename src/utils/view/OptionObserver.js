/**
 * Created by lundfall on 23/02/2017.
 */
import cloneDeepWith            from 'lodash/cloneDeepWith';
import difference               from 'lodash/difference';
import each                     from 'lodash/each';
import Timer                    from 'famous/utilities/Timer.js';
import {RenderablePrototype}    from 'famous/utilities/RenderablePrototype.js';
import ElementOutput            from 'famous/core/ElementOutput.js';

import EventEmitter             from 'eventemitter3';

import {ArrayObserver}          from './ArrayObserver.js';
import {ObjectHelper}           from '../ObjectHelper';
import {PrioritisedObject}      from '../../data/PrioritisedObject';
import {Model}                  from '../../core/Model';
import {layout}                 from '../../layout/Decorators';
import {PrioritisedArray}       from '../../data/PrioritisedArray';


let listeners = Symbol('listeners'),
    notFound = Symbol('notFound'),
    newChanges = Symbol('newChanges'),
    originalValue = Symbol('originalValue'),
    optionMetaData = Symbol('optionMetaData'),
    oldValue = Symbol('oldValue'),
    instanceIdentifier = Symbol('instanceIdentifier'),
    isArrayListener = Symbol('isArrayListener');

export let onOptionChange = Symbol('onOptionChange');

//TODO fix falsey value checks, should behave differently for undefined and false

//TODO Not sure if the (nested) array listener tree is setup with maximum efficiency. Furthermore, partial array updates isn't supported

//TODO Think how to solve the case when this.options is passed as a whole to a renderable, maybe there should be a way to state explicit dependence if needed

export class OptionObserver extends EventEmitter {
    /* The structure of what thing in the objects is mapped to the corresponding renderable update */
    _listenerTree = {};
    /* An array of nested objects representing a reverse lookup to the listener tree */
    _reverseListenerTree = {};
    _newReverseListenerTree = {};
    _listenerTreeMetaData = {};
    /* We have to keep track of the models, because they use their own getter/setter hooks and we can't use the builtin ones */
    _modelListeners = {};
    _activeRecordings = {};
    /* This contains the option difference to indicate a value change */
    _newOptionUpdates = {};
    _updatesForNextTick = {};
    _forbiddenUpdatesForNextTick = {};
    _listeningToSetters = true;
    _arrayObservers = [];
    /* A list of renderables that cannot listen for nested updates (currently Surfaces). When updates happen within such a structure,
     * they need to be updated */
    _renderablesWithoutNestedListenerCapabilities = {};

    /* The max supported depth in deep-checking iterations */
    static maxSupportedDepth = 10;
    /* Used for preprocessing of options, which is a special type of update */
    static preprocess = Symbol('preprocess');

    /**
     *
     * @param defaultOptions
     * @param options
     * @param {Array<Function>} preprocessMethods
     * @param debugName Used for displaying error messages and being able to trace them back more easily
     */
    constructor(defaultOptions, options, preprocessMethods, debugName) {
        super();
        this._errorName = debugName;
        ObjectHelper.bindAllMethods(this, this);
        this._preprocessMethods = preprocessMethods || [];
        OptionObserver._registerNewInstance(this);
        this.defaultOptions = defaultOptions;
        this.options = options;
        this._setup();
        if (!window.optionObservers) {
            window.optionObservers = [];
        }
        window.optionObservers.push(this)

    }

    /**
     * Records the updates that happen in options and models (intended to be called before the construction of that renderable)
     * @param renderableName
     * @param callback
     */
    recordForRenderable(renderableName, callback) {
        this._recordForEntry([renderableName], false);
        let renderable = callback();
        /* TODO: Adjust so this works in the case where the thing being returned is a MappedArray with surfaces */
        let renderableIsSurface = renderable &&
            ((renderable instanceof RenderablePrototype && renderable.type.prototype instanceof ElementOutput) || renderable instanceof ElementOutput);
        this._renderablesWithoutNestedListenerCapabilities[renderableName] = renderableIsSurface;
        this._stopRecordingForEntry(renderableName);
    }

    /**
     * Returns the options that are being observed
     * @returns {*}
     */
    getOptions() {
        return this.options
    }

    /**
     * Should be called when the renderable isn't relevant anymore
     * @param {String} renderableName
     */
    deleteRecordingForRenderable(renderableName) {
        //todo implement this (is an efficient way)
    }

    /**
     * Executes the preprocess function. The preprocess function is treated similarly to that of a renderable,
     * but it's identified with the symbol OptionObserver.preprocess accompanied by an index, instead of a string
     *
     * Different examples of preprocessing situations:
     * Scenario 1: Construction
     * A. The preprocessing function is called
     * B. Getters are detected for the pre-process function
     * C. this.options isn't set, so nothing more happens
     *
     * Scenario 2. Setter trigger of a preprocess function
     * A. After flushing, it is concluded to belong to the preprocess function (and other renderables)
     * B. The preprocess function is triggered immediately and firstly when flushing change events
     * C. The preprocess function re-executes the function and getters are triggered again
     * D. this.options is defined, and it setters will be notified.
     * E. An inner flush is forced within the flush, and it there might be new renderables needing update now
     * F. The flush completes and resets the _updatesForNextTick
     * G. The outer flush continues, and has nothing more to do
     * H. Since we made changes within a flush, the static OptionObserver loop _flushAllUpdates, will call the flush function once again, but doing nothing
     *
     * Scenario 3. Recombine options
     * A. After flushing, it is concluded that the option changes belong to one of the preprocess functions (and other renderables)
     * B. Continues same as scenario 2.
     *
     * @private
     */
    preprocessForIndex(incomingOptions, index) {
        if (!this._preprocessMethods[index]) {
            return this._throwError(`Internal error in OptionObserver: preprocess function with index ${index} doesn't exist`)
        }

        //todo: Does this work for arrays completely? defaultOptions will only contain shallow arrays
        this._deepTraverse(this.defaultOptions, (nestedPropertyPath, defaultOptionParent, defaultOption, propertyName, [incomingOptionParent]) => {
            let incomingOption = incomingOptionParent[propertyName];
            let propertyDescriptor = Object.getOwnPropertyDescriptor(incomingOptionParent, propertyName);
            if (this._isMyOption(incomingOption) &&
                propertyDescriptor.get &&
                propertyDescriptor.get() === incomingOption
            ) {
                return true
            }
            this._setupOptionLink(incomingOptionParent, propertyName, incomingOption, nestedPropertyPath);
            /* Unspecified option, bailing out */
            if (!defaultOption) {
                return true
            }
            return false
        }, [incomingOptions]);
        this._recordForPreprocessing(() =>
            this._preprocessMethods[index](this), index);
        /* Prevent the preprocess from being triggered within the next flush. This is important
         * to do in case the preprocess function sets variables that it also gets, (ie if(!options.color) options.color = 'red')
         */
        this._preventEntryFromBeingUpdated([OptionObserver.preprocess, index])
    }

    _recordForPreprocessing(callback, preprocessIndex) {
        this._recordForEntry([OptionObserver.preprocess, preprocessIndex], true);
        callback();
        this._stopRecordingForEntry(OptionObserver.preprocess)
    }

    /**
     * Records for a specific entry
     * @param {Array} entryNames
     * @param {Boolean} allowSetters
     * @private
     */
    _recordForEntry(entryNames, allowSetters) {
        this._accommodateInsideObject(this._activeRecordings, entryNames, {});
        this._beginListenerTreeUpdates(entryNames);
        this._listenForModelUpdates(entryNames);
        let optionRecorder = this._accessObjectPath(this._activeRecordings, entryNames).optionRecorder = ({type, propertyName, nestedPropertyPath}) => {
            if (type === 'setter') {
                if (allowSetters) {
                    /* Be sure to avoid infinite loops if there are setters that trigger getters that are matched to this
                     *  recording */
                    this._preventEntryFromBeingUpdated(entryNames)
                } else {
                    this._throwError('Setting an option during instanciation of renderable')
                }
            } else {
                let localListenerTree = this._accessListener(nestedPropertyPath.concat(propertyName));
                this._addToListenerTree(entryNames, localListenerTree)
            }
        };
        this.on('optionTrigger', optionRecorder)
    }

    _accessListener(nestedPropertyPath) {
        return this._accessObjectPath(this._listenerTree, nestedPropertyPath, true);
    }

    /**
     *
     * @param {Array} entryNames
     * @param {Object} localListenerTree
     * @private
     */
    _addToListenerTree(entryNames, localListenerTree) {

        let listenerStructure = localListenerTree[listeners];

        /* Renderable already added to listener tree, so no need to do that again */
        let {listenersCanChange, listenersChanged, matchingListenerIndex} = this._accessObjectPath(this._listenerTreeMetaData, entryNames);

        this._accessObjectPath(this._newReverseListenerTree, entryNames).push(listenerStructure);

        if (listenersCanChange && !listenersChanged) {
            /* We optimize the most common use case, which is that no listeners change.
             *  In that case, the order of listeners will be the same, otherwise we need to accommodate*/

            let reverseListenerTree = this._accessObjectPath(this._reverseListenerTree, entryNames);
            let listenerTreeMetaData = this._accessObjectPath(this._listenerTreeMetaData, entryNames);

            if (reverseListenerTree[matchingListenerIndex] !== listenerStructure) {
                listenerTreeMetaData.listenersChanged = true
            }

            listenerTreeMetaData.matchingListenerIndex++
        }

        this._accommodateInsideObject(listenerStructure, entryNames, true)

    }

    _doPreprocessing(incomingOptions) {
        for (let [index] of this._preprocessMethods.entries()) {
            this.preprocessForIndex(incomingOptions, index)
        }
    }

    _endListenerTreeUpdates(renderableName) {
        if (this._listenerTreeMetaData[renderableName].listenersChanged) {
            let oldListeners = this._reverseListenerTree[renderableName];
            /* Remove the old listeners and add the new ones again. In this way, we get O(n + m) complexity
             *  instead of O(m*n) */
            for (let listenerTree of oldListeners) {
                delete listenerTree[renderableName]
            }
            let newListeners = this._newReverseListenerTree[renderableName];

            for (let listenerTree of newListeners) {
                listenerTree[renderableName] = true
            }

        }
        this._reverseListenerTree[renderableName] = this._newReverseListenerTree[renderableName];
        delete this._newReverseListenerTree[renderableName]
    }

    _beginListenerTreeUpdates(entryNames) {
        /* The listener meta data sets a counter in order to match the new listeners in comparison to the old listeners*/
        let numberOfExistingListenerPaths = this._accessObjectPath(this._reverseListenerTree, entryNames.concat('length'));
        if (numberOfExistingListenerPaths === notFound) {
            numberOfExistingListenerPaths = 0
        }
        this._accommodateInsideObject(this._listenerTreeMetaData, entryNames, {
            matchingListenerIndex: 0,
            listenersCanChange: !!numberOfExistingListenerPaths,
            listenersChanged: false
        });
        this._accommodateInsideObject(this._newReverseListenerTree, entryNames, [])

    }

    /**
     * Called when a renderable shouldn't be recorded anymore
     * @param entryName
     */
    _stopRecordingForEntry(entryName) {
        this._endListenerTreeUpdates(entryName);
        PrioritisedObject.removePropertyGetterSpy();
        this.removeListener('optionTrigger', this._activeRecordings[entryName].optionRecorder);
        this.removeListener('mapCalled', this._activeRecordings[entryName].arrayRecorder);
        delete this._activeRecordings[entryName]
    }

    /**
     * Updates the options from an external reason
     * @param newOptions
     */
    recombineOptions(newOptions) {
        let newOptionsAreAlsoOptions = !!newOptions[optionMetaData];
        if (newOptionsAreAlsoOptions) {
            if (newOptions === this.options) {
                return
            }
            this.options = newOptions;
            this._markAllOptionsAsUpdated();
            return
        }
        this._deepTraverse(this.options, (nestedPropertyPath, optionObject, existingOptionValue, key, [newOptionObject, defaultOption]) => {
            let newOptionValue = newOptionObject[key];
            if (!newOptionValue && optionObject[key] !== null) {     //todo confirm whether this check is appropriate (I don't think it is)
                let defaultOptionValue = defaultOption[key];
                if (defaultOptionValue !== newOptionValue && (defaultOptionValue !== existingOptionValue &&
                        /* If new value is undefined, and the previous one was already the default, then don't update (will go false)*/
                        !this._isPlainObject(existingOptionValue) && existingOptionValue[optionMetaData] && existingOptionValue[optionMetaData].isDefault)
                ) {
                    this._markPropertyAsUpdated(nestedPropertyPath, key, newOptionObject[key], existingOptionValue)
                }
                /* Cancel traversion in this direction */
                return true
            } else if (!(newOptionValue && this._isPlainObject(newOptionValue)) && existingOptionValue !== newOptionValue) {
                /* Triggers the appriopriate events */
                this._markPropertyAsUpdated(nestedPropertyPath, key, newOptionObject[key], existingOptionValue)
            }
        }, [newOptions, this.defaultOptions]);
        this._copyImportantSymbols(newOptions, this.options);

        /* Flush the updates in order to trigger the updates immediately */
        this._flushUpdates()
    }

    _setup() {

        this._createListenerTree();
        //todo this order changed, we used to do the option merging after preprocessing. What is needed? Pass option to adjust behaviour?
        this._updatesForNextTick[OptionObserver.preprocess] = new Array(this._preprocessMethods.length).fill(true);
        this._markAllOptionsAsUpdated();
    }

    _markAllOptionsAsUpdated() {
        let rootProperties = Object.keys(this.defaultOptions);
        this._updateOptionsStructure(rootProperties, this.options, [], rootProperties.map((rootProperty) => undefined));
        this._flushUpdates()
    }

    _setupOptionLink(object, key, newValue, nestedPropertyPath) {

        if (this._isMyOption(newValue)) {
            /* Shallow clone at this level, which will become a deep clone when we're finished traversing */
            newValue = this._shallowCloneOption(newValue)
        }

        /* Only add the getter/setter hook if there isn't one yet */
        this._addGetterSetterHook(object, key, newValue, nestedPropertyPath);
        //TODO there might be more optimal ways of doing this, the option will be marked 4-5 times on setup
        this._markAsOption(object);
        this._markAsOption(newValue);
        return newValue
    }

    _isMyOption(value) {
        return this._isPlainObject(value) && value[optionMetaData] && value[optionMetaData].owners.includes(this)
    }

<<<<<<< HEAD
        this._deepTraverseWithShallowArrays(defaultOption, (innerNestedPropertyPath, defaultOptionParent, defaultOption, propertyName, [listenerTreeParent, newValueParent]) => {
          this._processNewOptionUpdates({
            nestedPropertyPath: outerNestedPropertyPath.concat(innerNestedPropertyPath),
            defaultOption,
            newValueParent,
            newValue: newValueParent[propertyName],
            propertyName,
            defaultOptionParent,
            listenerTree: listenerTreeParent[propertyName]
          })
        }, [innerListenerTree, optionObject[propertyName]], [true, false])
      }, [this.defaultOptions, this._listenerTree, this.options],
      [true, true, false],
      true
    )
    this._flushArrayObserverChanges()
    this._handleResultingUpdates()
    this._newOptionUpdates = {}
  }

  /**
   * Marks a certain property as updated
   * @param nestedPropertyPath
   * @param propertyName
   * @param value
   * @private
   */
  _markPropertyAsUpdated (nestedPropertyPath, propertyName, value, oldValue) {
    OptionObserver._markInstanceAsDirty(this)
    /* Mark the object as changes in the most common path */
    let updateObject = this._accommodateObjectPathUnless(this._newOptionUpdates, nestedPropertyPath, (object) =>
      object[newChanges]
    )
    /* We rest upon the assumption that no function can access a nested path (options.nested.myString)
     * without also accessing intermediary properties (options.nested getter is triggered). If this isn't
     * true for some reason, updates will be missed */
    if (updateObject !== notFound) {
      let fullNestedPropertyPath = nestedPropertyPath.concat([propertyName]);
      let localListenerTree = this._accessListener(fullNestedPropertyPath)
      if(!(localListenerTree[listeners] || localListenerTree[0])){
        this._throwError(`Assignment to undefined option ${fullNestedPropertyPath.join('->')}`);
      }
      let localListeners = localListenerTree[listeners] || localListenerTree[0][listeners];
      for (let entryName of this._getUpdatesEntriesForLocalListenerTree(localListeners)) {
        this._updatesForNextTick[entryName] = true
      }
      updateObject[propertyName] = {
        [newChanges]: value,
        [originalValue]: oldValue
      }
=======
    _shallowCloneOption(optionToShallowClone) {
        if (!this._isPlainObject(optionToShallowClone)) {
            return optionToShallowClone
        }
        let result = {};
        Object.defineProperties(result, Object.getOwnPropertyDescriptors(optionToShallowClone));
        return result
>>>>>>> ea40b419
    }

    /**
     * Adds a getter/setter hook to a certain object for a key with a value, where object[key]===value.
     * @param object
     * @param key
     * @param value
     * @param {Array} nestedPropertyPath
     * @private
     */
    _addGetterSetterHook(object, key, value, nestedPropertyPath) {
        ObjectHelper.addGetSetPropertyWithShadow(object, key, value, true, true,
            (info) =>
                this._onEventTriggered({...info, type: 'setter', parentObject: object, nestedPropertyPath})
            , (info) =>
                this._onEventTriggered({...info, type: 'getter', parentObject: object, nestedPropertyPath}))
    }

    /**
     * Called when a model is changed
     * @param model
     * @param {Array} changedProperties
     * @param {String} modelKeyInParent The key of the parent object
     * @param {Array} nestedPropertyPath
     * @private
     */
    _onModelChanged(model, changedProperties, modelKeyInParent, nestedPropertyPath) {
        let nestedPropretyPathToModel = nestedPropertyPath.concat(modelKeyInParent);
        /* We need to check for undefined options here, since we can catch unreferenced properties, which we should ignore */
        //TODO Optimize so that the listener doesn't have to be accessed twice when the check doesn't go through
        let localListenerTree = this._accessListener(nestedPropretyPathToModel);
        if (!localListenerTree) {
            return;
        }
        changedProperties = changedProperties.filter((changedProperty) => localListenerTree[changedProperty]);
        if (!changedProperties.length) {
            return;
        }
        this._updateOptionsStructure(changedProperties, model, nestedPropretyPathToModel);
    }

    /**
     * Happens when an event is triggered (getter/setter)
     * @param {Object} info ({ nestedPropertyPath, propertyName, parentObject })
     * @private
     */
    _onEventTriggered(info) {
        if (this._ignoreListeners) {
            return;
        }
        this.emit('optionTrigger', info);

        if (info.type === 'setter' && this._listeningToSetters) {
            /* In order to avoid accidentally triggering getters when reading and manipulating data, set boolean flag */
            this._ignoreListeners = true;
            let {nestedPropertyPath, propertyName, parentObject, oldValue, newValue} = info;
            /* If reassignment to exactly the same thing, then don't do any update */
            if (oldValue !== newValue) {
                this._updateOptionsStructure([propertyName], parentObject, nestedPropertyPath, [oldValue]);
            }
            this._ignoreListeners = false;
        }
    }

    /**
     * Deep updates the options based on parameter
     * @param changedProperties
     * @param parentObject
     * @param nestedPropertyPath
     * @param oldValues
     * @private
     */
    _updateOptionsStructure(changedProperties, parentObject, nestedPropertyPath, oldValues = []) {
        for (let [index, property] of changedProperties.entries()) {
            this._markPropertyAsUpdated(nestedPropertyPath, property, parentObject[property], oldValues[index])
        }
    }

    _flushUpdates() {

        /* Do a traverse only for the leafs of the new updates, to avoid doing extra work */
        this._deepTraverseWithShallowArrays(this._newOptionUpdates, (nestedPropertyPath, updateObjectParent, updateObject, propertyName, [defaultOptionParent, listenerTree, optionObject]) => {
                let valueIsLeaf = updateObject && Object.keys(updateObject).length === 0;
                if (valueIsLeaf) {
                    this._handleNewOptionUpdateLeaf(nestedPropertyPath, updateObject, propertyName, defaultOptionParent, listenerTree, optionObject);
                } else {
                    this._handleIntermediateUpdateIfNecessary(listenerTree[propertyName]);
                }


            }, [this.defaultOptions, this._listenerTree, this.options],
            [true, false, false],
            false
        );
        this._flushArrayObserverChanges();
        this._newOptionUpdates = {}
        this._handleResultingUpdates();
    }

    /**
     * Marks a certain property as updated
     * @param nestedPropertyPath
     * @param propertyName
     * @param value
     * @param oldValue
     * @private
     */
    _markPropertyAsUpdated(nestedPropertyPath, propertyName, value, oldValue) {
        OptionObserver._markInstanceAsDirty(this);
        /* Mark the object as changes in the most common path */
        let updateObject = this._accommodateObjectPathUnless(this._newOptionUpdates, nestedPropertyPath, (object) =>
            object[newChanges]
        );
        /* We rest upon the assumption that no function can access a nested path (options.nested.myString)
         * without also accessing intermediary properties (options.nested getter is triggered). If this isn't
         * true for some reason, updates will be missed */
        if (updateObject !== notFound) {
            let fullNestedPropertyPath = nestedPropertyPath.concat([propertyName]);
            let localListenerTree = this._accessListener(fullNestedPropertyPath);
            if (!localListenerTree || !(localListenerTree[listeners] || localListenerTree[0])) {
                this._throwError(`Assignment to undefined option ${fullNestedPropertyPath.join('->')}`);
            }
            let localListeners = localListenerTree[listeners] || localListenerTree[0][listeners];
            for (let entryNames of this._getUpdatesEntryNamesForLocalListenerTree(localListeners)) {
                this._accommodateInsideObject(this._updatesForNextTick, entryNames, true)
            }
            updateObject[propertyName] = {
                [newChanges]: value,
                [originalValue]: oldValue
            }
        }
    }

    /**
     * Traverses an object with shallow arrays. Thin wrapper around deepTraverse
     *
     * @param object
     * @param callback with arguments (nestedPropertyPath, object, value, key, {Array} extraObjectsToTraverse)
     * @param {Array} extraObjectsToTraverse A couple of extra objects that are assumed to have the same structure
     * @param {Array} isShallowObjects An array with the same length as extraObjectsToTraverse, with booleans indicating whether
     * the objects are shallow (for example, the default options specified for arrays)
     * @param {Boolean} onlyForLeaves
     * @param {Array} nestedPropertyPath Used to keep track of the current nestedPropertyPath
     * @param {Number} depthCount Internally used depth count to prevent infinite (or too nested) recursion
     * @private
     */
    _deepTraverseWithShallowArrays(object,
                                   callback,
                                   extraObjectsToTraverse = [],
                                   isShallowObjects = [],
                                   onlyForLeaves = false,
                                   nestedPropertyPath = [],
                                   depthCount = 0) {
        return this._deepTraverse(
            object,
            callback,
            extraObjectsToTraverse,
            (suggestedTraversals, key, parents) =>
                Array.isArray(parents[0]) ? isShallowObjects.map((isShallowObject, index) => isShallowObject ? parents[index][0] : suggestedTraversals[index])
                    : suggestedTraversals,
            onlyForLeaves,
            nestedPropertyPath,
            depthCount
        )
    }

    _getUpdatesEntryNamesForLocalListenerTree(localListenerTree) {
        let doubleNestedPaths = Object.keys(localListenerTree)
            .concat(localListenerTree[OptionObserver.preprocess] ? OptionObserver.preprocess : [])
            .map((key) => localListenerTree[key] === true ? [[key]] :
                this._getDeeplyNestedListenerPaths(localListenerTree[key]).map((path) => [key].concat(path)));

        /* Flatten double nested paths */
        return [].concat(...doubleNestedPaths);

    }

    _getDeeplyNestedListenerPaths(localListenerTree, accumulator = []) {
        if(localListenerTree === true){
            return accumulator;
        }
        let nestedPaths = [];
        for (let key in localListenerTree) {
            let nestedPath = this._getDeeplyNestedListenerPaths(localListenerTree[key], accumulator.concat(key));
            /* If the resulting paths are doubled nested, then they need to be flattened one step */
            if(Array.isArray(nestedPath[0])){
                nestedPaths.push(...nestedPath);
            } else {
                nestedPaths.push(nestedPath);
            }
        }
        return nestedPaths;
    }

    /**
     * Mark an object as being part of an option
     * @param objectInOptionStructure
     * @private
     */
    _markAsOption(objectInOptionStructure) {
        if (!this._isPlainObject(objectInOptionStructure)) {
            return
        }
        //TODO This might be able to be optimized
        let originalOwners = (objectInOptionStructure[optionMetaData] && objectInOptionStructure[optionMetaData].owners) || [];
        if (!originalOwners.includes(this)) {
            objectInOptionStructure[optionMetaData] = {
                owners: originalOwners.concat(this)
            }
        }

    }

    _throwError(message) {
        throw new Error(`${this._errorName}: ${message}`)
    }

    /**
     * Sets up a model that will be synchronized to update the options object whenever something is updated, after startListener() is called
     *
     * @param nestedPropertyPath
     * @param model
     * @param localListenerTree
     * @param property
     * @private
     */
    _setupModel(nestedPropertyPath, model, localListenerTree, property) {

        //TODO This won't work if the id can be set to something else, so verify that this shouldn't be possible
        /* We assume that the constructor name is unique */
        let onModelChanged = (model, changedProperties) =>
            this._onModelChanged(model, changedProperties, property, nestedPropertyPath);
        let isListening = false;
        return this._accommodateObjectPath(this._modelListeners, [model.constructor.name])[model.id] = {
            startListening: () => {
                if (!isListening) {
                    model.on('changed', onModelChanged);
                    isListening = true
                }
            },
            stopListening: () => {
                if (isListening) {
                    model.removeListener('changed', onModelChanged);
                    isListening = false
                }
            },
            localListenerTree,
            nestedPropertyPath: nestedPropertyPath.concat(property),
            isListening: () => isListening
        }
    }

    _isPlainObject(object) {
        return typeof object === 'object' && object.constructor.name === 'Object'
    }

    /**
     * Deep traverses an object
     * @param object
     * @param callback with arguments (nestedPropertyPath, object, value, key, {Array} extraObjectsToTraverse)
     * @param {Array} extraObjectsToTraverse A couple of extra objects that are assumed to have the same structure
     * @param {Function} extraObjectProcessor Function to do extra work for the extra objects to process
     * @param {Boolean} onlyForLeaves
     * @param {Array} nestedPropertyPath Used to keep track of the current nestedPropertyPath
     * @param {Number} depthCount Internally used depth count to prevent infinite (or too nested) recursion
     * @private
     */

    /*TODO Refactor this function to use name parameters instead of order-based parameters */
    _deepTraverse(object,
                  callback,
                  extraObjectsToTraverse = [],
                  extraObjectProcessor = (item) => item,
                  onlyForLeaves = false,
                  nestedPropertyPath = [],
                  depthCount = 0) {
        if (!this._isPlainObject(object) && !Array.isArray(object)) {
            return
        }
        if (depthCount > OptionObserver.maxSupportedDepth) {
            this._throwError(`Encountered circular structure or an exceeded maximum depth of ${OptionObserver.maxSupportedDepth} exceeded`)
        }
        each(object, (value, key) => {

            let valueIsPlainObject = value && typeof value === 'object' && value.constructor.name === 'Object';
            let valueIsLeaf = valueIsPlainObject && Object.keys(value).length === 0;
            if (!onlyForLeaves || valueIsLeaf) {
                /* If the callback returns true, then cancel traversion */
                if (callback(nestedPropertyPath, object, value, key, extraObjectsToTraverse)) {
                    return //canceled traverse
                }
            }
            if (valueIsPlainObject) {
                this._deepTraverse(
                    value,
                    callback,
                    extraObjectProcessor(extraObjectsToTraverse.map(
                        (extraObjectToTraverse) => extraObjectToTraverse[key] || {}
                    ), key, extraObjectsToTraverse),
                    extraObjectProcessor,
                    onlyForLeaves,
                    nestedPropertyPath.concat(key),
                    depthCount + 1
                )
            }
        })
    }

    /**
     * When properties are removed from options, they are reset to the value specified
     * @private
     * @param newValue
     * @param oldValue
     * @param defaultOptionValue
     */
    _resetRemovedPropertiesIfNeeded(newValue, oldValue, defaultOptionValue) {
        if (!oldValue || !this._isPlainObject(oldValue) || !defaultOptionValue) {
            return
        }
        let properties = Object.keys(newValue);
        let oldProperties = Object.keys(oldValue);

        let removedProperties = difference(oldProperties, properties);

        for (let property of removedProperties) {
            newValue[property] = defaultOptionValue[property]
        }
    }

    /**
     * Compares something to see if it's predictibly equal
     * @param firstThing
     * @param secondThing
     * @returns {boolean}
     * @private
     */
    _isPredictablyEqual(firstThing, secondThing) {
        /* Object comparison is not reliable */
        if (this._isPlainObject(firstThing)) {
            return false
        }
        return firstThing === secondThing
    }

    /**
     * Stops when any path is found with certain criteria
     * @param object
     * @param path
     * @param criteriaCallback
     * @returns {*}
     * @private
     */
    _accommodateObjectPathUnless(object, path, criteriaCallback) {
        for (let property of path) {
            if (object[property] && criteriaCallback(object[property])) {
                return notFound
            }
            object[property] = {};
            object = object[property]
        }
        return object
    }

    /**
     * Accommodates a path in an object
     * @param object
     * @param {Array<String>} path
     * @returns {*}
     * @private
     */
    _accommodateObjectPath(object, path) {
        for (let property of path) {
            if (!object[property]) {
                object[property] = {}
            }
            object = object[property]
        }
        if (!object) {
            object = {}
        }
        return object
    }

    /**
     * Accommodates a path and puts the third argument at the end of that path
     * @param {Object} object
     * @param {Array<String>} path
     * @param stuffToInsert
     * @private
     */
    _accommodateInsideObject(object, path, stuffToInsert) {
        this._accommodateObjectPath(object, path.slice(0, -1))[path[path.length - 1]] = stuffToInsert
    }

    /**
     * Similar to _.get, except that it returns notFound (a symbol) when not found
     * @param object
     * @param path
     * @param traverseListeners
     * @returns {*}
     * @private
     */
    _accessObjectPath(object, path, traverseListeners = false) {
        for (let pathString of path) {
            if (!object || !object.hasOwnProperty(pathString)) {
                if (traverseListeners) {
                    if (Array.isArray(object)) {
                        pathString = 0

                    }
                } else {
                    return notFound
                }
            }
            object = object[pathString];
            /* If it's a specially registered array listener, the property to read is called value and is being
             *  used on the listener tree */
            if (object && object[isArrayListener] && traverseListeners) {
                /* Return immediately, ignore remaining properties in path. TODO: Verify that this is what we want*/
                return object.value;
            }
        }
        return object
    }

    _iterateInObjectPath(object, path, callback) {
        for (let pathString of path) {
            let objectToPassToCallback = notFound;
            if (object.hasOwnProperty(pathString)) {
                object = object[pathString];
                objectToPassToCallback = object
            }
            callback(objectToPassToCallback)
        }
        return object
    }

    /**
     * Deep traverses the entire options structure
     * @param callback
     * @returns {*}
     * @private
     */
    _deepTraverseOptions(callback) {
        return this._deepTraverse(this.options, callback)
    }

    _handleResultingUpdates() {
        let preprocessInstructions = this._updatesForNextTick[OptionObserver.preprocess];
        if (preprocessInstructions) {
            for (let index in preprocessInstructions) {
                this.preprocessForIndex(this.options, index);
            }
            delete this._updatesForNextTick[OptionObserver.preprocess];
            /* Reflush to take the changes made by the preprocessing into account */
            this._flushUpdates();
        }

        /* Currently, all renderables are "one dimensional", they only have one name. That is why this is just a simple
         * over the first shallow level of this object
        */
        for (let renderableName in this._updatesForNextTick) {
            this.emit('needUpdate', renderableName)
        }
        this._updatesForNextTick = {};
        this._forbiddenUpdatesForNextTick = {}
    }

    /**
     *
     * @param newValue
     * @param oldValue
     * @param defaultOptionValue
     * @private
     */
    _processImmediateOptionReassignment({newValue, oldValue, defaultOptionValue}) {
        //This is kept a stub if there's more stuff needed to be added here. TODO Refactor function if not
        this._resetRemovedPropertiesIfNeeded(newValue, oldValue, defaultOptionValue)
    }

    /**
     * The most important function of the class. It traverses an ontouched level in the hierarchy of options
     * and acts accordingly
     *
     * @param nestedPropertyPath
     * @param defaultOption
     * @param newValue
     * @param propertyName
     * @param newValueParent
     * @param listenerTree
     * @param defaultOptionParent
     * @returns {*}
     * @private
     */
    _processNewOptionUpdates({nestedPropertyPath, defaultOption, newValue, propertyName, newValueParent, listenerTree, defaultOptionParent}) {

        let valueIsModelProperty = newValueParent instanceof Model && typeof defaultOptionParent === 'function';

        let parentIsArray = Array.isArray(defaultOptionParent);
        if (!valueIsModelProperty && !defaultOptionParent.hasOwnProperty(propertyName)) {
            if (parentIsArray) {
                defaultOption = defaultOptionParent[0]
            } else {
                this._throwError(`Assignment to undefined option: ${nestedPropertyPath.concat(propertyName).join('->')}`)
            }
        }

        if (typeof defaultOption === 'function' &&
            ( (defaultOption.prototype instanceof Model || defaultOption === Model) ||
                (defaultOption.prototype instanceof PrioritisedArray || defaultOption === PrioritisedArray)
            )
        ) {
            if (!newValue || !(newValue instanceof defaultOption)) {
                this._throwError(`Failed to specify required: ${nestedPropertyPath.concat(propertyName).join('->')}.
          ${newValue} is not of type ${defaultOption.name}!`)
            }
        }

        let onChangeFunction = this._accessObjectPath(newValueParent, [onOptionChange, propertyName]);

        if (onChangeFunction !== notFound) {
            onChangeFunction(newValue)
        }

        if (valueIsModelProperty) {
            return
        }

        let valueToLinkTo;

        /* If set to something undefined, then set to the default option. Does not apply for default options */

        /* TODO: The code used to look like this: if (newValue === undefined && !parentIsArray) {.
         * But it isn't really useful, and it is probably better to have the empty array spots to be assigned to the default option */
        if (newValue === undefined) {
            newValue = defaultOption;
            if (this._isPlainObject(newValue)) {
                valueToLinkTo = {};
                this._markAsOption(valueToLinkTo);
                valueToLinkTo[optionMetaData].isDefault = true
            }
        }

        if (valueToLinkTo === undefined) {
            valueToLinkTo = newValue
        }

        if (valueToLinkTo !== undefined) {
            this._setupOptionLink(newValueParent, propertyName, valueToLinkTo, nestedPropertyPath)
        }

        //TODO clean up code if needed (why is it even needed?)
        for (let property of Object.keys(defaultOptionParent)
            .filter((property) => this._isPlainObject(defaultOptionParent[property]) && newValueParent[property] === undefined)
            ) {
            newValueParent[property] = {}
        }

        if (newValue instanceof Model) {
            this._handleNewModelUpdate(nestedPropertyPath, newValue, listenerTree, propertyName)
        }

        if (Array.isArray(newValue)) {
            this._setupArray(nestedPropertyPath, newValue, listenerTree, propertyName, defaultOption)
        }

        return newValue
    }

    /**
     *
     * @param nestedPropertyPath
     * @param newValue
     * @param listenerTree
     * @param outerPropertyName
     * @param defaultOption
     * @private
     */
    _setupArray(nestedPropertyPath, newValue, listenerTree, outerPropertyName, defaultOption) {
        if (!listenerTree[isArrayListener]) {
            this._throwError(`The parameter ${nestedPropertyPath.concat(outerPropertyName).join('->')} is not registered as an array in the listener tree.`)
        }
        if (ArrayObserver.isArrayObserved(newValue)) {
            //TODO Confirm that returning early is wished for
            return
        }
        /* Continue traversing down the array and update the rest like normal, using the array observer as a stepping stone*/
        let arrayObserver = new ArrayObserver(newValue, (index, value) => {
            /* copy the listener tree information */
            listenerTree[index] = listenerTree.value;

            value = this._processNewOptionUpdates({
                defaultOptionParent: defaultOption,
                nestedPropertyPath: nestedPropertyPath.concat(outerPropertyName),
                defaultOption: defaultOption[index],
                newValueParent: newValue,
                newValue: value,
                propertyName: index,
                listenerTree: listenerTree[index]
            });

            this._deepTraverse(defaultOption[0], (innerNestedPropertyPath, defaultOptionParent, defaultOption, propertyName, [newValueParent, listenerTreeParent]) => {

                this._processNewOptionUpdates({
                    nestedPropertyPath: nestedPropertyPath.concat(outerPropertyName, index, innerNestedPropertyPath),
                    newValue: newValueParent[propertyName],
                    propertyName,
                    defaultOption,
                    defaultOptionParent,
                    listenerTree: listenerTreeParent[propertyName],
                    newValueParent
                })
            }, [value, listenerTree.value])
        });
        //TODO utilize optimizations from partial updates (probably by implementing special events towards the view for this, aside from 'needUpdate')
        arrayObserver.on('mapCalled',
            (originalMapFunction, passedMapper) =>
                //todo this isn't used. DOes it need to be here?
                this.emit('mapCalled', {nestedPropertyPath, listenerTree, originalMapFunction, passedMapper})
        );
        let onArrayChanged = ({index, newValue, oldValue}) => {
            this._markPropertyAsUpdated(nestedPropertyPath.concat(outerPropertyName), index, newValue, oldValue)
        };
        arrayObserver.on('replaced', onArrayChanged);
        arrayObserver.on('added', onArrayChanged);
        arrayObserver.on('removed', onArrayChanged);
        this._arrayObservers.push(arrayObserver)

    }

    _handleNewModelUpdate(nestedPropertyPath, newValue, listenerTree, key) {
        //TODO This implementation is a bit naive, won't work always (or in second thought, won't it?)
        let oldListenerStructureBase = this._accessObjectPath(this._modelListeners, [oldValue.constructor.name]);

        if (oldListenerStructureBase === notFound || !oldListenerStructureBase[oldValue.id]) {
            return this._setupModel(nestedPropertyPath, newValue, listenerTree, key).startListening()
        }

        let oldListenerStructure = oldListenerStructureBase[oldValue.id];

        if (oldListenerStructure.isListening()) {
            oldListenerStructure.stopListening();
            delete oldListenerStructureBase[oldValue.id];
            this._setupModel(nestedPropertyPath, newValue, listenerTree, key).startListening()
        }
    }

    _createListenerTree() {
        this._listenerTree = cloneDeepWith(this.defaultOptions, this._listenerTreeCloner) || {[listeners]: {}}
    }

    /**
     * Creates the listener tree
     * We are interested in a tree that is a copy of the defaultOptions and with a symbol [listeners] set to {} everywhere applicable
     * @param value
     * @param propertyName
     * @returns {*}
     * @private
     */
    _listenerTreeCloner(value, propertyName) {
        if ([listeners, isArrayListener].includes(propertyName)) {
            return value
        }
        let isPlainObject = this._isPlainObject(value), isArray = Array.isArray(value);
        /* If the object already has the listeners set*/
        if (typeof value === 'object' && value[listeners] && !Object.keys(value).length) {
            return value
        }
        if (isPlainObject || isArray) {

            let listenersIfExists = value[listeners];
            if (!listenersIfExists) {
                let valueToClone = {...value, [listeners]: {}};
                if (isArray) {
                    valueToClone = {value: value[0] || {}, [listeners]: {}, [isArrayListener]: true}
                }

                return cloneDeepWith(valueToClone, this._listenerTreeCloner);
            }
        } else {
            return {[listeners]: {}}
        }
    }

    _preventEntryFromBeingUpdated(entryNames) {
        this._accommodateInsideObject(this._forbiddenUpdatesForNextTick, entryNames, true)
    }

    _flushArrayObserverChanges() {
        for (let arrayObserver of this._arrayObservers) {
            arrayObserver.rebuild()
        }
    }

    _listenForModelUpdates(entryNames) {
        PrioritisedObject.setPropertyGetterSpy((model, propertyName) => {
            /* TODO handle the case where this can be undefined */
            let modelListenerOfType = this._modelListeners[model.constructor.name] || {};
            let modelListener = modelListenerOfType[model.id];
            if (!modelListenerOfType || !modelListener) {
                return this._throwError(`Model when creating ${entryNames.join('')} not declared as a valid binding`);
            }
            /* Add the renderable as listening to the tree */
            let localListenerTree = this._accommodateObjectPath(modelListener.localListenerTree,
                [propertyName]);
            localListenerTree[listeners] = localListenerTree[listeners] || {};
            this._addToListenerTree(entryNames, localListenerTree);
            modelListener.startListening()
        })
    }

    _handleNewOptionUpdateLeaf(nestedPropertyPath, updateObject, propertyName, defaultOptionParent, listenerTree, optionObject) {
        let newValue = updateObject[newChanges],
            oldValue = updateObject[originalValue];
        let defaultOption = defaultOptionParent[propertyName];
        let innerListenerTree = listenerTree[propertyName];

        if (this._isPlainObject(defaultOptionParent)) {
            this._processImmediateOptionReassignment({
                newValue, oldValue, defaultOption
            })
        }

        this._processNewOptionUpdates({
            defaultOptionParent: defaultOptionParent,
            nestedPropertyPath,
            defaultOption,
            newValueParent: optionObject,
            newValue,
            propertyName,
            listenerTree: innerListenerTree
        });

        /* If the parent is a model or function, then no need to continue */
        if (!this._isPlainObject(defaultOption)) {
            return
        }

        let outerNestedPropertyPath = nestedPropertyPath.concat(propertyName);

        this._deepTraverseWithShallowArrays(defaultOption, (innerNestedPropertyPath, defaultOptionParent, defaultOption, propertyName, [listenerTreeParent, newValueParent]) => {
            this._processNewOptionUpdates({
                nestedPropertyPath: outerNestedPropertyPath.concat(innerNestedPropertyPath),
                defaultOption,
                newValueParent,
                newValue: newValueParent[propertyName],
                propertyName,
                defaultOptionParent,
                listenerTree: listenerTreeParent[propertyName]
            })
        }, [innerListenerTree, optionObject[propertyName]], [false, false])
    }

    /**
     * Copies symbols that aren't enumerable and/or defined (so they won't be copied in the process of flushing updates)
     *
     * @param copyFrom
     * @param copyTo
     * @private
     */
    _copyImportantSymbols(copyFrom, copyTo) {
        copyTo[layout.extra] = copyFrom[layout.extra]
    }

    _handleIntermediateUpdateIfNecessary(listenerTree) {
        if (!listenerTree || !listenerTree[listeners]) {
            return;
        }
        let listenerStructure = listenerTree[listeners];

        for (let listener in listenerStructure) {
            if (this._renderablesWithoutNestedListenerCapabilities[listener]) {
                this._updatesForNextTick[listener] = true;
            }
        }
    }


    static _instances = [];
    static _dirtyInstances = {};

    static _tickCount = 0;

    /**
     * Every tick, the changes are flushed in the options object. The _isFlushingUpdates flag gives an indication whether
     * the flushings are in progress or not
     *
     * @private
     */
    static _flushAllUpdates() {
        //TODO Add guards/errors for infinite updates here
        this._isFlushingUpdates = true;
        OptionObserver._tickCount++;
        /* Reset dirty instances, because we are going to traverse all instances anyways */
        OptionObserver._dirtyInstances = {};
        for (let optionObserver of OptionObserver._instances) {
            optionObserver._flushUpdates()
        }
        /* Flush dirty instances until there are no more dirty instances left */
        while (Object.keys(OptionObserver._dirtyInstances).length) {
            let dirtyInstances = {...OptionObserver._dirtyInstances};
            OptionObserver._dirtyInstances = {};
            for (let optionObserverID in dirtyInstances) {
                dirtyInstances[optionObserverID]._flushUpdates()
            }
        }
        this._isFlushingUpdates = false;
    }

    static _registerNewInstance(newInstance) {
        this._instances.push(newInstance);
        newInstance[instanceIdentifier] = this._instances.length
    }

    static _markInstanceAsDirty(dirtyInstance) {
        OptionObserver._dirtyInstances[dirtyInstance[instanceIdentifier]] = dirtyInstance
    }
}

/* Flush updates, if they exist, every tick */
Timer.every(OptionObserver._flushAllUpdates);<|MERGE_RESOLUTION|>--- conflicted
+++ resolved
@@ -362,58 +362,6 @@
         return this._isPlainObject(value) && value[optionMetaData] && value[optionMetaData].owners.includes(this)
     }
 
-<<<<<<< HEAD
-        this._deepTraverseWithShallowArrays(defaultOption, (innerNestedPropertyPath, defaultOptionParent, defaultOption, propertyName, [listenerTreeParent, newValueParent]) => {
-          this._processNewOptionUpdates({
-            nestedPropertyPath: outerNestedPropertyPath.concat(innerNestedPropertyPath),
-            defaultOption,
-            newValueParent,
-            newValue: newValueParent[propertyName],
-            propertyName,
-            defaultOptionParent,
-            listenerTree: listenerTreeParent[propertyName]
-          })
-        }, [innerListenerTree, optionObject[propertyName]], [true, false])
-      }, [this.defaultOptions, this._listenerTree, this.options],
-      [true, true, false],
-      true
-    )
-    this._flushArrayObserverChanges()
-    this._handleResultingUpdates()
-    this._newOptionUpdates = {}
-  }
-
-  /**
-   * Marks a certain property as updated
-   * @param nestedPropertyPath
-   * @param propertyName
-   * @param value
-   * @private
-   */
-  _markPropertyAsUpdated (nestedPropertyPath, propertyName, value, oldValue) {
-    OptionObserver._markInstanceAsDirty(this)
-    /* Mark the object as changes in the most common path */
-    let updateObject = this._accommodateObjectPathUnless(this._newOptionUpdates, nestedPropertyPath, (object) =>
-      object[newChanges]
-    )
-    /* We rest upon the assumption that no function can access a nested path (options.nested.myString)
-     * without also accessing intermediary properties (options.nested getter is triggered). If this isn't
-     * true for some reason, updates will be missed */
-    if (updateObject !== notFound) {
-      let fullNestedPropertyPath = nestedPropertyPath.concat([propertyName]);
-      let localListenerTree = this._accessListener(fullNestedPropertyPath)
-      if(!(localListenerTree[listeners] || localListenerTree[0])){
-        this._throwError(`Assignment to undefined option ${fullNestedPropertyPath.join('->')}`);
-      }
-      let localListeners = localListenerTree[listeners] || localListenerTree[0][listeners];
-      for (let entryName of this._getUpdatesEntriesForLocalListenerTree(localListeners)) {
-        this._updatesForNextTick[entryName] = true
-      }
-      updateObject[propertyName] = {
-        [newChanges]: value,
-        [originalValue]: oldValue
-      }
-=======
     _shallowCloneOption(optionToShallowClone) {
         if (!this._isPlainObject(optionToShallowClone)) {
             return optionToShallowClone
@@ -421,7 +369,6 @@
         let result = {};
         Object.defineProperties(result, Object.getOwnPropertyDescriptors(optionToShallowClone));
         return result
->>>>>>> ea40b419
     }
 
     /**
