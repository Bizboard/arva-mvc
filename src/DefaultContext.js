/**
 This Source Code is licensed under the MIT license. If a copy of the
 MIT-license was not distributed with this file, You can obtain one at:
 http://opensource.org/licenses/mit-license.html.

 @author: Hans van den Akker (mysim1)
 @license MIT
 @copyright Bizboard, 2015

 */
// hello world

<<<<<<< HEAD
import {Injector, annotate, Provide}            from 'di.js';
import {ArvaRouter}                             from './routers/ArvaRouter';
import Engine                                   from 'famous/core/Engine';
import {Context as ArvaContext}                 from 'arva-context/Context';
import Context                                  from 'famous/core/Context';
import AnimationController                      from 'famous-flex/src/AnimationController';

var famouscontext;


function famousContext() {
    if (famouscontext) {
        return famouscontext;
    }
    famouscontext = Engine.createContext();
    return famouscontext;
}
annotate(famousContext, new Provide(Context));


function newAnimationController() {
    famouscontext = famousContext();
=======
import {Provide, Injector}          from 'di.js';
import {ArvaRouter}                 from './routers/ArvaRouter';
import Engine                       from 'famous/core/Engine';
import {Context}                    from 'arva-context/Context';
import AnimationController          from 'famous-flex/src/AnimationController';

@Provide(AnimationController)
function NewAnimationController() {
    var context = Engine.createContext();
>>>>>>> 4a823d35
    var controller = new AnimationController();

    famouscontext.add(controller);
    return controller;
}
annotate(newAnimationController, new Provide(AnimationController));

<<<<<<< HEAD


=======
>>>>>>> 4a823d35
export function GetDefaultContext() {
    return ArvaContext.getContext('Default');
}

export function reCreateDefaultContext() {
    // combine all injectors from context creation and the default injectors.
    let arrayOfInjectors = [ArvaRouter, famousContext, newAnimationController];

    for (let i = 0; i < arguments.length; i++) {
        arrayOfInjectors.push(arguments[i]);
    }

    ArvaContext.setContext('Default', new Injector(arrayOfInjectors));
    return ArvaContext.getContext('Default');
}<|MERGE_RESOLUTION|>--- conflicted
+++ resolved
@@ -10,7 +10,6 @@
  */
 // hello world
 
-<<<<<<< HEAD
 import {Injector, annotate, Provide}            from 'di.js';
 import {ArvaRouter}                             from './routers/ArvaRouter';
 import Engine                                   from 'famous/core/Engine';
@@ -18,9 +17,7 @@
 import Context                                  from 'famous/core/Context';
 import AnimationController                      from 'famous-flex/src/AnimationController';
 
-var famouscontext;
-
-
+@Provide(Context)
 function famousContext() {
     if (famouscontext) {
         return famouscontext;
@@ -28,34 +25,17 @@
     famouscontext = Engine.createContext();
     return famouscontext;
 }
-annotate(famousContext, new Provide(Context));
 
-
+@Provide(AnimationController)
 function newAnimationController() {
     famouscontext = famousContext();
-=======
-import {Provide, Injector}          from 'di.js';
-import {ArvaRouter}                 from './routers/ArvaRouter';
-import Engine                       from 'famous/core/Engine';
-import {Context}                    from 'arva-context/Context';
-import AnimationController          from 'famous-flex/src/AnimationController';
-
-@Provide(AnimationController)
-function NewAnimationController() {
-    var context = Engine.createContext();
->>>>>>> 4a823d35
     var controller = new AnimationController();
 
     famouscontext.add(controller);
     return controller;
 }
-annotate(newAnimationController, new Provide(AnimationController));
-
-<<<<<<< HEAD
 
 
-=======
->>>>>>> 4a823d35
 export function GetDefaultContext() {
     return ArvaContext.getContext('Default');
 }
