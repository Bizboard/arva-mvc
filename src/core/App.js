--- conflicted
+++ resolved
@@ -10,20 +10,15 @@
  */
 
 
-<<<<<<< HEAD
-import {Inject, annotate}  from 'di.js';
-import {Router}            from './Router';
+import {Inject, annotate} from 'di.js';
+import {Router}           from './Router';
 import Context             from 'famous/core/Context';
-=======
-import {Inject} from 'di.js';
-import {Router}           from './Router';
->>>>>>> 4a823d35
 
 /**
  * The App class exposes the Router which can be used to configure the Application's routing settings.
  * You can specify which Route should be default by calling router.setDefault(controller, method);
  */
-@Inject(Router)
+@Inject(Router, Context)
 export class App {
 
     /**
@@ -35,11 +30,4 @@
         this.context = context;
         this.router.run();
     }
-<<<<<<< HEAD
-}
-
-annotate(App, new Inject(Router));
-annotate(App, new Inject(Context));
-=======
-}
->>>>>>> 4a823d35
+}