/**


 @author: Hans van den Akker (mysim1)
 @license NPOSL-3.0
 @copyright Bizboard, 2015

 */

import _                            from 'lodash';
import FamousView                   from 'famous/core/View.js';
import LayoutController             from 'famous-flex/LayoutController.js';

import {limit}                      from 'arva-js/utils/Limiter.js';

import {ObjectHelper}               from '../utils/ObjectHelper.js';
import {SizeResolver}               from '../utils/view/SizeResolver.js';
import {Helpers}                    from '../utils/view/Helpers.js';
import {
    DockedRenderablesHelper,
    FullSizeRenderablesHelper,
    TraditionalRenderablesHelper
}
                                    from '../utils/view/RenderableGroupHelpers.js';
import {RenderableHelper}           from '../utils/view/RenderableHelper.js';
import {ReflowingScrollView}        from '../components/ReflowingScrollView.js';

<<<<<<< HEAD
import MouseSync                    from 'famous/inputs/MouseSync.js';
import TouchSync                    from 'famous/inputs/TouchSync.js';
import GenericSync                  from 'famous/inputs/GenericSync.js';
import Easing                       from 'famous/transitions/Easing.js';
import Transitionable               from 'famous/transitions/Transitionable.js';
import Modifier                     from 'famous/core/Modifier.js';
import Transform                    from 'famous/core/Transform.js';
import {callbackToPromise,
        waitMilliseconds}           from '../utils/CallbackHelpers.js';

=======
>>>>>>> 1ad63046

export class View extends FamousView {

    constructor(options = {}) {

        super(options);


        /* Bind all local methods to the current object instance, so we can refer to 'this'
         * in the methods as expected, even when they're called from event handlers.        */
        ObjectHelper.bindAllMethods(this, this);


        this._copyPrototypeProperties();
        this._initDataStructures();
        this._initOwnDecorations();
        this._initOptions(options);
        this._initUtils();
        this._constructDecoratedRenderables();

        this._combineLayouts();
        this._initTrueSizedBookkeeping();

    }

    //noinspection JSUnusedGlobalSymbols
    /**
     * Deprecated, it is no longer required to call build() from within your View instances.
     * @deprecated
     * @returns {void}
     */
    build() {
        Helpers.warn(`Arva: calling build() from within views is no longer necessary, any existing calls can safely be removed. Called from ${this._name()}`);
    }

    /**
     * Reflows the layout while also informing any subscribing parents that a reflow has to take place
     */
    reflowRecursively() {
        this.layout.reflowLayout();
        this._eventOutput.emit('recursiveReflow');
    }

    /**
     * Gets the size used when displaying a renderable on the screen the last tick
     * @param {Renderable/Name} renderableOrName The renderable or the name of the renderable of which you need the size
     */
    getResolvedSize(renderableOrName) {
        let renderable = renderableOrName;
        if (typeof renderableOrName === 'string') {
            renderable = this.renderables[renderableOrName];
        }
        let size = this._sizeResolver.getResolvedSize(renderable);

        /* Backup: If size can't be resolved, then see if there's a size specified on the decorator */
        if (!size && renderable.decorations) {
            let decoratedSize = renderable.decorations.size;
            let isValidSize = (inputSize) => typeof inputSize == 'number' && inputSize > 0;
            if (decoratedSize && decoratedSize.every(isValidSize)) {
                size = decoratedSize;
            }
        }

        return size || [undefined, undefined];
    }

    /**
     * Returns true if the view contains uncalculated surfaces
     * @returns {Boolean}
     */
    containsUncalculatedSurfaces() {
        return this._sizeResolver.containsUncalculatedSurfaces();
    }

    /**
     * Adds a renderable to the layout.
     * @param {Renderable} renderable The renderable to be added
     * @param {String} renderableName The name (key) of the renderable
     * @param {Decorator} Decorator Any decorator(s) to apply to the renderable
     * @returns {Renderable} The renderable that was assigned
     */
    addRenderable(renderable, renderableName, ...decorators) {
        /* Due to common mistake, we check if renderableName is a string */
        if (typeof renderableName !== 'string') {
            Helpers.warn(`The second argument of addRenderable(...) was not a string. Please pass the renderable name in ${this._name()}`);
        }
        this._renderableHelper.applyDecoratorFunctionsToRenderable(renderable, decorators);
        this._assignRenderable(renderable, renderableName);
        this.layout.reflowLayout();
        return renderable;
    }

    /**
     * Removes the renderable from the view
     * @param {String} renderableName The name of the renderable
     */
    removeRenderable(renderableName) {
        this._renderableHelper.removeRenderable(renderableName);
        delete this[renderableName];
        this.layout.reflowLayout();
    }

    /**
     * Rearranges the order in which docked renderables are parsed for rendering, ensuring that 'renderableName' is processed
     * before 'nextRenderableName'.
     * @param {String} renderableName
     * @param {String} nextRenderableName
     */
    prioritiseDockBefore(renderableName, nextRenderableName) {
        this.reflowRecursively();
        return this._renderableHelper.prioritiseDockBefore(renderableName, nextRenderableName);
    }

    /**
     * @param {String} renderableName
     * @param {String} prevRenderableName
     */
    prioritiseDockAfter(renderableName, prevRenderableName) {
        this.reflowRecursively();
        return this._renderableHelper.prioritiseDockAfter(renderableName, prevRenderableName);
    }

    showRenderable(renderableName, show = true) {
        let renderable = this[renderableName];
        if (!renderable.animationController) {
            Helpers.warn(`Trying to show renderable ${renderableName} which does not have an animationcontroller. Please use @layout.animate`);
            return;
        }
        this._renderableHelper.showWithAnimationController(this.renderables[renderableName], renderable, show);
        let decoratedSize = this[renderableName].decorations.size || (this[renderableName].decorations.dock ? this[renderableName].decorations.dock.size : undefined);
        if (decoratedSize) {
            /* Check if animationController has a true size specified. If so a reflow needs to be performed since there is a
             * new size to take into account. */
            for (let dimension of [0, 1]) {
                if (this._sizeResolver.isValueTrueSized(this._sizeResolver.resolveSingleSize(decoratedSize[dimension], [NaN, NaN], dimension))) {
                    this.reflowRecursively();
                    break;
                }

            }
        }
    }

    /**
     * @example
     * decorateRenderable('myRenderable',layout.size(100, 100));
     *
     * Decorates a renderable with other decorators. Using the same decorators as used previously will override the old ones.
     * @param {String} renderableName The name of the renderable
     * @param ...decorators The decorators that should be applied
     */
    decorateRenderable(renderableName, ...decorators) {
        this._renderableHelper.decorateRenderable(renderableName, ...decorators);
        this.reflowRecursively();
    }

    /**
     * Sets a renderable flow state as declared in the @flow.stateStep, or @flow.defaultState
     * @param {String} renderableName. The name of the renderable
     * @param {String} stateName. The name of the state as declared in the first argument of the decorator
     * @returns {*}
     */
<<<<<<< HEAD
    _registerNewFlowState(renderableName){
        let currentFlow = {};
        let runningFlowStates = this._runningFlowStates[renderableName];
        if(!runningFlowStates){
            this._runningFlowStates[renderableName] = runningFlowStates = [];
        }
        let flowWasInterrupted = false;
        runningFlowStates.push(currentFlow);

        runningFlowStates.forEach((flowState) => {
            flowState.shouldInterrupt = (flowState !== currentFlow);
        });
        return currentFlow;
    }

    _removeFinishedFlowState(renderableName, flowState){
        let runningFlowStates = this._runningFlowStates[renderableName];
        runningFlowStates.splice(runningFlowStates.indexOf(flowState), 1);
    }

    /**
     * Repeat a certain flowState indefinitely
     * @param renderableName
     * @param stateName
     */
    async repeatFlowState(renderableName = '', stateName = ''){
        if(!this._runningRepeats){
            this._runningRepeats = {}
        }

        if(!this._runningRepeats[renderableName]){
            this._runningRepeats[renderableName] = true;
            while(this._runningRepeats[renderableName]){
                await this.setRenderableFlowState(renderableName, stateName);
            }
        }
    }

    /**
     * Cancel a repeating renderable. This will cancel the animation for next flow-cycle, it won't interject the current animation cycle.
     * @param renderableName
     */
    cancelRepeatFlowState(renderableName){
        if(this._runningRepeats){
            this._runningRepeats[renderableName] = false;
        }

    }

    async setRenderableFlowState(renderableName = '', stateName = ''){

        let renderable = this[renderableName];
        if(!renderable || !renderable.decorations || !renderable.decorations.flow) {
            return this._warn(`setRenderableFlowState called on non-existing or renderable '${renderableName}' without flowstate`);
        }
        let flowOptions = renderable.decorations.flow;


        /* Keep track of which flow state changes are running. We only allow one at a time per renderable.
         * The latest one is always the valid one.
         */
        let currentFlow = this._registerNewFlowState(renderableName);
        let flowWasInterrupted = false;

        flowOptions.currentState = stateName;
        for(let {transformations, options} of flowOptions.states[stateName].steps){
            flowOptions.currentTransition = options.transition || flowOptions.defaults.curve || {curve: Easing.outCubic, duration: 300};
            
            this.decorateRenderable(renderableName, ...transformations);


            await new Promise((resolve) => renderable.decorations.flow.callback = resolve);

            /* Optionally, we insert a delay in between ending the previous state change, and starting on the new one. */
            if(options.delay) { await waitMilliseconds(options.delay); }

            /* If the flow has been interrupted */
            if(currentFlow.shouldInterrupt){
                flowWasInterrupted = true;
                break;
            }

            let emit = (renderable._eventOutput && renderable._eventOutput.emit || renderable.emit).bind(renderable._eventOutput || renderable);
            emit('flowStep', {state: stateName});
        }
        this._removeFinishedFlowState(renderableName, currentFlow);


        return !flowWasInterrupted;
=======
    setRenderableFlowState(renderableName = '', stateName = '') {
        this.layout.reflowLayout();
        return this._renderableHelper.setRenderableFlowState(renderableName, stateName);
>>>>>>> 1ad63046
    }

    /**
     * Sets a renderable flow state as declared in the @flow.viewState
     * @param {String} renderableName. The name of the renderable
     * @param {String} stateName. The name of the state as declared in the first argument of the decorator
     * @returns {*}
     */
    setViewFlowState(stateName = '') {
        return this._renderableHelper.setViewFlowState(stateName, this.decorations.flow);
    }

<<<<<<< HEAD
    _showWithAnimationController(animationController, renderable, show = true) {
        animationController._showingRenderable = show;
        let callback = () => {
            let event = show ? 'shown' : 'hidden';
            if (renderable.emit) {
                renderable.emit(event);
            } else if (renderable._eventOutput && renderable._eventOutput.emit) {
                renderable._eventOutput.emit(show ? 'shown' : 'hidden');
            }
        };

        if(show){
            animationController.show(renderable.containerSurface || renderable, null, callback);
        } else {
            animationController.hide(null, callback);
        }
=======
    /**
     * Replaces an existing decorated renderable with a new renderable, preserving all necessary state and decorations
     * @param {String} renderableName. The name of the renderable
     * @param newRenderable
     */
    replaceRenderable(renderableName, newRenderable) {
        this._renderableHelper.replaceRenderable(renderableName, newRenderable);
        this.reflowRecursively();
        this[renderableName] = newRenderable;
>>>>>>> 1ad63046
    }

    /**
     * Hides a renderable that has been declared with @layout.animate
     * @param renderableName
     */
    hideRenderable(renderableName) {
        this.showRenderable(renderableName, false);
    }

    /**
     * Inits the utils that are used as helper classes for the view
     * @private
     */
    _initUtils() {
        this._sizeResolver = new SizeResolver();
        this._sizeResolver.on('layoutControllerReflow', this._requestLayoutControllerReflow);
        this._sizeResolver.on('reflow', () => this.layout.reflowLayout());
        this._sizeResolver.on('reflowRecursively', this.reflowRecursively);
        this._dockedRenderablesHelper = new DockedRenderablesHelper(this._sizeResolver);
        this._fullSizeRenderablesHelper = new FullSizeRenderablesHelper(this._sizeResolver);
        this._traditionalRenderablesHelper = new TraditionalRenderablesHelper(this._sizeResolver);
        this._renderableHelper = new RenderableHelper(this._bindToSelf,this._setPipeToSelf, this.renderables, this._sizeResolver);
    }

    /** Requests for a parent LayoutController trying to resolve the size of this view
     * @private
     */
    _requestLayoutControllerReflow() {
        this._nodes = {_trueSizeRequested: true};
        //TODO: Do we really need to emit this?
        this._eventOutput.emit('layoutControllerReflow');
    }

    _getRenderableOptions(renderableName, decorations = this.renderables[renderableName]) {
        let decoratorOptions = decorations.constructionOptionsMethod ? decorations.constructionOptionsMethod.call(this, this.options) : {};
        if (!Helpers.isPlainObject(decoratorOptions)) {
            Helpers.warn(`Invalid option '${decoratorOptions}' given to item ${renderableName}`);
        }
        return decoratorOptions;
    }

    /**
     * Construct all the renderables that have been decorated in the class.
     * @private
     */
    _constructDecoratedRenderables() {

        let classConstructorList = [];

        /* Reverse the class list becaues rit makes more sense to make the renderables of the parent before the renderables
         * of this view
        */
        for (let currentClass = this; currentClass.__proto__.constructor !== View; currentClass = Object.getPrototypeOf(currentClass)) {
            classConstructorList.push(currentClass.__proto__.constructor);
        }
        classConstructorList.reverse();


        for (let currentClassConstructor of classConstructorList) {
            let renderableConstructors = this.renderableConstructors.get(currentClassConstructor);
            for (let renderableName in renderableConstructors) {
                let decorations = renderableConstructors[renderableName].decorations;

                let renderable = renderableConstructors[renderableName].call(this, this._getRenderableOptions(renderableName, decorations));

                /* Clone the decorator properties, because otherwise every view of the same type willl share them between
                 * the same corresponding renderable. TODO: profiling reveals that cloneDeep affects performance
                 */
                renderable.decorations = _.cloneDeep(_.extend({}, decorations, renderable.decorations || {}));


                /* Since after constructor() of this View class is called, all decorated renderables will
                 * be attempted to be initialized by Babel / the ES7 class properties spec, we'll need to
                 * override the descriptor get/initializer to return this specific instance once.
                 *
                 * If we don't do this, the View will have its renderables overwritten by new renderable instances
                 * that don't have constructor.options applied to them correctly. If we always return this specific instance
                 * instead of only just once, any instantiation of the same View class somewhere else in the code will refer
                 * to the renderables of this instance, which is unwanted.
                 */
                let {descriptor} = decorations;
                if (descriptor) {
                    if (descriptor.get) {
                        let originalGet = decorations.descriptor.get;
                        descriptor.get = () => {
                            descriptor.get = originalGet;
                            return renderable;
                        }
                    }
                    if (descriptor.initializer) {
                        let originalInitializer = decorations.descriptor.initializer;
                        descriptor.initializer = () => {
                            descriptor.initializer = originalInitializer;
                            return renderable;
                        }
                    }
                }
                this._assignRenderable(renderable, renderableName);
            }
        }
    }

    /**
     * Assigns a renderable to this view, without setting this[renderableName]
     * @param {Renderable} renderable the renderable that is going to be added
     * @param {String} renderableName the name of the renderable
     * @private
     */
    _assignRenderable(renderable, renderableName) {
        this._renderableHelper.assignRenderable(renderable, renderableName);
        /* Do add property to object because there can be a getter defined instead of a class property,
         * in which case we have to use the ObjectHelper
         */
        ObjectHelper.addPropertyToObject(this, renderableName, renderable, true, true, null, false);
    }
    
    _layoutDecoratedRenderables(context, options) {
<<<<<<< HEAD
        this._layoutDockedRenderables(this._groupedRenderables['docked'], this._groupedRenderables['filled'], context, options);
        this._layoutFullScreenRenderables(this._groupedRenderables['fullSize'], context, options);
        this._layoutTraditionalRenderables(this._groupedRenderables['traditional'], context, options);
    }

    _layoutFullScreenRenderables(fullScreenRenderables, context) {
        let names = fullScreenRenderables ? fullScreenRenderables.keys() : [];
        for (let name of names) {
            let renderable = fullScreenRenderables.get(name);
            let {origin = [0, 0], align = [0, 0], rotate = [0, 0, 0], transition = {transition: Easing.outCubic, duration: 300}, scale = [1,1,1], skew = [0,0,0]} = renderable.decorations;
            let renderableCurve = renderable.decorations && renderable.decorations.flow && renderable.decorations.flow.currentTransition;
            let callback = renderable.decorations && renderable.decorations.flow && renderable.decorations.flow.callback;
            let translate = this._addTranslations(this.decorations.extraTranslate, renderable.decorations.translate || [0, 0, 0]);
            context.set(name, {translate, size: context.size, transition: renderableCurve || transition,
                opacity: renderable.decorations.opacity === undefined ? 1 : renderable.decorations.opacity, origin, align, rotate, scale, skew, callback});
        }
    }

    _layoutTraditionalRenderables(traditionalRenderables, context) {
        let names = traditionalRenderables ? traditionalRenderables.keys() : [];
        for (let renderableName of names) {
            let renderable = traditionalRenderables.get(renderableName);
            let renderableSize = this._resolveDecoratedSize(renderableName, context) || [undefined, undefined];
            let {translate = [0, 0, 0], origin = [0, 0], align = [0, 0], rotate = [0, 0, 0],
                opacity = 1, transition = {transition: Easing.outCubic, duration: 300}, scale = [1,1,1], skew = [0,0,0]} = renderable.decorations;
            translate = this._addTranslations(this.decorations.extraTranslate, translate);
            let adjustedTranslation = this._adjustPlacementForTrueSize(renderable, renderableSize, origin, translate);
            let renderableTransition = renderable.decorations && renderable.decorations.flow && renderable.decorations.flow.currentTransition;
            let callback = renderable.decorations && renderable.decorations.flow && renderable.decorations.flow.callback;
            context.set(renderableName, {
                size: renderableSize,
                translate: adjustedTranslation,
                transition: renderableTransition || transition,
                origin,
                scale,
                skew,
                align,
                callback,
                rotate,
                opacity
            });
        }
    }


    _layoutDockedRenderables(dockedRenderables, filledRenderables, context, options) {
        let dockHelper = new TrueSizedLayoutDockHelper(context, options);

        if (this.decorations.viewMargins) {
            dockHelper.margins(this.decorations.viewMargins);
        }

        /* Process Renderables with a non-fill dock */
        let dockedNames = dockedRenderables ? dockedRenderables.keys() : [];
        for (let renderableName of dockedNames) {
            let renderable = dockedRenderables.get(renderableName);
            let {dockSize, translate, innerSize, space} = this._prepareForDockedRenderable(renderable, renderableName, context);
            let {dock, rotate, opacity, origin, scale = [1,1,1], skew = [0,0,0], transition = {transition: Easing.outCubic, duration: 300}} = renderable.decorations;
            let renderableTransition = renderable.decorations && renderable.decorations.flow && renderable.decorations.flow.currentTransition;
            let callback = renderable.decorations && renderable.decorations.flow && renderable.decorations.flow.callback;
            let {dockMethod} = dock;
            if (dockHelper[dockMethod]) {
                dockHelper[dockMethod](renderableName, dockSize, space, translate, innerSize, {callback, rotate, opacity, origin, scale, skew, transition: renderableTransition || transition});
            } else {
                this._warn(`Arva: ${this._name()}.${renderableName} contains an unknown @dock method '${dockMethod}', and was ignored.`);
            }
        }

        /* Process Renderables with a fill dock (this needs to be done after non-fill docks, since order matters in LayoutDockHelper) */
        let filledNames = filledRenderables ? filledRenderables.keys() : [];
        for (let renderableName of filledNames) {
            let renderable = filledRenderables.get(renderableName);
            let {decorations} = renderable;
            let {dock, rotate, opacity, origin, scale = [1,1,1], skew = [0,0,0], transition = {transition: Easing.outCubic, duration: 300}} = decorations;
            let renderableTransition = renderable.decorations && renderable.decorations.flow && renderable.decorations.flow.currentTransition;
            let callback = renderable.decorations && renderable.decorations.flow && renderable.decorations.flow.callback;
            let {translate, dockSize} = this._prepareForDockedRenderable(renderable, renderableName, context);
            /* Special case for undefined size, since it's treated differently by the dockhelper, and should be kept to undefined if specified */
            let dimensionHasUndefinedSize = (dimension) => ![decorations.dock.size, decorations.size].every((size) => size && size[dimension] !== undefined);
            dockSize = dockSize.map((fallbackSize, dimension) => dimensionHasUndefinedSize(dimension) ? undefined : fallbackSize);
            dockHelper.fill(renderableName, dockSize, translate, {callback, rotate, opacity, origin, scale, skew, transition: renderableTransition || transition});
        }
    }

    /**
     * Computes translation, inner size, actual docking size (outer size) and an adjusted docking size for a renderable that is about to be docked
     * @param renderable
     * @param {String} renderableName
     * @param context
     * @returns {{dockSize: (Array|Object), translate, innerSize: (Array|Number), inUseDockSize: (Array|Number}}
     * @private
     */
    _prepareForDockedRenderable(renderable, renderableName, context) {
        let {decorations} = renderable;
        let {translate = [0, 0, 0]} = decorations;
        translate = this._addTranslations(this.decorations.extraTranslate, translate);
        let {dockMethod, space} = decorations.dock;
        let {viewMargins = [0, 0, 0, 0]} = this.decorations;
        let horizontalMargins = viewMargins[1] + viewMargins[3];
        let verticalMargins = viewMargins[0] + viewMargins[2];
        let sizeWithoutMargins = [context.size[0] - horizontalMargins, context.size[1] - verticalMargins];
        let dockSizeSpecified = !(_.isEqual(decorations.dock.size, [undefined, undefined]));
        let dockSize = this._resolveDecoratedSize(renderableName, {size: sizeWithoutMargins}, dockSizeSpecified ? decorations.dock.size : undefined);
        let inUseDockSize = this._resolvedSizesCache.get(renderable);
        let innerSize;
        let {origin, align} = decorations;
        if (decorations.size || origin || align) {
            /* If origin and align is used, we have to add this to the translate of the renderable */
            this._resolveDecoratedSize(renderableName, {size: sizeWithoutMargins});
            innerSize = this._resolvedSizesCache.get(renderable);
            if (innerSize) {
                let translateWithProportion = (proportion, size, translation, dimension, factor) =>
                    translation[dimension] += size[dimension] ? factor * size[dimension] * proportion[dimension] : 0;
                translate = [...translate]; //shallow copy the translation to prevent the translation for happening multiple times

                /* If no docksize was specified in a certain direction, then use the context size without margins */
                let outerDockSize = dockSize;


                if (!dockSizeSpecified) {
                    if (dockMethod === 'fill') {
                        outerDockSize = [...sizeWithoutMargins];
                    } else {
                        let dockingDirection = this._getDockType(dockMethod);
                        outerDockSize[dockingDirection] = innerSize[dockingDirection];
                        outerDockSize[+!dockingDirection] = sizeWithoutMargins[+!dockingDirection];
                    }

                }

                if (origin) {
                    renderable.decorations.size.forEach((size, dimension) => {
                        if(this._isValueTrueSized(size)){
                            /* Because the size is set to true, it is interpreted as 1 by famous. We have to add 1 pixel
                             *  to make up for this.
                             */
                            translate[dimension] += 1;
                        }
                    });
                }
                if (align) {

                    translateWithProportion(align, outerDockSize, translate, 0, 1);
                    translateWithProportion(align, outerDockSize, translate, 1, 1);
                }
            }
        }
        for (let i = 0; i < 2; i++) {
            if (dockSize[i] == true) {
                /* If a true size is used, do a tilde on it in order for the dockhelper to recognize it as true-sized */
                dockSize[i] = ~inUseDockSize[i];
            }
        }
        /* If the renderable is unrenderable due to zero height/width...*/
        if (inUseDockSize[0] === 0 || inUseDockSize[1] === 0) {
            /* Don't display the space if the size is 0*/
            space = 0;
        }
        return {dockSize, translate, innerSize, inUseDockSize, space};

    }

    /**
     * Specifying origin for true sized renderables doesn't work. Therefore we do a quick fix to adjust the
     * translation according to the current faulty behaviour of famous.
     * @param renderable The renderable of which we should correct
     * @param size  The size of this renderable
     * @param origin The origin
     * @param translate The current translation
     * @returns {*[]} The new translation taking this the current famous implementation into account
     * @private
     */
    _adjustPlacementForTrueSize(renderable, size, origin, translate) {
        let newTranslation = [translate[0], translate[1], translate[2]];
        for (let i = 0; i < 2; i++) {
            if (size[i] === true && origin[i] !== 0) {
                /* Because the size is set to true, it is interpreted as 1 by famous. We have to add 1 pixel
                 *  to make up for this.
                 */
                newTranslation[i] -= (this._resolvedSizesCache.get(renderable)[i] * origin[i] - 1);
            }
        }
        return newTranslation;
=======
        let dockedRenderables = this._renderableHelper;
        this._dockedRenderablesHelper.layout(dockedRenderables.getRenderableGroup('docked'), dockedRenderables.getRenderableGroup('filled'), context, this.decorations);
        this._fullSizeRenderablesHelper.layout(dockedRenderables.getRenderableGroup('fullSize'), context, this.decorations);
        this._traditionalRenderablesHelper.layout(dockedRenderables.getRenderableGroup('traditional'), context, this.decorations);
>>>>>>> 1ad63046
    }


    /**
     * Combines all layouts defined in subclasses of the View into a single layout for the LayoutController.
     * @returns {void}
     * @private
     */
    _combineLayouts() {
        let hasFlowyRenderables = this._renderableHelper.hasFlowyRenderables();
        this.layout = new LayoutController({
            flow: !!this.decorations.useFlow || hasFlowyRenderables,
            partialFlow: !this.decorations.useFlow,
            flowOptions: this.decorations.flowOptions || {},
            layout: function (context, options) {

                /* Because views that extend this View class first call super() and then define their renderables,
                 * we wait until the first engine render tick to add our renderables to the layout, when the view will have declared them all.
                 * layout.setDataSource() will automatically pipe events from the renderables to this View. */
                if (!this._initialised) {
                    this.layout.setDataSource(this.renderables);
                    this._renderableHelper.pipeAllRenderables();
                    this._renderableHelper.initializeAnimations();
                    this._initialised = true;
                    this.layout.reflowLayout();

                    /*
                     * When the data source is set, it will not be reflected in the context yet because the layout is already
                     * prepared for the previous (empty) renderable data source. Therefore, it's a waste of resources
                     * and mysterious bugs to continue. We will wait for the next rendering cycle. However, if views
                     * are only having decorated renderables, then we don't have to do this whatsoever
                     */
                    return;
                }

                /* Layout all renderables that have decorators (e.g. @someDecorator) */
                this._layoutDecoratedRenderables(context, options);
                if (this.decorations.customLayoutFunction) {
                    this.decorations.customLayoutFunction(context);
                }
                
                this._doTrueSizedSurfacesBookkeeping();

                /* Legacy context.set() based layout functions */
                if (this.layouts.length) {
                    this._callLegacyLayoutFunctions(context, options);
                }
            }.bind(this)
        });

        this._eventInput.on('recursiveReflow', () => {
            this.reflowRecursively();
        });

        /* Add the layoutController to this View's rendering context. */
        this._prepareLayoutController();
    }

    /**
     * Layout all renderables that have explicit context.set() calls in this View's legacy layout array.
     * @returns {void}
     * @private
     */
    _callLegacyLayoutFunctions(context, options) {
        for (let layout of this.layouts) {
            try {
                switch (typeof layout) {
                    case 'function':
                        layout.call(this, context, options);
                        break;
                    default:
                        Helpers.warn(`Unrecognized layout specification in view '${this._name()}'.`);
                        break;
                }
            } catch (error) {
                Helpers.warn(`Exception thrown in ${this._name()}:`);
                console.log(error);
            }
        }
    }

    /**
     * Either adds this.layout (a LayoutController) to the current View, or a FlexScrollView containing this.layout if this view
     * has been decorated with a @scrollable.
     * @returns {void}
     * @private
     */
    _prepareLayoutController() {
        if (this.decorations.isScrollable) {
            this._scrollView = new ReflowingScrollView();
            this.layout.getSize = this.getSize;
            this._scrollView.push(this.layout);
            this.pipe(this._scrollView);
            this.add(this._scrollView);
        }
        else {
            this.add(this.layout);
        }
    }

    /**
     * Gets the scroll view that was set if @layout.scrollable was used on the view
     * @returns {ReflowingScrollView}
     */
    getScrollView() {
        return this._scrollView;
    }

    /**
     * getSize() is called by this view and by layoutControllers. For lazy people that don't want to specifiy their own getSize() function,
     * we provide a fallback. This function can be performance expensive when using non-docked renderables, but for docked renderables it
     * is efficient and convenient]
     * @returns {*[]}
     */
    getSize() {
        return this._getLayoutSize();
    }

    /**
     * Calculates the total height of the View's layout when it's embedded inside a FlexScrollView (i.e. @scrollable is set on the View),
     * by iterating over each renderable inside the View, and finding the minimum and maximum y values at which they are drawn.
     *
     *
     * @returns {*[]}
     * @private
     */
    _getLayoutSize() {
        let dockedRenderables = this._renderableHelper.getRenderableGroup('docked');
        let traditionalRenderables = this._renderableHelper.getRenderableGroup('traditional');
        let filledRenderables = this._renderableHelper.getRenderableGroup('filled');
        if (!traditionalRenderables && !dockedRenderables) {
            return [undefined, undefined];
        }
        let totalSize = [0, 0];
        if (dockedRenderables) {

            // totalSize = this._calculateDockedRenderablesBoundingBox();
            totalSize = this._dockedRenderablesHelper.boundingBoxSize(dockedRenderables, filledRenderables, this.decorations);
            if (totalSize[0] === undefined && totalSize[1] === undefined) {
                /* We can return here because it isn't necessary to check further */
                return [undefined, undefined];
            }
        }

<<<<<<< HEAD
        if (traditionalRenderables || ignoredRenderables) {
            let traditionalNames = traditionalRenderables ? traditionalRenderables.keys() : [];
            let ignoredNames = ignoredRenderables ? ignoredRenderables.keys() : [];
            let combinedNames = traditionalNames.concat(ignoredNames);

            for (let renderableName of combinedNames) {
                let renderable = this[renderableName];
                this._resolveDecoratedSize(renderableName, { size: [NaN, NaN] });
                let size = this.getResolvedSize(renderable);
                if (!size) {
                    continue;
                }
                let renderableSpec;
                /* If the renderable is included in the ignored renderables */
                if (ignoredRenderables && ignoredRenderables.indexOf(renderableName) !== -1) {
                    /* We rather not want to do this, because this function makes a loop that means quadratic complexity */
                    renderableSpec = this.layout.getSpec(renderableName);
                    renderableSpec.translate = renderableSpec.transform.slice(-4, -1);
                } else {
                    renderableSpec = renderable.decorations;
                    renderableSpec.align = renderableSpec.align || [0, 0];
                    renderableSpec.translate = renderableSpec.translate || [0, 0, 0];

                    if (renderableSpec.translate) {
                        renderableSpec.translate = this._adjustPlacementForTrueSize(renderable, size, renderableSpec.origin || [0, 0]
                            , renderableSpec.translate);
                    } else {
                        renderableSpec.translate = [0, 0, 0];
                    }
                }


                /* If there has been an align specified, then nothing can be calculated */
                if (!renderableSpec || !renderableSpec.size || (renderableSpec.align[0] && renderableSpec.align[1])) {
                    continue;
                }

                let {translate, align} = renderableSpec;
                /* If the renderable has a lower min y/x position, or a higher max y/x position, save its values */
                for (let i = 0; i < 2; i++) {
                    /* Undefined is the same as context size */
                    if (size[i] !== undefined && !(align && align[i]) && totalSize[i] !== undefined) {
                        totalSize[i] = Math.max(totalSize[i], translate[i] + size[i]);
                    }

=======
        if (traditionalRenderables) {
            let traditionalRenderablesBoundingBox = this._traditionalRenderablesHelper.boundingBoxSize(traditionalRenderables);
            for (let [dimension, singleSize] of totalSize.entries()) {
                let traditionalSingleSize = traditionalRenderablesBoundingBox[dimension];
                if (singleSize === undefined || singleSize < traditionalSingleSize) {
                    totalSize[dimension] = traditionalSingleSize;
>>>>>>> 1ad63046
                }
            }
        }
        return totalSize;

    }

    /**
     * Retrieves the class name of the subclass View instance.
     * @returns {string}
     * @private
     */
    _name() {
        return Object.getPrototypeOf(this).constructor.name;
    }

    /**
     * Copies prototype properties set by decorators to this
     * @private
     */
    _copyPrototypeProperties() {
        let prototype = Object.getPrototypeOf(this);

        /* Move over all renderable- and decoration information that decorators.js set to the View prototype */
        for (let name of ['decorationsMap', 'renderableConstructors']) {
            this[name] = _.cloneDeep(prototype[name]) || new Map();
        }
    }

    /**
     * Inits the decorations that is set on a class level
     * @private
     */
    _initOwnDecorations() {
        for (let currentClass = this; currentClass.__proto__.constructor !== View; currentClass = Object.getPrototypeOf(currentClass)) {
            /* The close the decoration is to this constructor in the prototype chain, the higher the priority */
            let decorations = this.decorationsMap.get(currentClass.__proto__.constructor);
            for (let property in decorations) {
                if (!(property in this.decorations)) {
                    this.decorations[property] = decorations[property];
                }
            }
        }
    }
    
    _doTrueSizedSurfacesBookkeeping() {
        this._nodes._trueSizeRequested = false;
    }

    _initTrueSizedBookkeeping() {
        this.layout.on('layoutstart', ({oldSize, size}) => {
            if (size[0] !== oldSize[0] ||
                size[1] !== oldSize[1]) {
                this._sizeResolver.doTrueSizedBookkeeping();
                this._eventOutput.emit('newSize', size);
            }
        });
        /* Hack to make the layoutcontroller reevaluate sizes on resize of the parent */
        this._nodes = {_trueSizedRequested: false};
        /* This needs to be set in order for the LayoutNodeManager to be happy */
        this.options.size = this.options.size || [true, true];
    }


    _initOptions(options) {
        if (!Helpers.isPlainObject(options)) {
            Helpers.warn(`View ${this._name()} initialized with invalid non-object arguments`);
        }
        this.options = options;
    }

    _initDataStructures() {
        if (!this.renderables) {
            this.renderables = {};
        }
        if (!this.layouts) {
            this.layouts = [];
        }

        if (!this.decorations) {
            this.decorations = {};
        }

        if (!this.decorations.extraTranslate) {
            this.decorations.extraTranslate = [0, 0, 10];
        }
        this._runningRepeatingFlowStates = {};
    }

    /**
     * Binds the method to this view. Used by the util DecoratedRenderables
     * @param {Function} method The method that is about to be bound
     * @returns {*}
     * @private
     */
    _bindToSelf(method) {
        return method.bind(this);
    }

    /**
     * Pipes a renderable to this view. Used by the util DecoratedRenderables
     * @param {Function} method The method that is about to be bound
     * @param {Boolean} enable set to false to unpipe
     * @returns {Boolean} true if piping was successful, otherwise false
     * @private
     */
    _setPipeToSelf(renderable, enable = true) {
        let methodName = enable ? 'pipe' : 'unpipe';
        /* Auto pipe events from the renderable to the view */
        if (renderable && renderable[methodName]) {
            /*
             * We see it as a bit of a mystery why the piping needs to be done both to this and this._eventOutput,
             * but they both seem to be necessary so I'm gonna leave it for now.
             */
            renderable[methodName](this);
            renderable[methodName](this._eventOutput);
            return true;
        }
        return false;
    }

    /**
     * Repeat a certain flowState indefinitely
     * @param renderableName
     * @param stateName
     * @param {Boolean} persistent. If true, then it will keep on repeating until explicitly cancelled by cancelRepeatFlowState.
     * If false, it will be interrupted automatically by any interrput to another state. Defaults to true
     * @returns {Promise} resolves to false if the flow state can't be repeated due to an existing running repeat
     */
    async repeatFlowState(renderableName = '', stateName = '', persistent = true){
        if(!this._runningRepeatingFlowStates[renderableName]){
            this._runningRepeatingFlowStates[renderableName] = {persistent};
            while(this._runningRepeatingFlowStates[renderableName] && (await this.setRenderableFlowState(renderableName, stateName) || persistent))
            {}
            return true;
        } else {
            return false;
        }
    }

    /**
     * Cancel a repeating renderable. This will cancel the animation for next flow-cycle, it won't interject the current animation cycle.
     * @param renderableName
     */
    cancelRepeatFlowState(renderableName){
        if(this._runningRepeatingFlowStates){
            delete this._runningRepeatingFlowStates[renderableName];
        }
    }
}<|MERGE_RESOLUTION|>--- conflicted
+++ resolved
@@ -25,19 +25,6 @@
 import {RenderableHelper}           from '../utils/view/RenderableHelper.js';
 import {ReflowingScrollView}        from '../components/ReflowingScrollView.js';
 
-<<<<<<< HEAD
-import MouseSync                    from 'famous/inputs/MouseSync.js';
-import TouchSync                    from 'famous/inputs/TouchSync.js';
-import GenericSync                  from 'famous/inputs/GenericSync.js';
-import Easing                       from 'famous/transitions/Easing.js';
-import Transitionable               from 'famous/transitions/Transitionable.js';
-import Modifier                     from 'famous/core/Modifier.js';
-import Transform                    from 'famous/core/Transform.js';
-import {callbackToPromise,
-        waitMilliseconds}           from '../utils/CallbackHelpers.js';
-
-=======
->>>>>>> 1ad63046
 
 export class View extends FamousView {
 
@@ -200,101 +187,9 @@
      * @param {String} stateName. The name of the state as declared in the first argument of the decorator
      * @returns {*}
      */
-<<<<<<< HEAD
-    _registerNewFlowState(renderableName){
-        let currentFlow = {};
-        let runningFlowStates = this._runningFlowStates[renderableName];
-        if(!runningFlowStates){
-            this._runningFlowStates[renderableName] = runningFlowStates = [];
-        }
-        let flowWasInterrupted = false;
-        runningFlowStates.push(currentFlow);
-
-        runningFlowStates.forEach((flowState) => {
-            flowState.shouldInterrupt = (flowState !== currentFlow);
-        });
-        return currentFlow;
-    }
-
-    _removeFinishedFlowState(renderableName, flowState){
-        let runningFlowStates = this._runningFlowStates[renderableName];
-        runningFlowStates.splice(runningFlowStates.indexOf(flowState), 1);
-    }
-
-    /**
-     * Repeat a certain flowState indefinitely
-     * @param renderableName
-     * @param stateName
-     */
-    async repeatFlowState(renderableName = '', stateName = ''){
-        if(!this._runningRepeats){
-            this._runningRepeats = {}
-        }
-
-        if(!this._runningRepeats[renderableName]){
-            this._runningRepeats[renderableName] = true;
-            while(this._runningRepeats[renderableName]){
-                await this.setRenderableFlowState(renderableName, stateName);
-            }
-        }
-    }
-
-    /**
-     * Cancel a repeating renderable. This will cancel the animation for next flow-cycle, it won't interject the current animation cycle.
-     * @param renderableName
-     */
-    cancelRepeatFlowState(renderableName){
-        if(this._runningRepeats){
-            this._runningRepeats[renderableName] = false;
-        }
-
-    }
-
-    async setRenderableFlowState(renderableName = '', stateName = ''){
-
-        let renderable = this[renderableName];
-        if(!renderable || !renderable.decorations || !renderable.decorations.flow) {
-            return this._warn(`setRenderableFlowState called on non-existing or renderable '${renderableName}' without flowstate`);
-        }
-        let flowOptions = renderable.decorations.flow;
-
-
-        /* Keep track of which flow state changes are running. We only allow one at a time per renderable.
-         * The latest one is always the valid one.
-         */
-        let currentFlow = this._registerNewFlowState(renderableName);
-        let flowWasInterrupted = false;
-
-        flowOptions.currentState = stateName;
-        for(let {transformations, options} of flowOptions.states[stateName].steps){
-            flowOptions.currentTransition = options.transition || flowOptions.defaults.curve || {curve: Easing.outCubic, duration: 300};
-            
-            this.decorateRenderable(renderableName, ...transformations);
-
-
-            await new Promise((resolve) => renderable.decorations.flow.callback = resolve);
-
-            /* Optionally, we insert a delay in between ending the previous state change, and starting on the new one. */
-            if(options.delay) { await waitMilliseconds(options.delay); }
-
-            /* If the flow has been interrupted */
-            if(currentFlow.shouldInterrupt){
-                flowWasInterrupted = true;
-                break;
-            }
-
-            let emit = (renderable._eventOutput && renderable._eventOutput.emit || renderable.emit).bind(renderable._eventOutput || renderable);
-            emit('flowStep', {state: stateName});
-        }
-        this._removeFinishedFlowState(renderableName, currentFlow);
-
-
-        return !flowWasInterrupted;
-=======
     setRenderableFlowState(renderableName = '', stateName = '') {
         this.layout.reflowLayout();
         return this._renderableHelper.setRenderableFlowState(renderableName, stateName);
->>>>>>> 1ad63046
     }
 
     /**
@@ -307,24 +202,6 @@
         return this._renderableHelper.setViewFlowState(stateName, this.decorations.flow);
     }
 
-<<<<<<< HEAD
-    _showWithAnimationController(animationController, renderable, show = true) {
-        animationController._showingRenderable = show;
-        let callback = () => {
-            let event = show ? 'shown' : 'hidden';
-            if (renderable.emit) {
-                renderable.emit(event);
-            } else if (renderable._eventOutput && renderable._eventOutput.emit) {
-                renderable._eventOutput.emit(show ? 'shown' : 'hidden');
-            }
-        };
-
-        if(show){
-            animationController.show(renderable.containerSurface || renderable, null, callback);
-        } else {
-            animationController.hide(null, callback);
-        }
-=======
     /**
      * Replaces an existing decorated renderable with a new renderable, preserving all necessary state and decorations
      * @param {String} renderableName. The name of the renderable
@@ -334,7 +211,6 @@
         this._renderableHelper.replaceRenderable(renderableName, newRenderable);
         this.reflowRecursively();
         this[renderableName] = newRenderable;
->>>>>>> 1ad63046
     }
 
     /**
@@ -453,196 +329,10 @@
     }
     
     _layoutDecoratedRenderables(context, options) {
-<<<<<<< HEAD
-        this._layoutDockedRenderables(this._groupedRenderables['docked'], this._groupedRenderables['filled'], context, options);
-        this._layoutFullScreenRenderables(this._groupedRenderables['fullSize'], context, options);
-        this._layoutTraditionalRenderables(this._groupedRenderables['traditional'], context, options);
-    }
-
-    _layoutFullScreenRenderables(fullScreenRenderables, context) {
-        let names = fullScreenRenderables ? fullScreenRenderables.keys() : [];
-        for (let name of names) {
-            let renderable = fullScreenRenderables.get(name);
-            let {origin = [0, 0], align = [0, 0], rotate = [0, 0, 0], transition = {transition: Easing.outCubic, duration: 300}, scale = [1,1,1], skew = [0,0,0]} = renderable.decorations;
-            let renderableCurve = renderable.decorations && renderable.decorations.flow && renderable.decorations.flow.currentTransition;
-            let callback = renderable.decorations && renderable.decorations.flow && renderable.decorations.flow.callback;
-            let translate = this._addTranslations(this.decorations.extraTranslate, renderable.decorations.translate || [0, 0, 0]);
-            context.set(name, {translate, size: context.size, transition: renderableCurve || transition,
-                opacity: renderable.decorations.opacity === undefined ? 1 : renderable.decorations.opacity, origin, align, rotate, scale, skew, callback});
-        }
-    }
-
-    _layoutTraditionalRenderables(traditionalRenderables, context) {
-        let names = traditionalRenderables ? traditionalRenderables.keys() : [];
-        for (let renderableName of names) {
-            let renderable = traditionalRenderables.get(renderableName);
-            let renderableSize = this._resolveDecoratedSize(renderableName, context) || [undefined, undefined];
-            let {translate = [0, 0, 0], origin = [0, 0], align = [0, 0], rotate = [0, 0, 0],
-                opacity = 1, transition = {transition: Easing.outCubic, duration: 300}, scale = [1,1,1], skew = [0,0,0]} = renderable.decorations;
-            translate = this._addTranslations(this.decorations.extraTranslate, translate);
-            let adjustedTranslation = this._adjustPlacementForTrueSize(renderable, renderableSize, origin, translate);
-            let renderableTransition = renderable.decorations && renderable.decorations.flow && renderable.decorations.flow.currentTransition;
-            let callback = renderable.decorations && renderable.decorations.flow && renderable.decorations.flow.callback;
-            context.set(renderableName, {
-                size: renderableSize,
-                translate: adjustedTranslation,
-                transition: renderableTransition || transition,
-                origin,
-                scale,
-                skew,
-                align,
-                callback,
-                rotate,
-                opacity
-            });
-        }
-    }
-
-
-    _layoutDockedRenderables(dockedRenderables, filledRenderables, context, options) {
-        let dockHelper = new TrueSizedLayoutDockHelper(context, options);
-
-        if (this.decorations.viewMargins) {
-            dockHelper.margins(this.decorations.viewMargins);
-        }
-
-        /* Process Renderables with a non-fill dock */
-        let dockedNames = dockedRenderables ? dockedRenderables.keys() : [];
-        for (let renderableName of dockedNames) {
-            let renderable = dockedRenderables.get(renderableName);
-            let {dockSize, translate, innerSize, space} = this._prepareForDockedRenderable(renderable, renderableName, context);
-            let {dock, rotate, opacity, origin, scale = [1,1,1], skew = [0,0,0], transition = {transition: Easing.outCubic, duration: 300}} = renderable.decorations;
-            let renderableTransition = renderable.decorations && renderable.decorations.flow && renderable.decorations.flow.currentTransition;
-            let callback = renderable.decorations && renderable.decorations.flow && renderable.decorations.flow.callback;
-            let {dockMethod} = dock;
-            if (dockHelper[dockMethod]) {
-                dockHelper[dockMethod](renderableName, dockSize, space, translate, innerSize, {callback, rotate, opacity, origin, scale, skew, transition: renderableTransition || transition});
-            } else {
-                this._warn(`Arva: ${this._name()}.${renderableName} contains an unknown @dock method '${dockMethod}', and was ignored.`);
-            }
-        }
-
-        /* Process Renderables with a fill dock (this needs to be done after non-fill docks, since order matters in LayoutDockHelper) */
-        let filledNames = filledRenderables ? filledRenderables.keys() : [];
-        for (let renderableName of filledNames) {
-            let renderable = filledRenderables.get(renderableName);
-            let {decorations} = renderable;
-            let {dock, rotate, opacity, origin, scale = [1,1,1], skew = [0,0,0], transition = {transition: Easing.outCubic, duration: 300}} = decorations;
-            let renderableTransition = renderable.decorations && renderable.decorations.flow && renderable.decorations.flow.currentTransition;
-            let callback = renderable.decorations && renderable.decorations.flow && renderable.decorations.flow.callback;
-            let {translate, dockSize} = this._prepareForDockedRenderable(renderable, renderableName, context);
-            /* Special case for undefined size, since it's treated differently by the dockhelper, and should be kept to undefined if specified */
-            let dimensionHasUndefinedSize = (dimension) => ![decorations.dock.size, decorations.size].every((size) => size && size[dimension] !== undefined);
-            dockSize = dockSize.map((fallbackSize, dimension) => dimensionHasUndefinedSize(dimension) ? undefined : fallbackSize);
-            dockHelper.fill(renderableName, dockSize, translate, {callback, rotate, opacity, origin, scale, skew, transition: renderableTransition || transition});
-        }
-    }
-
-    /**
-     * Computes translation, inner size, actual docking size (outer size) and an adjusted docking size for a renderable that is about to be docked
-     * @param renderable
-     * @param {String} renderableName
-     * @param context
-     * @returns {{dockSize: (Array|Object), translate, innerSize: (Array|Number), inUseDockSize: (Array|Number}}
-     * @private
-     */
-    _prepareForDockedRenderable(renderable, renderableName, context) {
-        let {decorations} = renderable;
-        let {translate = [0, 0, 0]} = decorations;
-        translate = this._addTranslations(this.decorations.extraTranslate, translate);
-        let {dockMethod, space} = decorations.dock;
-        let {viewMargins = [0, 0, 0, 0]} = this.decorations;
-        let horizontalMargins = viewMargins[1] + viewMargins[3];
-        let verticalMargins = viewMargins[0] + viewMargins[2];
-        let sizeWithoutMargins = [context.size[0] - horizontalMargins, context.size[1] - verticalMargins];
-        let dockSizeSpecified = !(_.isEqual(decorations.dock.size, [undefined, undefined]));
-        let dockSize = this._resolveDecoratedSize(renderableName, {size: sizeWithoutMargins}, dockSizeSpecified ? decorations.dock.size : undefined);
-        let inUseDockSize = this._resolvedSizesCache.get(renderable);
-        let innerSize;
-        let {origin, align} = decorations;
-        if (decorations.size || origin || align) {
-            /* If origin and align is used, we have to add this to the translate of the renderable */
-            this._resolveDecoratedSize(renderableName, {size: sizeWithoutMargins});
-            innerSize = this._resolvedSizesCache.get(renderable);
-            if (innerSize) {
-                let translateWithProportion = (proportion, size, translation, dimension, factor) =>
-                    translation[dimension] += size[dimension] ? factor * size[dimension] * proportion[dimension] : 0;
-                translate = [...translate]; //shallow copy the translation to prevent the translation for happening multiple times
-
-                /* If no docksize was specified in a certain direction, then use the context size without margins */
-                let outerDockSize = dockSize;
-
-
-                if (!dockSizeSpecified) {
-                    if (dockMethod === 'fill') {
-                        outerDockSize = [...sizeWithoutMargins];
-                    } else {
-                        let dockingDirection = this._getDockType(dockMethod);
-                        outerDockSize[dockingDirection] = innerSize[dockingDirection];
-                        outerDockSize[+!dockingDirection] = sizeWithoutMargins[+!dockingDirection];
-                    }
-
-                }
-
-                if (origin) {
-                    renderable.decorations.size.forEach((size, dimension) => {
-                        if(this._isValueTrueSized(size)){
-                            /* Because the size is set to true, it is interpreted as 1 by famous. We have to add 1 pixel
-                             *  to make up for this.
-                             */
-                            translate[dimension] += 1;
-                        }
-                    });
-                }
-                if (align) {
-
-                    translateWithProportion(align, outerDockSize, translate, 0, 1);
-                    translateWithProportion(align, outerDockSize, translate, 1, 1);
-                }
-            }
-        }
-        for (let i = 0; i < 2; i++) {
-            if (dockSize[i] == true) {
-                /* If a true size is used, do a tilde on it in order for the dockhelper to recognize it as true-sized */
-                dockSize[i] = ~inUseDockSize[i];
-            }
-        }
-        /* If the renderable is unrenderable due to zero height/width...*/
-        if (inUseDockSize[0] === 0 || inUseDockSize[1] === 0) {
-            /* Don't display the space if the size is 0*/
-            space = 0;
-        }
-        return {dockSize, translate, innerSize, inUseDockSize, space};
-
-    }
-
-    /**
-     * Specifying origin for true sized renderables doesn't work. Therefore we do a quick fix to adjust the
-     * translation according to the current faulty behaviour of famous.
-     * @param renderable The renderable of which we should correct
-     * @param size  The size of this renderable
-     * @param origin The origin
-     * @param translate The current translation
-     * @returns {*[]} The new translation taking this the current famous implementation into account
-     * @private
-     */
-    _adjustPlacementForTrueSize(renderable, size, origin, translate) {
-        let newTranslation = [translate[0], translate[1], translate[2]];
-        for (let i = 0; i < 2; i++) {
-            if (size[i] === true && origin[i] !== 0) {
-                /* Because the size is set to true, it is interpreted as 1 by famous. We have to add 1 pixel
-                 *  to make up for this.
-                 */
-                newTranslation[i] -= (this._resolvedSizesCache.get(renderable)[i] * origin[i] - 1);
-            }
-        }
-        return newTranslation;
-=======
         let dockedRenderables = this._renderableHelper;
         this._dockedRenderablesHelper.layout(dockedRenderables.getRenderableGroup('docked'), dockedRenderables.getRenderableGroup('filled'), context, this.decorations);
         this._fullSizeRenderablesHelper.layout(dockedRenderables.getRenderableGroup('fullSize'), context, this.decorations);
         this._traditionalRenderablesHelper.layout(dockedRenderables.getRenderableGroup('traditional'), context, this.decorations);
->>>>>>> 1ad63046
     }
 
 
@@ -787,60 +477,12 @@
             }
         }
 
-<<<<<<< HEAD
-        if (traditionalRenderables || ignoredRenderables) {
-            let traditionalNames = traditionalRenderables ? traditionalRenderables.keys() : [];
-            let ignoredNames = ignoredRenderables ? ignoredRenderables.keys() : [];
-            let combinedNames = traditionalNames.concat(ignoredNames);
-
-            for (let renderableName of combinedNames) {
-                let renderable = this[renderableName];
-                this._resolveDecoratedSize(renderableName, { size: [NaN, NaN] });
-                let size = this.getResolvedSize(renderable);
-                if (!size) {
-                    continue;
-                }
-                let renderableSpec;
-                /* If the renderable is included in the ignored renderables */
-                if (ignoredRenderables && ignoredRenderables.indexOf(renderableName) !== -1) {
-                    /* We rather not want to do this, because this function makes a loop that means quadratic complexity */
-                    renderableSpec = this.layout.getSpec(renderableName);
-                    renderableSpec.translate = renderableSpec.transform.slice(-4, -1);
-                } else {
-                    renderableSpec = renderable.decorations;
-                    renderableSpec.align = renderableSpec.align || [0, 0];
-                    renderableSpec.translate = renderableSpec.translate || [0, 0, 0];
-
-                    if (renderableSpec.translate) {
-                        renderableSpec.translate = this._adjustPlacementForTrueSize(renderable, size, renderableSpec.origin || [0, 0]
-                            , renderableSpec.translate);
-                    } else {
-                        renderableSpec.translate = [0, 0, 0];
-                    }
-                }
-
-
-                /* If there has been an align specified, then nothing can be calculated */
-                if (!renderableSpec || !renderableSpec.size || (renderableSpec.align[0] && renderableSpec.align[1])) {
-                    continue;
-                }
-
-                let {translate, align} = renderableSpec;
-                /* If the renderable has a lower min y/x position, or a higher max y/x position, save its values */
-                for (let i = 0; i < 2; i++) {
-                    /* Undefined is the same as context size */
-                    if (size[i] !== undefined && !(align && align[i]) && totalSize[i] !== undefined) {
-                        totalSize[i] = Math.max(totalSize[i], translate[i] + size[i]);
-                    }
-
-=======
         if (traditionalRenderables) {
             let traditionalRenderablesBoundingBox = this._traditionalRenderablesHelper.boundingBoxSize(traditionalRenderables);
             for (let [dimension, singleSize] of totalSize.entries()) {
                 let traditionalSingleSize = traditionalRenderablesBoundingBox[dimension];
                 if (singleSize === undefined || singleSize < traditionalSingleSize) {
                     totalSize[dimension] = traditionalSingleSize;
->>>>>>> 1ad63046
                 }
             }
         }
