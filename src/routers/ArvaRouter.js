/**


 @author: Hans van den Akker (mysim1)
 @license NPOSL-3.0
 @copyright Bizboard, 2015

 */

import _                            from 'lodash';
import {Router}                     from '../core/Router.js';
import {provide}                    from '../utils/di/Decorators.js';
import Easing                       from 'famous/transitions/Easing.js';
import AnimationController          from 'famous-flex/AnimationController.js';

@provide(Router)
export class ArvaRouter extends Router {

    routes = {};
    history = [];
    decode = decodeURIComponent;
    defaultController = 'Home';
    defaultMethod = 'Index';
    
    constructor() {
        super();
<<<<<<< HEAD
        if (window == null) { return; }
        window.addEventListener('hashchange', this.run);
=======

        if (window == null) {
            return;
        }

        this.routes = {};
        this.history = [];
        this.decode = decodeURIComponent;


        window.addEventListener('hashchange', this.run);
        this._setupNativeBackButtonListener();

>>>>>>> 62d473fb
    }

    /**
     * Sets the initial controller and method to be activated whenever the controllers are activated.
     * @param {Controller|Function|String} controller Default controller instance, controller constructor, or controller name to go to.
     * @param {String} method Default method to call in given controller.
     * @returns {void}
     */
    setDefault(controller, method = null) {

        this.defaultController = this._getControllerName(controller);

        if (method != null) { this.defaultMethod = method; }
    }

    /**
     * Sets the animation specs object for use by the famous-flex AnimationController.
     * @param {Object} specs Animation specs, keyed by target controller.
     * @returns {void}
     */
    setControllerSpecs(specs) {
        this.specs = specs;
    }

    /**
     * Triggers navigation to one of the controllers
     * @param {Controller|Function|String} controller The controller instance, controller constructor, or controller name to go to.
     * @param {String} method The method to call in given controller.
     * @param {Object} params Dictonary of key-value pairs containing named arguments (i.e. {id: 1, test: "yes"})
     * @returns {void}
     */
    go(controller, method, params = null) {

        let controllerName = this._getControllerName(controller);

        let routeRoot = controllerName
            .replace(this.defaultController, '')
            .replace('Controller', '');

        let hash = '#' + (routeRoot.length > 0 ? '/' + routeRoot : '') + ('/' + method);
        if (params !== null) {
            for (let i = 0; i < Object.keys(params).length; i++) {
                var key = Object.keys(params)[i];
                hash += i == 0 ? '?' : '&';
                hash += (key + '=' + params[key]);
            }
        }

        if (history.pushState) {
            history.pushState(null, null, hash);
        }

        this.run();
    }


    /**
     * Registers a single controller.
     * @param {String} route Route to trigger handler on.
     * @param {Function} handler Method to call on given route.
     * @returns {void}
     */
    add(route, handler,controller) {
        let pieces = route.split('/'),
            rules = this.routes;

        for (let i = 0; i < pieces.length; ++i) {
            let piece = pieces[i],
                name = piece[0] === ':' ? ':' : piece;

            rules = rules[name] || (rules[name] = {});

            if (name === ':') {
                rules['@name'] = piece.slice(1);
            }
        }

        rules['@'] = handler;
        rules['controller'] = controller;

    }

    /**
     * On a route change, calls the corresponding controller method with the given parameter values.
     * @returns {Boolean} Whether the current route was successfully ran.
     */
    run() {
        let url = window.location.hash.replace('#', '');

        if (url !== '') {
            url = url.replace('/?', '?');
            url[0] === '/' && (url = url.slice(1));
            url.slice(-1) === '/' && (url = url.slice(0, -1));
        }

        let rules = this.routes,
            querySplit = url.split('?'),
            pieces = querySplit[0].split('/'),
            values = [],
            keys = [],
            method = '';
        for (let piece in pieces) {
            if (pieces[piece].indexOf('=')>-1) {
                let splitted = pieces[piece].split('=');
                pieces[piece] = splitted[0];
                querySplit.push(pieces[piece] + '=' + splitted[1]);
            }
        }

        let rule = null;
        let controller;

        // if there is no controller reference, assume we have hit the default Controller
        if (pieces.length === 1 && pieces[0].length === 0) {
            pieces[0] = this.defaultController;
            pieces.push(this.defaultMethod);
        } else if (pieces.length === 1 && pieces[0].length > 0) {
            pieces.unshift(this.defaultController);
        }

        controller = pieces[0];

        // Parse the non-query portion of the URL...
        for (let i = 0; i < pieces.length && rules; ++i) {
            let piece = this.decode(pieces[i]);
            rule = rules[piece];

            if (!rule && (rule = rules[':'])) {
                method = piece;
            }

            rules = rules[piece];
        }

        (function parseQuery(q) {
            let query = q.split('&');

            for (let i = 0; i < query.length; ++i) {
                let nameValue = query[i].split('=');

                if (nameValue.length > 1) {
                    keys.push(nameValue[0]);
                    values.push(this.decode(nameValue[1]));
                }
            }
        }).call(this, querySplit.length > 1 ? querySplit[1] : '');

        if (rule && rule['@']) {

            /* Push current route to the history stack for later use */
            let previousRoute = this.history.length ? this.history[this.history.length - 1] : undefined;
            let currentRoute = {
                url: url,
                controller: controller,
                controllerObject: rule['controller'],
                method: method,
                keys: keys,
                values: values
            };
            currentRoute.spec = previousRoute ? this._getAnimationSpec(previousRoute, currentRoute) : (this._initialSpec || {});
            this._setHistory(currentRoute);

            this._executeRoute(rule, currentRoute);

            return true;
        } else {
            console.log('Controller doesn\'t exist!');
        }

        return false;
    }

    setInitialSpec(spec) {
        this._initialSpec = spec;
    }

    setBackButtonEnabled(enabled) {
        this._backButtonEnabled = enabled;
    }

    isBackButtonEnabled(){
        return this._backButtonEnabled;
    }

    goBackInHistory() {
        /* Default behaviour: go back in history in the arva router */
        let {history} = this;
        if(history.length > 1){
            let {controller,method,keys,values} = history[history.length-2];
            let inputObject = {};
            for (let i = 0; i < keys.length; i++) {
                inputObject[keys[i]] = values[i];
            }
            this.go(controller, method, inputObject);
        } else {
            this.go(this.defaultController, this.defaultMethod);
        }
    }

    _setupNativeBackButtonListener() {
        this._backButtonEnabled = true;
        document.addEventListener("backbutton", (e) => {
            if(!this._backButtonEnabled){
                e.preventDefault();
            } else {
                this.goBackInHistory();
            }
        }, false);
    }



    /**
     * Executes the controller handler associated with a given route, passing the route as a parameter.
     * @param {Object} rule Rule handler to execute.
     * @param {Object} route Route object to pass as parameter.
     * @returns {void}
     * @private
     */
    _executeRoute(rule, route) {
        /* Make the controller active for current scope */
        if(rule['@'](route)) {
            this.emit('routechange', route);
        }
    }

    /**
     * Checks if the current route is already present in the history stack, and if so removes all entries after
     * and including the first occurrence. It will then append the current route to the history stack.
     * @param {Object} currentRoute Route object containing url, controller, method, keys, and values.
     * @returns {void}
     * @private
     */
    _setHistory(currentRoute) {
        for (let i = 0; i < this.history.length; i++) {
            let previousRoute = this.history[i];
            if (currentRoute.controller === previousRoute.controller &&
                currentRoute.method === previousRoute.method &&
                _.isEqual(currentRoute.values, previousRoute.values)) {
                this.history.splice(i, this.history.length - i);
                break;
            }
        }

        this.history.push(currentRoute);
    }

    /**
     * CheckS whether a route is already present in the history stack.
     * @param {Object} currentRoute Route object containing url, controller, method, keys, and values.
     * @returns {Boolean} Whether the route has been visited previously.
     * @private
     */
    _hasVisited(currentRoute) {
        for (let i = 0; i < this.history.length; i++) {
            let previousRoute = this.history[i];
            if (currentRoute.controller === previousRoute.controller &&
                currentRoute.method === previousRoute.method &&
                _.isEqual(currentRoute.values, previousRoute.values)) {
                return true;
            }
        }

        return false;
    }

    /**
     * Returns the Famous-Flex animation spec for two given routes. Takes its spec inputs from the specs set in
     * router.setControllerSpecs(), which is called from the app constructor.
     * @param {Object} previousRoute Previous route object containing url, controller, method, keys, and values.
     * @param {Object} currentRoute Current route object containing url, controller, method, keys, and values.
     * @returns {Object} A spec object if one is found, or an empty object otherwise.
     * @private
     */
    _getAnimationSpec(previousRoute, currentRoute) {
        let fromController = previousRoute.controller;
        let toController = currentRoute.controller;

        if (fromController.indexOf('Controller') === -1) {
            fromController += 'Controller';
        }
        if (toController.indexOf('Controller') === -1) {
            toController += 'Controller';
        }

        /* We're on exactly the same page as before */
        if (currentRoute.controller === previousRoute.controller &&
            currentRoute.method === previousRoute.method &&
            _.isEqual(currentRoute.values, previousRoute.values)) {
            return {};
        }

        /* Same controller, different method or different parameters */
        if (currentRoute.controller === previousRoute.controller) {

            let direction = this._hasVisited(currentRoute) ? 'previous' : 'next';
            if (this.specs && this.specs[fromController] && this.specs[fromController].methods) {
                return this.specs[fromController].methods[direction];
            }

            /* Default method-to-method animations, used only if not overridden in app's controllers spec. */
            let defaults = {
                'previous': {
                    transition: {duration: 1000, curve: Easing.outBack},
                    animation: AnimationController.Animation.Slide.Right
                },
                'next': {
                    transition: {duration: 1000, curve: Easing.outBack},
                    animation: AnimationController.Animation.Slide.Left
                }
            };
            return defaults[direction];
        }

        /* Different controller */
        if (this.specs && this.specs.hasOwnProperty(toController) && this.specs[toController].controllers) {
            let controllerSpecs = this.specs[toController].controllers;
            for (let specIndex in controllerSpecs) {
                let spec = controllerSpecs[specIndex];
                if (spec.activeFrom && spec.activeFrom.indexOf(fromController) !== -1) {
                    return spec;
                }
            }
        }

        console.log('No spec defined from ' + fromController + ' to ' + toController + '. Please check router.setControllerSpecs() in your app constructor.');
    }

    /**
     * Extracts a controller name from a given string, constructor, or controller instance. 'Controller' part is not included in the returned name.
     * E.g. _getControllerName(HomeController) -> 'Home'.
     * @param {Function|Object|String} controller String, constructor, or controller instance.
     * @returns {String} Name of the controller
     * @private
     */
    _getControllerName(controller) {
        if(typeof controller === 'string') {
            return controller.replace('Controller', '');
        } else if (typeof controller === 'function' && Object.getPrototypeOf(controller).constructor.name == 'Function'){
            return controller.name.replace('Controller', '');
        } else{
            return typeof controller === 'object' ?
                Object.getPrototypeOf(controller).constructor.name.replace('Controller', '') : typeof controller;
        }
    }

}<|MERGE_RESOLUTION|>--- conflicted
+++ resolved
@@ -24,10 +24,8 @@
     
     constructor() {
         super();
-<<<<<<< HEAD
         if (window == null) { return; }
         window.addEventListener('hashchange', this.run);
-=======
 
         if (window == null) {
             return;
@@ -40,8 +38,6 @@
 
         window.addEventListener('hashchange', this.run);
         this._setupNativeBackButtonListener();
-
->>>>>>> 62d473fb
     }
 
     /**
