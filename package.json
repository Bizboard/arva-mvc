{
  "name": "arva-mvc",
  "version": "1.0.0-pre-1",
  "description": "Using the latest ES6 standards creating a simple, compact MVC for Famous applications.",
  "main": "www/index.html",
  "homepage": "https://github.com/Bizboard/arva-mvc",
  "repository": {
    "type": "git",
    "url": "git://github.com/Bizboard/arva-mvc.git"
  },
  "bugs": {
    "url": "https://github.com/Bizboard/arva-mvc/issues"
  },
<<<<<<< HEAD
  "dependencies": {
    "eslint": "latest"
=======
  "scripts": {
    "build": "jspm bundle-sfx main www/bundle.js",
    "start": "nwjs.app/Contents/MacOS/nwjs"
>>>>>>> ff73da52
  },
  "jspm": {
    "directories": {
      "lib": "src"
    },
    "dependencies": {
      "arva-context": "github:Bizboard/arva-context@master",
      "arva-ds": "github:Bizboard/arva-ds@master",
      "di.js": "github:angular/di.js@master",
      "famous": "npm:famous@^0.3.5",
      "famous-bkimagesurface": "github:ijzerenhein/famous-bkimagesurface@^1.0.3",
      "famous-flex": "github:ijzerenhein/famous-flex@^0.3.1",
      "firebase": "github:firebase/firebase-bower@^2.2.0",
      "lodash": "npm:lodash@^3.2.0"
    }
  },
  "author": "Tom Clement <tom.clement@bizboard.nl>, Hans van den Akker <hans@bizboard.nl>",
  "license": "MIT"
}<|MERGE_RESOLUTION|>--- conflicted
+++ resolved
@@ -2,7 +2,7 @@
   "name": "arva-mvc",
   "version": "1.0.0-pre-1",
   "description": "Using the latest ES6 standards creating a simple, compact MVC for Famous applications.",
-  "main": "www/index.html",
+  "main": false,
   "homepage": "https://github.com/Bizboard/arva-mvc",
   "repository": {
     "type": "git",
@@ -11,14 +11,12 @@
   "bugs": {
     "url": "https://github.com/Bizboard/arva-mvc/issues"
   },
-<<<<<<< HEAD
-  "dependencies": {
-    "eslint": "latest"
-=======
   "scripts": {
     "build": "jspm bundle-sfx main www/bundle.js",
     "start": "nwjs.app/Contents/MacOS/nwjs"
->>>>>>> ff73da52
+  },
+  "dependencies": {
+    "eslint": "latest"
   },
   "jspm": {
     "directories": {
