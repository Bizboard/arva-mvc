/**


 @author: Hans van den Akker (mysim1)
 @license NPOSL-3.0
 @copyright Bizboard, 2015

 */

import extend                       from 'lodash/extend.js';
import cloneDeep                    from 'lodash/cloneDeep.js';
import FamousView                   from 'famous/core/View.js';
import {RenderablePrototype}        from 'famous/utilities/RenderablePrototype.js';
import LayoutController             from 'famous-flex/LayoutController.js';
import Surface                      from 'famous/core/Surface.js';
import Engine                       from 'famous/core/Engine.js';

import {limit}                      from 'arva-js/utils/Limiter.js';

import {layout}                     from '../layout/Decorators.js';
import {ObjectHelper}               from '../utils/ObjectHelper.js';
import {SizeResolver}               from '../utils/view/SizeResolver.js';
import {Utils}                      from '../utils/view/Utils.js';
import {
    DockedLayoutHelper,
    FullSizeLayoutHelper,
    TraditionalLayoutHelper
}
    from '../utils/view/LayoutHelpers.js';
import {RenderableHelper}           from '../utils/view/RenderableHelper.js';
import {ReflowingScrollView}        from '../components/ReflowingScrollView.js';
import {PrioritisedObject}          from '../data/PrioritisedObject.js';
import {combineOptions}             from '../utils/CombineOptions.js';
import observeJs             from 'observe-js';
import {OptionObserver} from '../utils/view/OptionObserver';

/**
 * An Arva View. Can be constructed explicitly by using new View() but is more commonly used as a base class for
 * views used by the app.
 *
 */
export class View extends FamousView {

    /**
     * @example
     * HomeController extends Controller {
     *      Index() {
     *          let view = new View();
     *          view.add(new Surface({properties: {backgroundColor: 'red'}}));
     *          return view
     *      }
     * }
     * @example
     * class HomeView extends View {
     *      @layout.size(100, 100)
     *      @layout.place.center()
     *      mySurface = new Surface({properties: {backgroundColor: 'red'}})
     * }
     *
     *
     *
     * @param {Object} options. The options passed to the view will be stored in this.options, but won't change any
     * behaviour of the core functionality of the view. Instead, configuration of the View is done by decorators.
     *
     */
    constructor(options = {}) {

        super(options);

        /* Bind all local methods to the current object instance, so we can refer to 'this'
         * in the methods as expected, even when they're called from event handlers.        */
        ObjectHelper.bindAllMethods(this, this);


        this._copyPrototypeProperties();
        this._initDataStructures();
        this._initOwnDecorations();
        this._initOptions(options);
        this._initUtils();
        this._constructDecoratedRenderables();

        this._createLayoutController();
        this._initTrueSizedBookkeeping();

    }


    //noinspection JSUnusedGlobalSymbols
    /**
     * Deprecated, it is no longer required to call build() from within your View instances.
     * @deprecated
     * @returns {void}
     */
    build() {
        Utils.warn(`Arva: calling build() from within views is no longer necessary, any existing calls can safely be removed. Called from ${this._name()}`);
    }

    /**
     * Reflows the layout while also informing any subscribing parents that a reflow has to take place
     */
    reflowRecursively() {
        this.layout.reflowLayout();
        this._eventOutput.emit('recursiveReflow');
    }

    /**
     * Gets the size used when displaying a renderable on the screen the last tick
     * @param {Renderable/Name} renderableOrName The renderable or the name of the renderable of which you need the size
     */
    getResolvedSize(renderableOrName) {
        let renderable = renderableOrName;
        if (typeof renderableOrName === 'string') {
            renderable = this.renderables[renderableOrName];
        }
        let size = this._sizeResolver.getResolvedSize(renderable);

        /* Backup: If size can't be resolved, then see if there's a size specified on the decorator */
        if (!size && renderable.decorations) {
            let decoratedSize = renderable.decorations.size;
            let isValidSize = (inputSize) => typeof inputSize == 'number' && inputSize > 0;
            if (decoratedSize && decoratedSize.every(isValidSize)) {
                size = decoratedSize;
            }
        }

        return size || [undefined, undefined];
    }

    /**
     * Returns true if the view contains uncalculated surfaces
     * @returns {Boolean}
     */
    containsUncalculatedSurfaces() {
        return this._sizeResolver.containsUncalculatedSurfaces();
    }

    /**
     * Adds a renderable to the layout.
     * @param {Renderable} renderable The renderable to be added
     * @param {String} renderableName The name (key) of the renderable
     * @param {Decorator} Decorator Any decorator(s) to apply to the renderable
     * @returns {Renderable} The renderable that was assigned
     */
    addRenderable(renderable, renderableName, ...decorators) {
        /* Due to common mistake, we check if renderableName is a string */
        if (typeof renderableName !== 'string') {
            Utils.warn(`The second argument of addRenderable(...) was not a string. Please pass the renderable name in ${this._name()}`);
        }
        this._renderableHelper.applyDecoratorFunctionsToRenderable(renderable, decorators);
        this._assignRenderable(renderable, renderableName);
        this.layout.reflowLayout();
        return renderable;
    }

    /**
     * Removes the renderable from the view
     * @param {String} renderableName The name of the renderable
     */
    removeRenderable(renderableName) {
        this._renderableHelper.removeRenderable(renderableName);
        this[renderableName] = undefined;
        this.layout.reflowLayout();
    }

    /**
     * Rearranges the order in which docked renderables are parsed for rendering, ensuring that 'renderableName' is processed
     * before 'nextRenderableName'.
     * @param {String} renderableName
     * @param {String} nextRenderableName
     */
    prioritiseDockBefore(renderableName, nextRenderableName) {
        this.reflowRecursively();
        return this._renderableHelper.prioritiseDockBefore(renderableName, nextRenderableName);
    }

    /**
     * @param {String} renderableName
     * @param {String} prevRenderableName
     */
    prioritiseDockAfter(renderableName, prevRenderableName) {
        this.reflowRecursively();
        return this._renderableHelper.prioritiseDockAfter(renderableName, prevRenderableName);
    }

    /**
     *
     * @param {String} renderableName
     * @param {Boolean} show. Whether to show or not
     * @returns {Promise} when the renderable has finished its animation
     */
    showRenderable(renderableName, show = true) {
        let renderable = this[renderableName];
        if (!renderable) {
            Utils.warn(`Trying to show renderable ${renderableName} which does not exist!`);
            return;
        }
        if (!renderable.animationController) {
            Utils.warn(`Trying to show renderable ${renderableName} which does not have an animationcontroller. Please use @layout.animate`);
            return;
        }
        let decoratedSize = this[renderableName].decorations.size || (this[renderableName].decorations.dock ? this[renderableName].decorations.dock.size : undefined);
        if (decoratedSize) {
            /* Check if animationController has a true size specified. If so a reflow needs to be performed since there is a
             * new size to take into account. */
            for (let dimension of [0, 1]) {
                if (this._sizeResolver.isValueTrueSized(this._sizeResolver.resolveSingleSize(decoratedSize[dimension], [NaN, NaN], dimension))) {
                    this.reflowRecursively();
                    break;
                }

            }
        }

        return new Promise((resolve) => this._renderableHelper.showWithAnimationController(this.renderables[renderableName], renderable, show, resolve));
    }

    /**
     * Decorates a renderable with other decorators. Using the same decorators as used previously will override the old ones.
     * @example
     * this.decorateRenderable('myRenderable',layout.size(100, 100));
     *
     * @param {String} renderableName The name of the renderable
     * @param ...decorators The decorators that should be applied
     */
    decorateRenderable(renderableName, ...decorators) {
        this._renderableHelper.decorateRenderable(renderableName, ...decorators);
        this.reflowRecursively();
    }

    /**
     * Sets a renderable flow state as declared in the @flow.stateStep, or @flow.defaultState
     * @param {String} renderableName. The name of the renderable
     * @param {String} stateName. The name of the state as declared in the first argument of the decorator
     * @returns {*}
     */
    setRenderableFlowState(renderableName = '', stateName = '') {
        return this._renderableHelper.setRenderableFlowState(renderableName, stateName);
    }

    /**
     * Sets a renderable flow state as declared in the @flow.viewState
     * @param {String} renderableName. The name of the renderable
     * @param {String} stateName. The name of the state as declared in the first argument of the decorator
     * @returns {*}
     */
    setViewFlowState(stateName = '') {
        return this._renderableHelper.setViewFlowState(stateName, this.decorations.flow);
    }

    /**
     * Gets the name of a flow state of a renderable.
     *
     * @param {String} renderableName the name of the renderable of which the flow state is concerned
     * @returns {String} stateName the name of the state that the renderable is in
     */
    getRenderableFlowState(renderableName = '') {
        return this._renderableHelper.getRenderableFlowState(renderableName);
    }

    /**
     * Gets the name of the flow state of a view.
     *
     * @returns {String} stateName the name of the state that this view is in.
     */
    getViewFlowState() {
        return this._renderableHelper.getViewFlowState(this.decorations.flow);
    }

    /**
     * Replaces an existing decorated renderable with a new renderable, preserving all necessary state and decorations
     * @param {String} renderableName. The name of the renderable
     * @param {Renderable} newRenderable Renderable to replace the old renderable with
     */
    replaceRenderable(renderableName, newRenderable) {
        this._renderableHelper.replaceRenderable(renderableName, newRenderable);
        this.reflowRecursively();
        this[renderableName] = newRenderable;
    }

    /**
     * Gets the scroll view that was set if @layout.scrollable was used on the view
     * @returns {ReflowingScrollView}
     */
    getScrollView() {
        return this._scrollView;
    }

    static with(options) {
        return new RenderablePrototype(this, options);
    }

    /**
     * getSize() is called by this view and by layoutControllers. For lazy people that don't want to specifiy their own getSize() function,
     * we provide a fallback. This function can be performance expensive when using non-docked renderables, but for docked renderables it
     * is efficient and convenient]
     * @returns {*[]}
     */
    getSize() {
        return this._getLayoutSize();
    }

    /**
     * Hides a renderable that has been declared with @layout.animate
     * @param renderableName
     * @returns {Promise} when the renderable has finished its animation
     */
    hideRenderable(renderableName) {
        return this.showRenderable(renderableName, false);
    }

    /**
     * Passes a callback that gets called every time the context size changes.
     *
     * @param {Function} callback a callback with arguments (width, height)
     */
    onNewSize(callback) {
        this._onNewSizeCallbacks.push(callback);
    }

    /**
     * Gets a (new) context size of the view. This will always happen at least once immediately after the view is constructed.
     * Hence, it can safely be used in the constructor to get the (initial) size of the view.
     *
     * @example
     * constructor(options){
     *  super(options);
     *  onceNewSize.then((width, height) => {
     *      console.log(width, height);
     *  });
     * }
     *
     * @returns {Promise} Resolves when there's a new size
     */
    onceNewSize() {
        return new Promise((resolve) => {
<<<<<<< HEAD
            this._onNewSizeCallbacks.push(function onNewSize(size) {
=======
            let onNewSize = (size) => {
>>>>>>> 5f5e0447
                this._onNewSizeCallbacks.splice(this._onNewSizeCallbacks.indexOf(onNewSize), 1);
                resolve(size);
            };
            this._onNewSizeCallbacks.push(onNewSize);
        })
    }

    /**
     * Repeat a certain flowState indefinitely
     * @param renderableName
     * @param stateName
     * @param {Boolean} persistent. If true, then it will keep on repeating until explicitly cancelled by cancelRepeatFlowState.
     * If false, it will be interrupted automatically by any interrput to another state. Defaults to true
     * @returns {Promise} resolves to false if the flow state can't be repeated due to an existing running repeat
     */
    async repeatFlowState(renderableName = '', stateName = '', persistent = true) {
        if (!this._runningRepeatingFlowStates[renderableName]) {
            this._runningRepeatingFlowStates[renderableName] = { persistent };
            while (this._runningRepeatingFlowStates[renderableName] && (await this.setRenderableFlowState(renderableName, stateName) || persistent)) {
            }
            delete this._runningRepeatingFlowStates[renderableName];
            return true;
        } else {
            return false;
        }
    }

    /**
     * Cancel a repeating renderable. This will cancel the animation for next flow-cycle, it won't interject the current animation cycle.
     * @param renderableName
     */
    cancelRepeatFlowState(renderableName) {
        if (this._runningRepeatingFlowStates) {
            delete this._runningRepeatingFlowStates[renderableName];
        }
    }

    /**
     * Initiate a renderable to a default flow state.
     * @param renderableName
     * @param stateName
     */
    setDefaultState(renderableName, stateName) {
        for (let step of this[renderableName].decorations.flow.states[stateName].steps) {
            this.decorateRenderable(renderableName, ...step.transformations);
        }
    }

    /**
     * Inits the utils that are used as helper classes for the view
     * @private
     */
    _initUtils() {
        this._sizeResolver = new SizeResolver();
        this._sizeResolver.on('layoutControllerReflow', this._requestLayoutControllerReflow);
        this._sizeResolver.on('reflow', () => this.layout.reflowLayout());
        this._sizeResolver.on('reflowRecursively', this.reflowRecursively);
        this._dockedRenderablesHelper = new DockedLayoutHelper(this._sizeResolver);
        this._fullSizeLayoutHelper = new FullSizeLayoutHelper(this._sizeResolver);
        this._traditionalLayoutHelper = new TraditionalLayoutHelper(this._sizeResolver);
        this._renderableHelper = new RenderableHelper(this._bindToSelf, this._setPipeToSelf, this.renderables, this._sizeResolver);
    }

    /** Requests for a parent LayoutController trying to resolve the size of this view
     * @private
     */
    _requestLayoutControllerReflow() {
        this._nodes = { _trueSizeRequested: true };
        //TODO: Do we really need to emit this?
        this._eventOutput.emit('layoutControllerReflow');
    }

    _getRenderableOptions(renderableName, decorations = this.renderables[renderableName]) {
        let decoratorOptions = decorations.constructionOptionsMethod ? decorations.constructionOptionsMethod.call(this, this.options) : {};
        if (!Utils.isPlainObject(decoratorOptions)) {
            Utils.warn(`Invalid option '${decoratorOptions}' given to item ${renderableName}`);
        }
        return decoratorOptions;
    }

    /**
     * Construct all the renderables that have been decorated in the class.
     * @private
     */
    _constructDecoratedRenderables() {

        let classConstructorList = [];

        /* Reverse the class list becaues rit makes more sense to make the renderables of the parent before the renderables
         * of this view
         */
        for (let currentClass = this; currentClass.__proto__.constructor !== View; currentClass = Object.getPrototypeOf(currentClass)) {
            classConstructorList.push(currentClass.__proto__.constructor);
        }
        classConstructorList.reverse();


        for (let currentClassConstructor of classConstructorList) {
            let renderableConstructors = this.renderableConstructors.get(currentClassConstructor);
            for (let renderableName in renderableConstructors) {
                let renderableConstructor = renderableConstructors[renderableName];

                /* Assign to the 'flat' structure renderableConstructors */
                this._renderableConstructors[renderableName] = renderableConstructor;
                let { decorations } = renderableConstructor;
                let renderable = this._setupRenderable(renderableName);
                /* Allow decorated class properties to be set to false, null, or undefined, in order to skip rendering */
                /* Since after constructor() of this View class is called, all decorated renderables will
                 * be attempted to be initialized by Babel / the ES7 class properties spec, we'll need to
                 * override the descriptor get/initializer to return this specific instance once.
                 *
                 * If we don't do this, the View will have its renderables overwritten by new renderable instances
                 * that don't have constructor.options applied to them correctly. If we always return this specific instance
                 * instead of only just once, any instantiation of the same View class somewhere else in the code will refer
                 * to the renderables of this instance, which is unwanted.
                 */
                let { descriptor } = decorations;
                if (descriptor) {
                    if (descriptor.get) {
                        let originalGet = decorations.descriptor.get;
                        descriptor.get = () => {
                            descriptor.get = originalGet;
                            return renderable;
                        }
                    }
                    if (descriptor.initializer) {
                        let originalInitializer = decorations.descriptor.initializer;
                        descriptor.initializer = () => {
                            descriptor.initializer = originalInitializer;
                            return renderable;
                        }
                    }
                }
                if (!renderable) {
                    continue;
                }

                /* Clone the decorator properties, because otherwise every view of the same type willl share them between
                 * the same corresponding renderable. TODO: profiling reveals that cloneDeep affects performance
                 */
                renderable.decorations = cloneDeep(extend({}, decorations, renderable.decorations || {}));
                this._assignRenderable(renderable, renderableName);
            }
        }
    }


    /**
     * Assigns a renderable to this view, without setting this[renderableName]
     * @param {Renderable} renderable the renderable that is going to be added
     * @param {String} renderableName the name of the renderable
     * @private
     */
    _assignRenderable(renderable, renderableName) {
        this._renderableHelper.assignRenderable(renderable, renderableName);
        /* Do add property to object because there can be a getter defined instead of a class property,
         * in which case we have to use the ObjectHelper
         */
        ObjectHelper.addPropertyToObject(this, renderableName, renderable, true, true, null, false);
    }

    _layoutDecoratedRenderables(context, options) {
        let dockedRenderables = this._renderableHelper;
        let nativeScrollableOptions = this.decorations.nativeScrollable;
        if (nativeScrollableOptions) {
            Engine.enableTouchMove();
            let thisSize = this.getSize();
            context.size = context.size.map((size, index) =>
            (nativeScrollableOptions[`scroll${index === 0 ? 'X' : 'Y'}`] && Math.max(thisSize[index], size)) || size);
        }
        this._dockedRenderablesHelper.layout(dockedRenderables.getRenderableGroup('docked'), dockedRenderables.getRenderableGroup('filled'), context, this.decorations);
        this._fullSizeLayoutHelper.layout(dockedRenderables.getRenderableGroup('fullSize'), context, this.decorations);
        this._traditionalLayoutHelper.layout(dockedRenderables.getRenderableGroup('traditional'), context, this.decorations);
    }

    /**
     * Combines all layouts defined in subclasses of the View into a single layout for the LayoutController.
     * @returns {void}
     * @private
     */
    _createLayoutController() {
        let hasFlowyRenderables = this._renderableHelper.hasFlowyRenderables();
        this.layout = new LayoutController({
            flow: !!this.decorations.useFlow || hasFlowyRenderables,
            partialFlow: !this.decorations.useFlow,
            nativeScroll: !!this.decorations.nativeScrollable,
            flowOptions: this.decorations.flowOptions || { spring: { period: 200 } },
            layout: function (context, options) {

                /* Because views that extend this View class first call super() and then define their renderables,
                 * we wait until the first engine render tick to add our renderables to the layout, when the view will have declared them all.
                 * layout.setDataSource() will automatically pipe events from the renderables to this View. */
                if (!this._initialised) {
                    this.layout.setDataSource(this.renderables);
                    this._renderableHelper.pipeAllRenderables();
                    this._renderableHelper.initializeAnimations();
                    this._initialised = true;
                    this.layout.reflowLayout();

                    /*
                     * When the data source is set, it will not be reflected in the context yet because the layout is already
                     * prepared for the previous (empty) renderable data source. Therefore, it's a waste of resources
                     * and mysterious bugs to continue. We will wait for the next rendering cycle. However, if views
                     * are only having decorated renderables, then we don't have to do this whatsoever
                     */
                    return;
                }

                /* Layout all renderables that have decorators (e.g. @someDecorator) */
                this._layoutDecoratedRenderables(context, options);
                if (this.decorations.customLayoutFunction) {
                    this.decorations.customLayoutFunction(context);
                }

                this._doTrueSizedSurfacesBookkeeping();

                /* Legacy context.set() based layout functions */
                if (this.layouts.length) {
                    this._callLegacyLayoutFunctions(context, options);
                }
            }.bind(this)
        });

        this._eventInput.on('recursiveReflow', () => {
            this.reflowRecursively();
        });

        /* Add the layoutController to this View's rendering context. */
        this._prepareLayoutController();


        if ((this.decorations.scrollable || this.decorations.nativeScrollable) && !this._renderableHelper.getRenderableGroup('fullSize')) {
            this.addRenderable(new Surface(), '_fullScreenTouchArea', layout.fullSize(), layout.translate(0, 0, -10));
        }
    }

    /**
     * Layout all renderables that have explicit context.set() calls in this View's legacy layout array.
     * @returns {void}
     * @private
     */
    _callLegacyLayoutFunctions(context, options) {
        for (let layout of this.layouts) {
            try {
                switch (typeof layout) {
                    case 'function':
                        layout.call(this, context, options);
                        break;
                    default:
                        Utils.warn(`Unrecognized layout specification in view '${this._name()}'.`);
                        break;
                }
            } catch (error) {
                Utils.warn(`Exception thrown in ${this._name()}:`);
                console.log(error);
            }
        }
    }

    /**
     * Either adds this.layout (a LayoutController) to the current View, or a FlexScrollView containing this.layout if this view
     * has been decorated with a @scrollable.
     * @returns {void}
     * @private
     */
    _prepareLayoutController() {
        let { scrollableOptions } = this.decorations;
        if (scrollableOptions) {
            this._scrollView = new ReflowingScrollView(scrollableOptions);
            this.layout.getSize = this.getSize;
            this._scrollView.push(this.layout);
            this.pipe(this._scrollView);
            this.add(this._scrollView);
        }
        else {
            this.add(this.layout);
        }
    }

    /**
     * Calculates the total height of the View's layout when it's embedded inside a FlexScrollView (i.e. @scrollable is set on the View),
     * by iterating over each renderable inside the View, and finding the minimum and maximum y values at which they are drawn.
     *
     *
     * @returns {*[]}
     * @private
     */
    _getLayoutSize() {
        let dockedRenderables = this._renderableHelper.getRenderableGroup('docked');
        let traditionalRenderables = this._renderableHelper.getRenderableGroup('traditional');
        let filledRenderables = this._renderableHelper.getRenderableGroup('filled');
        if (!traditionalRenderables && !dockedRenderables) {
            return [undefined, undefined];
        }
        let totalSize = [undefined, undefined];
        if (dockedRenderables || filledRenderables) {
            totalSize = this._dockedRenderablesHelper.boundingBoxSize(dockedRenderables, filledRenderables, this.decorations);
        }

        if (traditionalRenderables) {
            let traditionalRenderablesBoundingBox = this._traditionalLayoutHelper.boundingBoxSize(traditionalRenderables);
            for (let [dimension, singleSize] of totalSize.entries()) {
                let traditionalSingleSize = traditionalRenderablesBoundingBox[dimension];
                if (traditionalSingleSize !== undefined && (singleSize === undefined || singleSize < traditionalSingleSize)) {
                    totalSize[dimension] = traditionalSingleSize;
                }
            }
        }
        return totalSize;

    }

    /**
     * Retrieves the class name of the subclass View instance.
     * @returns {string}
     * @private
     */
    _name() {
        return Object.getPrototypeOf(this).constructor.name;
    }

    /**
     * Copies prototype properties set by decorators to this
     * @private
     */
    _copyPrototypeProperties() {
        let prototype = Object.getPrototypeOf(this);

        /* Move over all renderable- and decoration information that decorators.js set to the View prototype */
        for (let name of ['decorationsMap', 'renderableConstructors']) {
            this[name] = cloneDeep(prototype[name]) || new Map();
        }
    }

    /**
     * Inits the decorations that is set on a class level
     * @private
     */
    _initOwnDecorations() {
        for (let currentClass = this; currentClass.__proto__.constructor !== View; currentClass = Object.getPrototypeOf(currentClass)) {
            /* The close the decoration is to this constructor in the prototype chain, the higher the priority */
            let decorations = this.decorationsMap.get(currentClass.__proto__.constructor);
            for (let property in decorations) {
                if (!(property in this.decorations)) {
                    this.decorations[property] = decorations[property];
                }
            }
        }

        if (this.decorations.dynamicDockPadding) {
            this.onNewSize((size) => this.decorations.viewMargins = this.decorations.dynamicDockPadding(size));
        }

        if (!this.decorations.extraTranslate) {
            this.decorations.extraTranslate = [0, 0, 10];
        }
    }

    setNewOptions(options) {
        //TODO merge with default options and check diff
        this.options = options;
        for (let renderableName of this._renderableHelper.getRenderableNames()) {
            this._setupRenderable(renderableName);
        }
    }

    _doTrueSizedSurfacesBookkeeping() {
        this._nodes._trueSizeRequested = false;
    }

    _initTrueSizedBookkeeping() {
        this.layout.on('layoutstart', ({ oldSize, size }) => {
            if (size[0] !== oldSize[0] ||
                size[1] !== oldSize[1]) {
                this._sizeResolver.doTrueSizedBookkeeping();
                ///
                //TODO: Kept for legacy reasons, but remove all listeners to this function
                this._eventOutput.emit('newSize', size);
                for (let callback of this._onNewSizeCallbacks) {
                    callback(size);
                }
            }
        });
        /* Hack to make the layoutcontroller reevaluate sizes on resize of the parent */
        this._nodes = { _trueSizedRequested: false };
        /* This needs to be set in order for the LayoutNodeManager to be happy */
        this.options.size = this.options.size || [true, true];
    }

    _initOptions(options) {
        if (!Utils.isPlainObject(options)) {
            Utils.warn(`View ${this._name()} initialized with invalid non-object arguments`);
        }
        let { defaultOptions = {} } = this.decorations;

        /**
         * A copy of the options that were passed in the constructor
         *
         * @type {Object}
         */
        this._optionObserver = new OptionObserver(defaultOptions, options);
        this._optionObserver.on('needUpdate', (renderableName) => this._setupRenderable(renderableName));
        this.options = this._optionObserver.getOptions();
        window.options = window.options || [];
        window.optionObservers = window.optionObservers || [];
        window.options.push(this.options);
        window.optionObservers.push(this._optionObserver);
    }

    _initDataStructures() {
        if (!this.renderables) {
            /**
             * The renderables "outputted" by the view that are passed to the underlying famous-flex layer
             *
             * @type {Object}
             */
            this.renderables = {};
        }
        if (!this.layouts) {
            /**
             * @deprecated
             *`
             * The old way of setting the spec of the renderables created by adding renderables through
             * `this.renderables.myRenderable = ....
             *
             * @type {Array|Function}
             */
            this.layouts = [];
        }

        if (!this.decorations) {
            this.decorations = {};
        }


        this._runningRepeatingFlowStates = {};
        this._onNewSizeCallbacks = [];
        this._renderableConstructors = {};
    }

    /**
     * Binds the method to this view. Used by the util DecoratedRenderables
     * @param {Function} method The method that is about to be bound
     * @returns {*}
     * @private
     */
    _bindToSelf(method) {
        return method.bind(this);
    }

    /**
     * Pipes a renderable to this view. Used by the util DecoratedRenderables
     * @param {Function} method The method that is about to be bound
     * @param {Boolean} enable set to false to unpipe
     * @returns {Boolean} true if piping was successful, otherwise false
     * @private
     */
    _setPipeToSelf(renderable, enable = true) {
        let methodName = enable ? 'pipe' : 'unpipe';
        /* Auto pipe events from the renderable to the view */
        if (renderable && renderable[methodName]) {
            /*
             * We see it as a bit of a mystery why the piping needs to be done both to this and this._eventOutput,
             * but they both seem to be necessary so I'm gonna leave it for now.
             */
            renderable[methodName](this);
            renderable[methodName](this._eventOutput);
            return true;
        }
        return false;
    }

    async _syncModelPropertyWithRenderable(renderableName, model, property, lastKnownValue) {
        let newValue = lastKnownValue;
        while (newValue === lastKnownValue) {
            //TODO see what event emitters with weakmaps can bring to the table≠
            //TODO Make this a promise race with some other thing so that when we start changing the renderable the thing triggers
            await model.once('changed');
            model.disableChangeListener();
            newValue = model[property];
            model.enableChangeListener();
        }
        this._setupRenderable(renderableName);
    }

    _setupRenderable(renderableName) {
        let renderableConstructor = this._renderableConstructors[renderableName];
        let currentRenderable = this[renderableName];

        /*PrioritisedObject.setPropertyGetterSpy((model, property, value) => {
            this._syncModelPropertyWithRenderable(renderableName, model, property, value);
        });*/
        this._optionObserver.recordForRenderable(renderableName);
        let renderable = renderableConstructor.call(this, this.options);


        /* Allow class property to be a function that returns a renderable */
        if (typeof renderable === 'function') {
            let factoryFunction = renderable;
            renderable = factoryFunction(this.options);
        }

        this._optionObserver.stopRecordingForRenderable();

        /* Allow decorated class properties to be set to false, null, or undefined, in order to skip rendering */
        if (!renderable) {
            return;
        }
        if (renderable instanceof RenderablePrototype) {
            let renderablePrototype = renderable;
            let { options, type } = renderablePrototype;
            if (currentRenderable && currentRenderable.constructor === type) {
                currentRenderable.setNewOptions(options);
                renderable = currentRenderable;
            } else {
                renderable = new type(options);
                if (currentRenderable) {
                    this.replaceRenderable(renderableName, renderable);
                }
            }
        }
        return renderable;
    }
}<|MERGE_RESOLUTION|>--- conflicted
+++ resolved
@@ -333,11 +333,7 @@
      */
     onceNewSize() {
         return new Promise((resolve) => {
-<<<<<<< HEAD
-            this._onNewSizeCallbacks.push(function onNewSize(size) {
-=======
             let onNewSize = (size) => {
->>>>>>> 5f5e0447
                 this._onNewSizeCallbacks.splice(this._onNewSizeCallbacks.indexOf(onNewSize), 1);
                 resolve(size);
             };
