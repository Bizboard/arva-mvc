--- conflicted
+++ resolved
@@ -9,1071 +9,1023 @@
 
  */
 
-import sortBy                       from 'lodash/sortBy.js';
-import findIndex                    from 'lodash/findIndex.js';
-
-import {debounce}                   from 'lodash-decorators';
-
-import {combineOptions}             from '../utils/CombineOptions.js';
-import {Throttler}                  from '../utils/Throttler.js';
-import {Utils}                      from '../utils/view/Utils.js';
-import {ReflowingScrollView}        from './ReflowingScrollView.js';
-import {ScrollController}           from '../core/ScrollController.js';
-import Timer                        from 'famous/utilities/Timer.js';
-import ListLayout                   from 'famous-flex/layouts/ListLayout.js';
+import sortBy                       from 'lodash/sortBy.js'
+import findIndex                    from 'lodash/findIndex.js'
+
+import { debounce }                   from 'lodash-decorators'
+
+import { combineOptions }             from '../utils/CombineOptions.js'
+import { Throttler }                  from '../utils/Throttler.js'
+import { Utils }                      from '../utils/view/Utils.js'
+import { ReflowingScrollView }        from './ReflowingScrollView.js'
+import { ScrollController }           from '../core/ScrollController.js'
+import Timer                        from 'famous/utilities/Timer.js'
+import ListLayout                   from 'famous-flex/layouts/ListLayout.js'
 
 /**
  * A FlexScrollView with enhanced functionality for maintaining a two-way connection with a PrioritisedArray.
  */
 export class DataBoundScrollView extends ScrollController {
 
-
-    /**
-     * Be sure to specify either a getSize function in the class of the itemTemplate, or to specify the size in the
-     * layoutOptions.
-     *
-     * @param {Object} options The options passed inherit from previous classes. Avoid using the dataSource option since
-     * the DataBoundScrollView creates its own dataSource from options.dataStore.
-     * @param {PrioritisedArray} [options.dataStore] The data that should be read to create entries.
-     * @param {PrioritisedArray} [options.dataStores] Instead of passing one dataStore, this option can be used to pass multiple
-     * @param {Function} [options.itemTemplate] A function that returns a renderable representing each data item.
-     * @param {Function} [options.placeholderTemplate] A function that returns a renderable to display when there are
-     * no items present.
-     * @param {Function} [options.headerTemplate] A function that returns a renderable to display as a header.
-     * @param {Function} [options.orderBy] An ordering function that takes two data models (model1, model2).
-     * If it returns true, then model1 should go before model2.
-     * @param {Function} [options.groupBy] A function that takes a model and returns a value to group by. If set, then
-     * the groupTemplate option also needs to be set.
-     * @param {Function} [options.groupTemplate] A function that takes as a single argument, the groupBy value, and returns
-     * a renderable to insert before a group belonging to that value.
-     * @param {function} [options.dataFilter] Filter what data is relevant to the view. Should be a function taking as
-     * an argument a model and from there returning a boolean.
-     * @param {Boolean} [options.stickHeaders] If set to true, then the group headers will stick to the top when scrolling.
-     * Beware that this is slightly buggy as of now and might require some fine tuning to provide a better UX.
-     * @param {Function} [options.customInsertSpec] A function that takes as a single argument a model and returns a spec
-     * that is used when inserting a new item.
-     * @param {Boolean} [options.chatScrolling] If set to true, the scroll will remain at the bottom if at bottom already
-     * when new messages are added.
-     *
-     * If this function returns true, then model1 will be placed before model2.
-     *
-     */
-    constructor(options = {}) {
-        super(combineOptions({
-            scrollFriction: {
-                strength: 0.0015
-            },
-            autoPipeEvents: true,
-            throttleDelay: 0, /* If set to 0, no delay is added in between adding items to the DataBoundScrollView. */
-            dataSource: [],
-            sortingDirection: 'ascending',
-            flow: true,
-            flowOptions: {
-                spring: {               // spring-options used when transitioning between states
-                    dampingRatio: 0.8,  // spring damping ratio
-                    period: 1000        // duration of the animation
-                },
-                insertSpec: {           // render-spec used when inserting renderables
-                    opacity: 0          // start opacity is 0, causing a fade-in effect,
-                }
-            },
-            dataFilter: () => true,
-            ensureVisible: null,
-            layoutOptions: {
-                isSectionCallback: options.stickyHeaders ? function (renderNode) {
-                    return renderNode.groupId !== undefined;
-                } : undefined
-            },
-            chatScrolling: false
-        }, options));
-
-        this._internalDataSource = {};
-        this._internalGroups = {};
-        /* In order to keep track of what's being removed, we store this which maps an id to a boolean */
-        this._removedEntries = {};
-        this._isGrouped = this.options.groupBy != null;
-        this._isDescending = this.options.sortingDirection === 'descending';
-        this._throttler = new Throttler(this.options.throttleDelay, true, this);
-        this._useCustomOrdering = !!this.options.orderBy;
-        /* If no orderBy method is set, or it is a string field name, we set our own ordering method. */
-        if (!this.options.orderBy || typeof this.options.orderBy === 'string') {
-            let fieldName = this.options.orderBy || 'id';
-            this.options.orderBy = function (firstModel, secondModel) {
-                if (this._isDescending) {
-                    return firstModel[fieldName] > secondModel[fieldName];
-                } else {
-                    return firstModel[fieldName] < secondModel[fieldName];
-                }
-            }.bind(this);
-        }
-
-
-        /* If present in options.headerTemplate or options.placeholderTemplate, we build the header and placeholder elements. */
-        this._addHeader();
-        this._addPlaceholder();
-
-
-        if (!this.options.itemTemplate) {
-            console.log('DataBoundScrollView.options.itemTemplate must be set!');
-            return this;
-        }
-
-
-        if (this.options.dataStore && this.options.dataStores) {
-            throw new Error('Both the single dataStore and the multiple dataStores is set, please decide for one or the other');
-        }
-        if (this.options.dataStores) {
-            this._bindMultipleDataSources(this.options.dataStores);
-        } else if (this.options.dataStore) {
-            this._bindDataSource(this.options.dataStore);
-        }
-    }
-
-    /**
-     * Gets a renderable from a specific ID
-     *
-     * @param {String} id The id of data
-     * @param {Number} [dataStoreIndex] the index of the dataStore that is used, if several of them are specified
-     */
-    getRenderableFromID(id, dataStoreIndex = 0) {
-        let data = this._findData(id, dataStoreIndex);
-        if (data) {
-            return data.renderable;
-        }
-    }
-
-    /**
-     * Set a template function, optionally re-renders all the dataSource' renderables
-     * @param templateFunction
-     */
-    setItemTemplate(templateFunction = {}, reRender = false) {
-        this.options.itemTemplate = templateFunction;
-
-        if (reRender) {
-            this.clearDataStore();
-            this.reloadFilter(this.options.dataFilter);
-        }
-    }
-
-    /**
-     * Sets a group template function, optionally re-renders all the dataSource' renderables.
-     * @param templateFunction
-     * @param reRender
-     */
-    setGroupTemplate(templateFunction = {}, reRender = false) {
-        this.options.groupTemplate = templateFunction;
-
-        if (reRender) {
-            this.clearDataStore();
-            this.reloadFilter(this.options.dataFilter);
-        }
-    }
-
-    /**
-     * Sets the dataStore to use. This will repopulate the view and remove any (if present) old items.
-     * We decorate it with debounce in order to (naively) avoid race conditions when setting the dataStore frequently after each other
-     * @param dataStore
-     */
-    @debounce(500)
-    setDataStore(dataStore) {
-        this.clearDataStore();
-        this.options.dataStore = dataStore;
-        this._bindDataSource(dataStore);
-    }
-
-    /**
-     * Sets the multiple dataStores to use. The "multiple" version of setDataStore(dataStore).
-     * @param {Array} dataStores
-     */
-    @debounce(500)
-    setDataStores(dataStores) {
-        let { dataStore, dataStores: previousDataStores } = this.options;
-        if (dataStore) {
-            this.clearDataStore();
-        } else if (previousDataStores) {
-            for (let index in previousDataStores) {
-                this.clearDataStore(index);
+  /**
+   * Be sure to specify either a getSize function in the class of the itemTemplate, or to specify the size in the
+   * layoutOptions.
+   *
+   * @param {Object} options The options passed inherit from previous classes. Avoid using the dataSource option since
+   * the DataBoundScrollView creates its own dataSource from options.dataStore.
+   * @param {PrioritisedArray} [options.dataStore] The data that should be read to create entries.
+   * @param {PrioritisedArray} [options.dataStores] Instead of passing one dataStore, this option can be used to pass multiple
+   * @param {Function} [options.itemTemplate] A function that returns a renderable representing each data item.
+   * @param {Function} [options.placeholderTemplate] A function that returns a renderable to display when there are
+   * no items present.
+   * @param {Function} [options.headerTemplate] A function that returns a renderable to display as a header.
+   * @param {Function} [options.orderBy] An ordering function that takes two data models (model1, model2).
+   * If it returns true, then model1 should go before model2.
+   * @param {Function} [options.groupBy] A function that takes a model and returns a value to group by. If set, then
+   * the groupTemplate option also needs to be set.
+   * @param {Function} [options.groupTemplate] A function that takes as a single argument, the groupBy value, and returns
+   * a renderable to insert before a group belonging to that value.
+   * @param {function} [options.dataFilter] Filter what data is relevant to the view. Should be a function taking as
+   * an argument a model and from there returning a boolean.
+   * @param {Boolean} [options.stickHeaders] If set to true, then the group headers will stick to the top when scrolling.
+   * Beware that this is slightly buggy as of now and might require some fine tuning to provide a better UX.
+   * @param {Function} [options.customInsertSpec] A function that takes as a single argument a model and returns a spec
+   * that is used when inserting a new item.
+   * @param {Boolean} [options.chatScrolling] If set to true, the scroll will remain at the bottom if at bottom already
+   * when new messages are added.
+   *
+   * If this function returns true, then model1 will be placed before model2.
+   *
+   */
+  constructor (options = {}) {
+    super(combineOptions({
+      scrollFriction: {
+        strength: 0.0015
+      },
+      autoPipeEvents: true,
+      throttleDelay: 0, /* If set to 0, no delay is added in between adding items to the DataBoundScrollView. */
+      dataSource: [],
+      sortingDirection: 'ascending',
+      flow: true,
+      flowOptions: {
+        spring: {               // spring-options used when transitioning between states
+          dampingRatio: 0.8,  // spring damping ratio
+          period: 1000        // duration of the animation
+        },
+        insertSpec: {           // render-spec used when inserting renderables
+          opacity: 0          // start opacity is 0, causing a fade-in effect,
+        }
+      },
+      dataFilter: () => true,
+      ensureVisible: null,
+      layoutOptions: {
+        isSectionCallback: options.stickyHeaders ? function (renderNode) {
+          return renderNode.groupId !== undefined
+        } : undefined
+      },
+      chatScrolling: false
+    }, options))
+
+    this._internalDataSource = {}
+    this._internalGroups = {}
+    /* In order to keep track of what's being removed, we store this which maps an id to a boolean */
+    this._removedEntries = {}
+    this._isGrouped = this.options.groupBy != null
+    this._isDescending = this.options.sortingDirection === 'descending'
+    this._throttler = new Throttler(this.options.throttleDelay, true, this)
+    this._useCustomOrdering = !!this.options.orderBy
+    /* If no orderBy method is set, or it is a string field name, we set our own ordering method. */
+    if (!this.options.orderBy || typeof this.options.orderBy === 'string') {
+      let fieldName = this.options.orderBy || 'id'
+      this.options.orderBy = function (firstModel, secondModel) {
+        if (this._isDescending) {
+          return firstModel[fieldName] > secondModel[fieldName]
+        } else {
+          return firstModel[fieldName] < secondModel[fieldName]
+        }
+      }.bind(this)
+    }
+
+    /* If present in options.headerTemplate or options.placeholderTemplate, we build the header and placeholder elements. */
+    this._addHeader()
+    this._addPlaceholder()
+
+    if (!this.options.itemTemplate) {
+      console.log('DataBoundScrollView.options.itemTemplate must be set!')
+      return this
+    }
+
+    if (this.options.dataStore && this.options.dataStores) {
+      throw new Error('Both the single dataStore and the multiple dataStores is set, please decide for one or the other')
+    }
+    if (this.options.dataStores) {
+      this._bindMultipleDataSources(this.options.dataStores)
+    } else if (this.options.dataStore) {
+      this._bindDataSource(this.options.dataStore)
+    }
+  }
+
+  /**
+   * Gets a renderable from a specific ID
+   *
+   * @param {String} id The id of data
+   * @param {Number} [dataStoreIndex] the index of the dataStore that is used, if several of them are specified
+   */
+  getRenderableFromID (id, dataStoreIndex = 0) {
+    let data = this._findData(id, dataStoreIndex)
+    if (data) {
+      return data.renderable
+    }
+  }
+
+  /**
+   * Set a template function, optionally re-renders all the dataSource' renderables
+   * @param templateFunction
+   */
+  setItemTemplate (templateFunction = {}, reRender = false) {
+    this.options.itemTemplate = templateFunction
+
+    if (reRender) {
+      this.clearDataStore()
+      this.reloadFilter(this.options.dataFilter)
+    }
+  }
+
+  /**
+   * Sets a group template function, optionally re-renders all the dataSource' renderables.
+   * @param templateFunction
+   * @param reRender
+   */
+  setGroupTemplate (templateFunction = {}, reRender = false) {
+    this.options.groupTemplate = templateFunction
+
+    if (reRender) {
+      this.clearDataStore()
+      this.reloadFilter(this.options.dataFilter)
+    }
+  }
+
+  /**
+   * Sets the dataStore to use. This will repopulate the view and remove any (if present) old items.
+   * We decorate it with debounce in order to (naively) avoid race conditions when setting the dataStore frequently after each other
+   * @param dataStore
+   */
+  @debounce(500)
+  setDataStore (dataStore) {
+    this.clearDataStore()
+    this.options.dataStore = dataStore
+    this._bindDataSource(dataStore)
+  }
+
+  /**
+   * Sets the multiple dataStores to use. The "multiple" version of setDataStore(dataStore).
+   * @param {Array} dataStores
+   */
+  @debounce(500)
+  setDataStores (dataStores) {
+    let {dataStore, dataStores: previousDataStores} = this.options
+    if (dataStore) {
+      this.clearDataStore()
+    } else if (previousDataStores) {
+      for (let index in previousDataStores) {
+        this.clearDataStore(index)
+      }
+    }
+
+    this.options.dataStores = dataStores
+    this._bindMultipleDataSources(dataStores)
+
+  }
+
+  /**
+   * Gets the currently set dataStore.
+   * @returns {*}
+   */
+  getDataStore () {
+    return this.options.dataStore
+  }
+
+  /**
+   * Gets the currently set dataStore.
+   * @returns {*}
+   */
+  getDataStores () {
+    return this.options.dataStores
+  }
+
+  /**
+   * Reloads the dataFilter option of the DataBoundScrollView, and verifies whether the items in the dataStore are allowed by the new filter.
+   * It removes any currently visible items that aren't allowed anymore, and adds any non-visible ones that are allowed now.
+   * @param {Function} [newFilter] New filter function to verify item visibility with.
+   * @returns {Promise} Resolves when filter has been applied
+   */
+  reloadFilter (newFilter) {
+
+    if (newFilter) {
+      this.options.dataFilter = newFilter
+    }
+
+    let filterPromises = []
+    if (this.options.dataStores) {
+      for (let [dataStoreIndex, dataStore] of this.options.dataStores.entries() || []) {
+        for (let entry of dataStore) {
+          filterPromises.push(this._reloadEntryFromFilter(entry, this.options.dataFilter, dataStoreIndex))
+        }
+
+      }
+      return Promise.all(filterPromises)
+    } else if (this.options.dataStore) {
+      for (let entry of this.options.dataStore || []) {
+        filterPromises.push(this._reloadEntryFromFilter(entry, this.options.dataFilter, 0))
+      }
+      return Promise.all(filterPromises)
+    }
+  }
+
+  /**
+   *
+   * @param entry
+   * @param newFilter
+   * @param dataStoreIndex
+   * @private
+   */
+  async _reloadEntryFromFilter (entry, newFilter, dataStoreIndex) {
+    let alreadyExists = this._internalDataSource[`${entry.id}${dataStoreIndex}`] !== undefined
+    let result = await newFilter(entry)
+
+    this._handleNewFilterResult(result, alreadyExists, entry, dataStoreIndex)
+  }
+
+  /**
+   * Clears the dataSource by removing all entries
+   */
+  clearDataStore (index = 0) {
+    for (let entry of this.options.dataStore || []) {
+      this._removeItem(entry, 0)
+      /* Determine if there are multiple or single dataStore */
+      let {dataStore, dataStores} = this.options
+      if (dataStores && !dataStore) {
+        dataStore = dataStores[index]
+      }
+      for (let entry of dataStore || []) {
+        this._removeItem(entry, index)
+      }
+    }
+  }
+
+  /**
+   * Returns the currently active group elements, or an empty object of none are present.
+   * @returns {Object}
+   */
+  getGroups () {
+    return this._internalGroups || {}
+  }
+
+  /**
+   *
+   * @private
+   */
+  _addHeader () {
+    if (this.options.headerTemplate) {
+      this._header = this.options.headerTemplate()
+      this._header.isHeader = true
+      this._insertId(0, 0, this._header, null, {isHeader: true}, 0)
+      this.insert(0, this._header)
+    }
+  }
+
+  /**
+   * @private
+   * Patch because Hein forgot to auto pipe events when replacing
+   * @param indexOrId
+   * @param renderable
+   * @param noAnimation
+   */
+  _replace (indexOrId, renderable, noAnimation) {
+    super.replace(indexOrId, renderable, noAnimation)
+  }
+
+  /**
+   *
+   * @param shouldShow
+   * @param alreadyExists
+   * @param entry
+   * @param dataStoreIndex
+   * @private
+   */
+  _handleNewFilterResult (shouldShow, alreadyExists, entry, dataStoreIndex) {
+    if (shouldShow) {
+      /* This entry should be in the view, add it if it doesn't exist yet. */
+      if (!alreadyExists) {
+        this._addItem(entry, undefined, dataStoreIndex)
+      }
+    } else {
+      /* This entry should not be in the view, remove if present. */
+      if (alreadyExists) {
+        this._removeItem(entry, dataStoreIndex)
+      }
+    }
+  }
+
+  /**
+   *
+   * @param groupId
+   * @returns {*|number}
+   * @private
+   */
+  _findGroup (groupId) {
+    return this._internalGroups[groupId] || -1
+  }
+
+  /**
+   *
+   * @param child
+   * @returns {string}
+   * @private
+   */
+  _getGroupByValue (child) {
+    let groupByValue = ''
+    if (typeof this.options.groupBy === 'function') {
+      groupByValue = this.options.groupBy(child)
+    } else if (typeof this.options.groupBy === 'string') {
+      groupByValue = this.options.groupBy
+    }
+    return groupByValue
+  }
+
+  /**
+   *
+   * @param groupByValue
+   * @param insertIndex
+   * @returns {*|{}}
+   * @private
+   */
+  _addGroupItem (groupByValue, insertIndex) {
+    let newSurface = this.options.groupTemplate(groupByValue)
+    newSurface.groupId = groupByValue
+    this._internalGroups[groupByValue] = {position: insertIndex, itemsCount: 0}
+    this.insert(insertIndex, newSurface)
+
+    return newSurface
+  }
+
+  /**
+   *
+   * @param child
+   * @param previousSiblingID
+   * @param dataStoreIndex
+   * @returns {*|Number}
+   * @private
+   */
+  _getInsertIndex (child, previousSiblingID, dataStoreIndex) {
+    /* By default, add item at the end if the orderBy function does not specify otherwise. */
+    let firstIndex = this._getZeroIndex()
+    let insertIndex = this._dataSource.getLength()
+    let placedWithinGroup = false
+
+    if (this._isGrouped) {
+      let groupIndex
+      let groupId = this._getGroupByValue(child)
+      let groupData = this._findGroup(groupId)
+      if (groupData) groupIndex = groupData.position
+      if (groupIndex != undefined && groupIndex !== -1) {
+        for (insertIndex = groupIndex + 1; insertIndex <= (groupIndex + groupData.itemsCount); insertIndex++) {
+          if (this.options.orderBy) {
+            let sequence = this._viewSequence.findByIndex(insertIndex)
+            if (!sequence) {
+              /* Internal error, this should never happen. Reduce the number of items in the group */
+              console.log('Internal error in DataBoundScrollView. Inconsistent groupData')
+              groupData.itemsCount = insertIndex - 1
+              break
             }
-        }
-
-        this.options.dataStores = dataStores;
-        this._bindMultipleDataSources(dataStores);
-
-    }
-
-
-    /**
-     * Gets the currently set dataStore.
-     * @returns {*}
-     */
-    getDataStore() {
-        return this.options.dataStore;
-    }
-
-    /**
-     * Gets the currently set dataStore.
-     * @returns {*}
-     */
-    getDataStores() {
-        return this.options.dataStores;
-    }
-
-    /**
-     * Reloads the dataFilter option of the DataBoundScrollView, and verifies whether the items in the dataStore are allowed by the new filter.
-     * It removes any currently visible items that aren't allowed anymore, and adds any non-visible ones that are allowed now.
-     * @param {Function} [newFilter] New filter function to verify item visibility with.
-     * @returns {Promise} Resolves when filter has been applied
-     */
-    reloadFilter(newFilter) {
-
-        if (newFilter) {
-            this.options.dataFilter = newFilter;
-        }
-
-        let filterPromises = [];
-        if (this.options.dataStores) {
-            for (let [dataStoreIndex, dataStore] of this.options.dataStores.entries() || []) {
-                for (let entry of dataStore) {
-                    filterPromises.push(this._reloadEntryFromFilter(entry, this.options.dataFilter, dataStoreIndex));
-                }
-
+
+            let {dataId, dataStoreIndex} = sequence._value
+            if (dataId && this.options.orderBy(child, this._internalDataSource[`${dataId}${dataStoreIndex}`].model)) {
+              break
             }
-            return Promise.all(filterPromises);
-        } else if (this.options.dataStore) {
-            for (let entry of this.options.dataStore || []) {
-                filterPromises.push(this._reloadEntryFromFilter(entry, this.options.dataFilter, 0));
+          } else {
+            insertIndex += this._internalGroups[groupId].itemsCount
+            break
+          }
+        }
+        placedWithinGroup = true
+      }
+    }
+
+    if (!placedWithinGroup) {
+      /* If we have an orderBy function, find the index we should be inserting at. */
+      if ((this._useCustomOrdering && this.options.orderBy && typeof this.options.orderBy === 'function') || this._isGrouped) {
+        let foundOrderedIndex = -1
+        if (this._isGrouped) {
+
+          for (let group of sortBy(this._internalGroups, 'position')) {
+            /* Check the first and last item of every group (they're sorted) */
+            for (let position of group.itemsCount > 1 ? [group.position + 1, group.position + group.itemsCount - 1] : [group.position + 1]) {
+
+              let {dataId, dataStoreIndex} = this._viewSequence.findByIndex(position)._value
+
+              if (this.options.orderBy(child, this._internalDataSource[`${dataId}${dataStoreIndex}`].model)) {
+                foundOrderedIndex = group.position
+                break
+              }
             }
-            return Promise.all(filterPromises);
-        }
-    }
-
-    /**
-     *
-     * @param entry
-     * @param newFilter
-     * @param dataStoreIndex
-     * @private
-     */
-    async _reloadEntryFromFilter(entry, newFilter, dataStoreIndex) {
-        let alreadyExists = this._internalDataSource[`${entry.id}${dataStoreIndex}`] !== undefined;
-        let result = await newFilter(entry);
-
-        this._handleNewFilterResult(result, alreadyExists, entry, dataStoreIndex);
-    }
-
-    /**
-     * Clears the dataSource by removing all entries
-     */
-<<<<<<< HEAD
-    clearDataStore(index = 0) {
-        /* Determine if there are multiple or single dataStore */
-        let { dataStore, dataStores } = this.options;
-        if (dataStores && !dataStore) {
-            dataStore = dataStores[index];
-        }
-        for (let entry of dataStore || []) {
-            this._removeItem(entry, index);
-=======
-    clearDataSource() {
-        for (let entry of this.options.dataStore || []) {
-            this._removeItem(entry, 0);
->>>>>>> 4c05f173
-        }
-    }
-
-
-    /**
-     * Returns the currently active group elements, or an empty object of none are present.
-     * @returns {Object}
-     */
-    getGroups() {
-        return this._internalGroups || {};
-    }
-
-    /**
-     *
-     * @private
-     */
-    _addHeader() {
-        if (this.options.headerTemplate) {
-            this._header = this.options.headerTemplate();
-            this._header.isHeader = true;
-            this._insertId(0, 0, this._header, null, { isHeader: true }, 0);
-            this.insert(0, this._header);
-        }
-    }
-
-    /**
-     * @private
-     * Patch because Hein forgot to auto pipe events when replacing
-     * @param indexOrId
-     * @param renderable
-     * @param noAnimation
-     */
-    _replace(indexOrId, renderable, noAnimation) {
-        super.replace(indexOrId, renderable, noAnimation);
-    }
-
-    /**
-     *
-     * @param shouldShow
-     * @param alreadyExists
-     * @param entry
-     * @param dataStoreIndex
-     * @private
-     */
-    _handleNewFilterResult(shouldShow, alreadyExists, entry, dataStoreIndex) {
-        if (shouldShow) {
-            /* This entry should be in the view, add it if it doesn't exist yet. */
-            if (!alreadyExists) {
-                this._addItem(entry, undefined, dataStoreIndex);
+            if (foundOrderedIndex > -1) {
+              break
             }
+          }
         } else {
-            /* This entry should not be in the view, remove if present. */
-            if (alreadyExists) {
-                this._removeItem(entry, dataStoreIndex);
-            }
-        }
-    }
-
-    /**
-     *
-     * @param groupId
-     * @returns {*|number}
-     * @private
-     */
-    _findGroup(groupId) {
-        return this._internalGroups[groupId] || -1;
-    }
-
-    /**
-     *
-     * @param child
-     * @returns {string}
-     * @private
-     */
-    _getGroupByValue(child) {
-        let groupByValue = '';
-        if (typeof this.options.groupBy === 'function') {
-            groupByValue = this.options.groupBy(child);
-        } else if (typeof this.options.groupBy === 'string') {
-            groupByValue = this.options.groupBy;
-        }
-        return groupByValue;
-    }
-
-    /**
-     *
-     * @param groupByValue
-     * @param insertIndex
-     * @returns {*|{}}
-     * @private
-     */
-    _addGroupItem(groupByValue, insertIndex) {
-        let newSurface = this.options.groupTemplate(groupByValue);
-        newSurface.groupId = groupByValue;
-        this._internalGroups[groupByValue] = { position: insertIndex, itemsCount: 0 };
-        this.insert(insertIndex, newSurface);
-
-        return newSurface;
-    }
-
-    /**
-     *
-     * @param child
-     * @param previousSiblingID
-     * @param dataStoreIndex
-     * @returns {*|Number}
-     * @private
-     */
-    _getInsertIndex(child, previousSiblingID, dataStoreIndex) {
-        /* By default, add item at the end if the orderBy function does not specify otherwise. */
-        let firstIndex = this._getZeroIndex();
-        let insertIndex = this._dataSource.getLength();
-        let placedWithinGroup = false;
-
-        if (this._isGrouped) {
-            let groupIndex;
-            let groupId = this._getGroupByValue(child);
-            let groupData = this._findGroup(groupId);
-            if (groupData) groupIndex = groupData.position;
-            if (groupIndex != undefined && groupIndex !== -1) {
-                for (insertIndex = groupIndex + 1; insertIndex <= (groupIndex + groupData.itemsCount); insertIndex++) {
-                    if (this.options.orderBy) {
-                        let sequence = this._viewSequence.findByIndex(insertIndex);
-                        if (!sequence) {
-                            /* Internal error, this should never happen. Reduce the number of items in the group */
-                            console.log('Internal error in DataBoundScrollView. Inconsistent groupData');
-                            groupData.itemsCount = insertIndex - 1;
-                            break;
-                        }
-
-                        let { dataId, dataStoreIndex } = sequence._value;
-                        if (dataId && this.options.orderBy(child, this._internalDataSource[`${dataId}${dataStoreIndex}`].model)) {
-                            break;
-                        }
-                    } else {
-                        insertIndex += this._internalGroups[groupId].itemsCount;
-                        break;
-                    }
-                }
-                placedWithinGroup = true;
-            }
-        }
-
-        if (!placedWithinGroup) {
-            /* If we have an orderBy function, find the index we should be inserting at. */
-            if ((this._useCustomOrdering && this.options.orderBy && typeof this.options.orderBy === 'function') || this._isGrouped) {
-                let foundOrderedIndex = -1;
-                if (this._isGrouped) {
-
-                    for (let group of sortBy(this._internalGroups, 'position')) {
-                        /* Check the first and last item of every group (they're sorted) */
-                        for (let position of group.itemsCount > 1 ? [group.position + 1, group.position + group.itemsCount - 1] : [group.position + 1]) {
-
-                            let { dataId, dataStoreIndex } = this._viewSequence.findByIndex(position)._value;
-
-                            if (this.options.orderBy(child, this._internalDataSource[`${dataId}${dataStoreIndex}`].model)) {
-                                foundOrderedIndex = group.position;
-                                break;
-                            }
-                        }
-                        if (foundOrderedIndex > -1) {
-                            break;
-                        }
-                    }
-                } else {
-                    foundOrderedIndex = this._orderBy(child, this.options.orderBy);
-                }
-
-                if (foundOrderedIndex !== -1) {
-                    insertIndex = foundOrderedIndex;
-                }
-                /*
-                 There is no guarantee of order when grouping objects unless orderBy is explicitly defined
-                 */
-            } else if (previousSiblingID !== undefined && previousSiblingID != null) {
-                /* We don't have an orderBy method, but do have a previousSiblingID we can use to find the correct insertion index. */
-                let childData = this._findData(previousSiblingID) || {};
-
-                let siblingIndex = childData.position || -1;
-                if (siblingIndex !== -1) {
-                    insertIndex = siblingIndex + 1;
-                }
-            }
-        }
-
-        return insertIndex;
-    }
-
-    /**
-     *
-     * @param insertIndex
-     * @param groupByValue
-     * @returns {*}
-     * @private
-     */
-    _insertGroup(insertIndex, groupByValue) {
-        let groupIndex = this._findGroup(groupByValue);
-        if (groupByValue) {
-            let groupExists = groupIndex !== -1;
-            if (!groupExists) {
-                /* No group of this value exists yet, so we'll need to create one. */
-                this._updatePosition(insertIndex, 1);
-                let newSurface = this._addGroupItem(groupByValue, insertIndex);
-                this._insertId(`group_${groupByValue}`, insertIndex, newSurface, {}, { groupId: groupByValue }, 0);
-                /*insertIndex++;*/
-            }
-            return !groupExists;
-        }
-        return null;
-    }
-
-
-    /**
-     *
-     * @param child
-     * @param previousSiblingID
-     * @param dataStoreIndex
-     * @private
-     */
-    async _addItem(child, previousSiblingID = undefined, dataStoreIndex) {
-
-        if (this._findData(child.id)) {
-            console.log('Child already exists ', child.id);
-            return;
-        }
-        /* Temporarily insert a promise to the internal datastore, so that other subsequent functions detect that we are about
-        *  to insert something. Because itemTemplates and dataFilter are (potentially) asynchronous, we must take care. */
-        let onInsertIndexKnown;
-        let insertIndexPromise = new Promise((resolve) => onInsertIndexKnown = resolve);
-        this._insertId(child.id, insertIndexPromise, null, child, {}, dataStoreIndex, null);
-
-        this._removePlaceholder();
-
-        let newSurface = await this.options.itemTemplate(child);
-
-        /* If the entry was removed while trying to add it, we should abort here */
-        if(this._removedEntries[`${child.id}${dataStoreIndex}`]){
-            onInsertIndexKnown(-1);
-            delete this._internalDataSource[`${child.id}${dataStoreIndex}`];
-        }
-
-        let insertIndex = this._getInsertIndex(child, previousSiblingID, dataStoreIndex);
-
-
-        /* If we're using groups, check if we need to insert a group item before this child. */
-        let groupByValue;
-        if (this._isGrouped) {
-            groupByValue = this._getGroupByValue(child);
-
-            if (this._insertGroup(insertIndex, groupByValue)) {
-                /* If a new group is inserted, then increase the insert index */
-                insertIndex++;
-            }
-            /* Increase the count of the number of items in the group */
-            this._internalGroups[groupByValue].itemsCount++;
-        }
-<<<<<<< HEAD
-=======
-
-        let newSurface = this.options.itemTemplate(child);
-        if (newSurface instanceof Promise) {
-            newSurface = await newSurface;
-        }
-
->>>>>>> 4c05f173
-        newSurface.dataId = child.id;
-        onInsertIndexKnown(insertIndex);
-
-        newSurface.dataStoreIndex = dataStoreIndex;
-        this._subscribeToClicks(newSurface, child);
-        /* If we're scrolling as with a chat window, then scroll to last child if we're at the bottom */
-<<<<<<< HEAD
-
-=======
->>>>>>> 4c05f173
-        if (this.options.chatScrolling && (insertIndex === this._dataSource.getLength() || this._initialLoad) && this.isAtBottom()) {
-            this.stickToBottom();
-        }
-        let insertSpec;
-        if (this.options.customInsertSpec) {
-            insertSpec = this.options.customInsertSpec(child);
-        }
-        this.insert(insertIndex, newSurface, insertSpec);
-
-
-        this._updatePosition(insertIndex);
-        this._insertId(child.id, insertIndex, newSurface, child, {}, dataStoreIndex, groupByValue);
-
-
-        if (this.options.ensureVisible != null || this.options.chatScrolling) {
-            let shouldEnsureVisibleUndefined = this.options.ensureVisible == null;
-            let shouldEnsureVisible = !shouldEnsureVisibleUndefined ? this.options.ensureVisible(child, newSurface, insertIndex) : false;
-            if (this.options.chatScrolling) {
-                if (child === this._lastChild && (shouldEnsureVisible || shouldEnsureVisibleUndefined)) {
-                    this.stickToBottom();
-                }
-            } else if (shouldEnsureVisible) {
-                this.ensureVisible(newSurface);
-            }
-        }
-    }
-
-    /**
-     *
-     * @param child
-     * @param dataStoreIndex
-     * @private
-     */
-    async _replaceItem(child, dataStoreIndex) {
-
-        let data = this._findData(child.id, dataStoreIndex);
-
-        if (!data) {
-            Utils.warn(`Child with ID ${child.id} is not present (anymore) in dataStore with index ${dataStoreIndex}`);
-            return false;
-        }
-
-        let { position, groupValue } = data;
-        let newGroupValue = null;
-
-        if (this._isGrouped) {
-            newGroupValue = this._getGroupByValue(child);
-        }
-
-        if (newGroupValue !== groupValue) {
-            this._removeItem(child, dataStoreIndex, groupValue);
-            this._addItem(child, undefined, dataStoreIndex);
+          foundOrderedIndex = this._orderBy(child, this.options.orderBy)
+        }
+
+        if (foundOrderedIndex !== -1) {
+          insertIndex = foundOrderedIndex
+        }
+        /*
+         There is no guarantee of order when grouping objects unless orderBy is explicitly defined
+         */
+      } else if (previousSiblingID !== undefined && previousSiblingID != null) {
+        /* We don't have an orderBy method, but do have a previousSiblingID we can use to find the correct insertion index. */
+        let childData = this._findData(previousSiblingID) || {}
+
+        let siblingIndex = childData.position || -1
+        if (siblingIndex !== -1) {
+          insertIndex = siblingIndex + 1
+        }
+      }
+    }
+
+    return insertIndex
+  }
+
+  /**
+   *
+   * @param insertIndex
+   * @param groupByValue
+   * @returns {*}
+   * @private
+   */
+  _insertGroup (insertIndex, groupByValue) {
+    let groupIndex = this._findGroup(groupByValue)
+    if (groupByValue) {
+      let groupExists = groupIndex !== -1
+      if (!groupExists) {
+        /* No group of this value exists yet, so we'll need to create one. */
+        this._updatePosition(insertIndex, 1)
+        let newSurface = this._addGroupItem(groupByValue, insertIndex)
+        this._insertId(`group_${groupByValue}`, insertIndex, newSurface, {}, {groupId: groupByValue}, 0)
+        /*insertIndex++;*/
+      }
+      return !groupExists
+    }
+    return null
+  }
+
+  /**
+   *
+   * @param child
+   * @param previousSiblingID
+   * @param dataStoreIndex
+   * @private
+   */
+  async _addItem (child, previousSiblingID = undefined, dataStoreIndex) {
+
+    if (this._findData(child.id)) {
+      console.log('Child already exists ', child.id)
+      return
+    }
+    /* Temporarily insert a promise to the internal datastore, so that other subsequent functions detect that we are about
+     *  to insert something. Because itemTemplates and dataFilter are (potentially) asynchronous, we must take care. */
+    let onInsertIndexKnown
+    let insertIndexPromise = new Promise((resolve) => onInsertIndexKnown = resolve)
+    this._insertId(child.id, insertIndexPromise, null, child, {}, dataStoreIndex, null)
+
+    this._removePlaceholder()
+
+    let newSurface = await this.options.itemTemplate(child)
+
+    /* If the entry was removed while trying to add it, we should abort here */
+    if (this._removedEntries[`${child.id}${dataStoreIndex}`]) {
+      onInsertIndexKnown(-1)
+      delete this._internalDataSource[`${child.id}${dataStoreIndex}`]
+    }
+
+    let insertIndex = this._getInsertIndex(child, previousSiblingID, dataStoreIndex)
+
+    /* If we're using groups, check if we need to insert a group item before this child. */
+    let groupByValue
+    if (this._isGrouped) {
+      groupByValue = this._getGroupByValue(child)
+
+      if (this._insertGroup(insertIndex, groupByValue)) {
+        /* If a new group is inserted, then increase the insert index */
+        insertIndex++
+      }
+      /* Increase the count of the number of items in the group */
+      this._internalGroups[groupByValue].itemsCount++
+    }
+    newSurface.dataId = child.id
+    onInsertIndexKnown(insertIndex)
+
+    newSurface.dataStoreIndex = dataStoreIndex
+    this._subscribeToClicks(newSurface, child)
+    /* If we're scrolling as with a chat window, then scroll to last child if we're at the bottom */
+
+    if (this.options.chatScrolling && (insertIndex === this._dataSource.getLength() || this._initialLoad) && this.isAtBottom()) {
+      this.stickToBottom()
+    }
+    let insertSpec
+    if (this.options.customInsertSpec) {
+      insertSpec = this.options.customInsertSpec(child)
+    }
+    this.insert(insertIndex, newSurface, insertSpec)
+
+    this._updatePosition(insertIndex)
+    this._insertId(child.id, insertIndex, newSurface, child, {}, dataStoreIndex, groupByValue)
+
+    if (this.options.ensureVisible != null || this.options.chatScrolling) {
+      let shouldEnsureVisibleUndefined = this.options.ensureVisible == null
+      let shouldEnsureVisible = !shouldEnsureVisibleUndefined ? this.options.ensureVisible(child, newSurface, insertIndex) : false
+      if (this.options.chatScrolling) {
+        if (child === this._lastChild && (shouldEnsureVisible || shouldEnsureVisibleUndefined)) {
+          this.stickToBottom()
+        }
+      } else if (shouldEnsureVisible) {
+        this.ensureVisible(newSurface)
+      }
+    }
+  }
+
+  /**
+   *
+   * @param child
+   * @param dataStoreIndex
+   * @private
+   */
+  async _replaceItem (child, dataStoreIndex) {
+
+    let data = this._findData(child.id, dataStoreIndex)
+
+    if (!data) {
+      Utils.warn(`Child with ID ${child.id} is not present (anymore) in dataStore with index ${dataStoreIndex}`)
+      return false
+    }
+
+    let {position, groupValue} = data
+    let newGroupValue = null
+
+    if (this._isGrouped) {
+      newGroupValue = this._getGroupByValue(child)
+    }
+
+    if (newGroupValue !== groupValue) {
+      this._removeItem(child, dataStoreIndex, groupValue)
+      this._addItem(child, undefined, dataStoreIndex)
+    } else {
+      let newSurface = await this.options.itemTemplate(child)
+      newSurface.dataId = child.id
+      newSurface.dataStoreIndex = dataStoreIndex
+      this._subscribeToClicks(newSurface, child)
+      this._insertId(child.id, position, newSurface, child, {}, dataStoreIndex)
+      this._replace(position, newSurface, true)
+    }
+
+  }
+
+  /**
+   *
+   * @param groupByValue
+   * @private
+   */
+  _removeGroupIfNecessary (groupByValue) {
+    /* Check if the group corresponding to the child is now empty */
+    let group = this._internalGroups[groupByValue]
+    if (group && group.itemsCount === 0) {
+      /* TODO: Maybe remove internalGroups[groupByValue]? (Or not?) */
+      let {position} = group
+      this._updatePosition(position, -1)
+      this.remove(position)
+      delete this._internalGroups[groupByValue]
+      delete this._internalDataSource[groupByValue]
+    }
+
+  }
+
+  /**
+   *
+   * @param child
+   * @param dataStoreIndex
+   * @private
+   */
+  _removeItem (child, dataStoreIndex, groupValue = null) {
+    let internalChild = this._internalDataSource[`${child.id}${dataStoreIndex}`] || {}
+    let index = internalChild.position
+    if (index > -1) {
+      this._updatePosition(index, -1)
+      this.remove(index)
+      delete this._internalDataSource[`${child.id}${dataStoreIndex}`]
+    }
+
+    /* If we're using groups, check if we need to remove the group that this child belonged to. */
+    if (this._isGrouped) {
+      let groupByValue = groupValue || this._getGroupByValue(child)
+      let group = this._internalGroups[groupByValue]
+      if (group) {
+        group.itemsCount--
+      }
+
+      this._removeGroupIfNecessary(groupByValue, dataStoreIndex)
+
+    }
+
+    /* The amount of items in the dataSource is subtracted with a header if present, to get the total amount of actual items in the scrollView. */
+    let itemCount = this._dataSource.getLength() - (this._getZeroIndex())
+    if (itemCount === 0) {
+      this._addPlaceholder()
+    }
+  }
+
+  /**
+   *
+   * @param oldId
+   * @param prevChildId
+   * @param dataStoreIndex
+   * @private
+   */
+  _moveItem (oldId, prevChildId = null, dataStoreIndex) {
+
+    let oldData = this._findData(oldId && oldId.position || oldId)
+    let oldIndex = oldData && oldData.position
+
+    /* sometimes oldId is data ('oldData')*/
+    if (oldId && oldId.position) {
+      oldData = oldId
+      oldIndex = oldId.position
+    }
+
+    let previousSiblingIndex = this._getNextVisibleIndex(prevChildId, dataStoreIndex)
+    if (oldIndex !== undefined && oldIndex !== previousSiblingIndex) {
+      this.move(oldIndex, previousSiblingIndex)
+      this._internalDataSource[`${previousSiblingIndex}${dataStoreIndex}`] = oldData
+      this._internalDataSource[`${previousSiblingIndex}${dataStoreIndex}`].position = oldIndex
+    }
+  }
+
+  /**
+   *
+   * @private
+   */
+  _removeHeader () {
+    if (this._header) {
+      this.remove(0)
+      delete this._internalDataSource[0]
+      this._header = null
+    }
+  }
+
+  /**
+   *
+   * @private
+   */
+  _addPlaceholder () {
+    if (this.options.placeholderTemplate && !this._placeholder) {
+      let insertIndex = this._getZeroIndex()
+      this._placeholder = this.options.placeholderTemplate()
+      this._placeholder.isPlaceholder = true
+      this.insert(insertIndex, this._placeholder)
+    }
+  }
+
+  /**
+   *
+   * @returns {number}
+   * @private
+   */
+  _getZeroIndex () {
+    return this._header ? 1 : 0
+  }
+
+  /**
+   *
+   * @private
+   */
+  _removePlaceholder () {
+    if (this._placeholder) {
+      if (this._placeholder)
+        this.remove(this._getZeroIndex())
+      this._placeholder = null
+    }
+  }
+
+  /**
+   *
+   * @param dataStores
+   * @private
+   */
+  _bindMultipleDataSources (dataStores) {
+    for (let [index, dataStore] of dataStores.entries()) {
+      this._bindDataSource(dataStore, index)
+    }
+  }
+
+  /**
+   *
+   * @param dataStore
+   * @param index
+   * @private
+   */
+  _bindDataSource (dataStore, index = 0) {
+
+    if (this.options.chatScrolling) {
+      this._initialLoad = true
+      this.once('userScroll', () => this._initialLoad = false)
+      this.options.dataStore.on('ready', () => this._initialLoad = false)
+    }
+    this._setupDataStoreListeners(dataStore, index, true)
+  }
+
+  /**
+   *
+   * @param dataStoreIndex
+   * @param child
+   * @param previousSiblingID
+   * @private
+   */
+  _onChildAdded (dataStoreIndex, child, previousSiblingID) {
+    if (!child) {
+      console.log('Warning: Child added recieved with undefined child, in DataBoundScrollView')
+    }
+    /* Mark the entry as undeleted */
+    this._removedEntries[`${child.id}${dataStoreIndex}`] = false
+    this._throttler.add(async () => {
+      if (this.options.dataFilter &&
+        (typeof this.options.dataFilter === 'function')) {
+
+        let result = await this.options.dataFilter(child)
+
+        if (result) {
+          await this._addItem(child, previousSiblingID, dataStoreIndex,)
+        }
+      } else {
+        /* There is no dataFilter method, so we can add this child. */
+        await this._addItem(child, previousSiblingID, dataStoreIndex)
+      }
+    })
+  }
+
+  /**
+   *
+   * @param dataStoreIndex
+   * @param child
+   * @param previousSiblingID
+   * @private
+   */
+  //TODO: This won't reorder children, which is a problem
+  async _onChildChanged (dataStoreIndex, child, previousSiblingID) {
+    this._throttler.add(async () => {
+      let changedItemIndex = await this._findIndexFromID(dataStoreIndex, child.id)
+
+      if (this._dataSource && changedItemIndex < this._dataSource.getLength()) {
+
+        let result = this.options.dataFilter ? await this.options.dataFilter(child) : true
+        changedItemIndex = await this._findIndexFromID(dataStoreIndex, child.id)
+
+        if (this.options.dataFilter &&
+          typeof this.options.dataFilter === 'function' && !result) {
+          this._removeItem(child, dataStoreIndex)
         } else {
-            let newSurface = await this.options.itemTemplate(child);
-            newSurface.dataId = child.id;
-            newSurface.dataStoreIndex = dataStoreIndex;
-            this._subscribeToClicks(newSurface, child);
-            this._insertId(child.id, position, newSurface, child, {}, dataStoreIndex);
-            this._replace(position, newSurface, true);
-        }
-
-    }
-
-    /**
-     *
-     * @param groupByValue
-     * @private
-     */
-    _removeGroupIfNecessary(groupByValue) {
-        /* Check if the group corresponding to the child is now empty */
-        let group = this._internalGroups[groupByValue];
-        if (group && group.itemsCount === 0) {
-            /* TODO: Maybe remove internalGroups[groupByValue]? (Or not?) */
-            let { position } = group;
-            this._updatePosition(position, -1);
-            this.remove(position);
-            delete this._internalGroups[groupByValue];
-            delete this._internalDataSource[groupByValue];
-        }
-
-    }
-
-    /**
-     *
-     * @param child
-     * @param dataStoreIndex
-     * @private
-     */
-    _removeItem(child, dataStoreIndex, groupValue = null) {
-        let internalChild = this._internalDataSource[`${child.id}${dataStoreIndex}`] || {};
-        let index = internalChild.position;
-        if (index > -1) {
-            this._updatePosition(index, -1);
-            this.remove(index);
-            delete this._internalDataSource[`${child.id}${dataStoreIndex}`];
-        }
-
-        /* If we're using groups, check if we need to remove the group that this child belonged to. */
-        if (this._isGrouped) {
-            let groupByValue = groupValue || this._getGroupByValue(child);
-            let group = this._internalGroups[groupByValue];
-            if (group) {
-                group.itemsCount--;
-            }
-
-
-            this._removeGroupIfNecessary(groupByValue, dataStoreIndex);
-
-        }
-
-        /* The amount of items in the dataSource is subtracted with a header if present, to get the total amount of actual items in the scrollView. */
-        let itemCount = this._dataSource.getLength() - (this._getZeroIndex());
-        if (itemCount === 0) {
-            this._addPlaceholder();
-        }
-    }
-
-    /**
-     *
-     * @param oldId
-     * @param prevChildId
-     * @param dataStoreIndex
-     * @private
-     */
-    _moveItem(oldId, prevChildId = null, dataStoreIndex) {
-
-        let oldData = this._findData(oldId && oldId.position || oldId);
-        let oldIndex = oldData && oldData.position;
-
-        /* sometimes oldId is data ('oldData')*/
-        if (oldId && oldId.position) {
-            oldData = oldId;
-            oldIndex = oldId.position;
-        }
-
-        let previousSiblingIndex = this._getNextVisibleIndex(prevChildId, dataStoreIndex);
-        if (oldIndex !== undefined && oldIndex !== previousSiblingIndex) {
-            this.move(oldIndex, previousSiblingIndex);
-            this._internalDataSource[`${previousSiblingIndex}${dataStoreIndex}`] = oldData;
-            this._internalDataSource[`${previousSiblingIndex}${dataStoreIndex}`].position = oldIndex;
-        }
-    }
-
-    /**
-     *
-     * @private
-     */
-    _removeHeader() {
-        if (this._header) {
-            this.remove(0);
-            delete this._internalDataSource[0];
-            this._header = null;
-        }
-    }
-
-    /**
-     *
-     * @private
-     */
-    _addPlaceholder() {
-        if (this.options.placeholderTemplate && !this._placeholder) {
-            let insertIndex = this._getZeroIndex();
-            this._placeholder = this.options.placeholderTemplate();
-            this._placeholder.isPlaceholder = true;
-            this.insert(insertIndex, this._placeholder);
-        }
-    }
-
-    /**
-     *
-     * @returns {number}
-     * @private
-     */
-    _getZeroIndex() {
-        return this._header ? 1 : 0;
-    }
-
-    /**
-     *
-     * @private
-     */
-    _removePlaceholder() {
-        if (this._placeholder) {
-            if (this._placeholder)
-                this.remove(this._getZeroIndex());
-            this._placeholder = null;
-        }
-    }
-
-    /**
-     *
-     * @param dataStores
-     * @private
-     */
-    _bindMultipleDataSources(dataStores) {
-        for (let [index, dataStore] of dataStores.entries()) {
-            this._bindDataSource(dataStore, index);
-        }
-    }
-
-    /**
-     *
-     * @param dataStore
-     * @param index
-     * @private
-     */
-    _bindDataSource(dataStore, index = 0) {
-
-        if (this.options.chatScrolling) {
-            this._initialLoad = true;
-            this.once('userScroll', () => this._initialLoad = false);
-            this.options.dataStore.on('ready', () => this._initialLoad = false);
-<<<<<<< HEAD
-=======
-        }
-
-
-        dataStore.on('child_added', this._onChildAdded.bind(this, index));
-        dataStore.on('child_changed', this._onChildChanged.bind(this, index));
-        dataStore.on('child_removed', this._onChildRemoved.bind(this, index));
-        /* Only listen for child_moved if there is one single dataStore. TODO: See if we want to change this behaviour */
-        if(!this.options.dataStores){
-            dataStore.on('child_moved', this._onChildMoved.bind(this, 0));
->>>>>>> 4c05f173
-        }
-        this._setupDataStoreListeners(dataStore, index, true);
-    }
-
-    /**
-     *
-     * @param dataStoreIndex
-     * @param child
-     * @param previousSiblingID
-     * @private
-     */
-    _onChildAdded(dataStoreIndex, child, previousSiblingID) {
-        if(!child){
-            console.log('Warning: Child added recieved with undefined child, in DataBoundScrollView');
-        }
-        /* Mark the entry as undeleted */
-        this._removedEntries[`${child.id}${dataStoreIndex}`] = false;
-        this._throttler.add(async () => {
-            if (this.options.dataFilter &&
-                (typeof this.options.dataFilter === 'function')) {
-
-                let result = await this.options.dataFilter(child);
-
-                if (result) {
-                    await this._addItem(child, previousSiblingID, dataStoreIndex,);
-                }
-            } else {
-                /* There is no dataFilter method, so we can add this child. */
-                await this._addItem(child, previousSiblingID, dataStoreIndex);
-            }
-        });
-    }
-
-    /**
-     *
-     * @param dataStoreIndex
-     * @param child
-     * @param previousSiblingID
-     * @private
-     */
-    //TODO: This won't reorder children, which is a problem
-    async _onChildChanged(dataStoreIndex, child, previousSiblingID) {
-        this._throttler.add(async () => {
-            let changedItemIndex = await this._findIndexFromID(dataStoreIndex, child.id);
-
-            if (this._dataSource && changedItemIndex < this._dataSource.getLength()) {
-
-                let result = this.options.dataFilter ? await this.options.dataFilter(child) : true;
-                changedItemIndex = await this._findIndexFromID(dataStoreIndex, child.id);
-
-
-                if (this.options.dataFilter &&
-                    typeof this.options.dataFilter === 'function' && !result) {
-                    this._removeItem(child, dataStoreIndex);
-                } else {
-                    /* If the entry was removed in the meantime, return */
-                    if(this._removedEntries[`${child.id}${dataStoreIndex}`]){
-                        return;
-                    }
-
-                    if (changedItemIndex === -1) {
-                        this._addItem(child, previousSiblingID, dataStoreIndex);
-                    } else {
-                        this._replaceItem(child, dataStoreIndex);
-                    }
-                }
-            }
-        });
-    }
-    /**
-     *
-     * @param {Number} dataStoreIndex The index of the data store that is being modified
-     * @param child
-     * @param previousSiblingID
-     * @private
-     */
-    _onChildMoved(dataStoreIndex, child, previousSiblingID) {
-        let current = this._findData(child.id, dataStoreIndex);
-        this._throttler.add(() => {
-            this._moveItem(current, previousSiblingID);
-        });
-    }
-
-
-    /**
-     *
-     * @param dataStoreIndex
-     * @param child
-     * @private
-     */
-    _onChildRemoved(dataStoreIndex, child) {
-        /* Mark the entry as removed */
-        this._removedEntries[`${child.id}${dataStoreIndex}`] = true;
-        this._throttler.add(() => {
-            this._removeItem(child, dataStoreIndex);
-        });
-<<<<<<< HEAD
-    }
-
-=======
-    };
->>>>>>> 4c05f173
-
-
-    /**
-     *
-     * @param id
-     * @param dataStoreIndex
-     * @returns {*}
-     * @private
-     */
-    _getNextVisibleIndex(id, dataStoreIndex) {
-        let viewIndex = -1;
-        let viewData = this._findData(dataStoreIndex, id);
-
-        if (viewData) {
-            viewIndex = viewData.position;
-        }
-
-        if (viewIndex === -1) {
-
-            let modelIndex = findIndex(this.options.dataStore, function (model) {
-                return model.id === id;
-            });
-
-            if (modelIndex === 0 || modelIndex === -1) {
-                return this._isDescending ? this._dataSource ? this._dataSource.getLength() - 1 : 0 : 0;
-            } else {
-                let nextModel = this.options.dataStore[this._isDescending ? modelIndex + 1 : modelIndex - 1];
-                let nextIndex = this._findData(nextModel.id, nextModel.dataStoreIndex).position;
-                if (nextIndex > -1) {
-                    return this._isDescending ? nextIndex === 0 ? 0 : nextIndex - 1 :
-                        this._dataSource.getLength() === nextIndex + 1 ? nextIndex : nextIndex + 1;
-                } else {
-                    return this._getNextVisibleIndex(nextModel.id, dataStoreIndex);
-                }
-            }
+          /* If the entry was removed in the meantime, return */
+          if (this._removedEntries[`${child.id}${dataStoreIndex}`]) {
+            return
+          }
+
+          if (changedItemIndex === -1) {
+            this._addItem(child, previousSiblingID, dataStoreIndex)
+          } else {
+            this._replaceItem(child, dataStoreIndex)
+          }
+        }
+      }
+    })
+  }
+
+  /**
+   *
+   * @param {Number} dataStoreIndex The index of the data store that is being modified
+   * @param child
+   * @param previousSiblingID
+   * @private
+   */
+  _onChildMoved (dataStoreIndex, child, previousSiblingID) {
+    let current = this._findData(child.id, dataStoreIndex)
+    this._throttler.add(() => {
+      this._moveItem(current, previousSiblingID)
+    })
+  }
+
+  /**
+   *
+   * @param dataStoreIndex
+   * @param child
+   * @private
+   */
+  _onChildRemoved (dataStoreIndex, child) {
+    /* Mark the entry as removed */
+    this._removedEntries[`${child.id}${dataStoreIndex}`] = true
+    this._throttler.add(() => {
+      this._removeItem(child, dataStoreIndex)
+    })
+  }
+
+  /**
+   *
+   * @param id
+   * @param dataStoreIndex
+   * @returns {*}
+   * @private
+   */
+  _getNextVisibleIndex (id, dataStoreIndex) {
+    let viewIndex = -1
+    let viewData = this._findData(dataStoreIndex, id)
+
+    if (viewData) {
+      viewIndex = viewData.position
+    }
+
+    if (viewIndex === -1) {
+
+      let modelIndex = findIndex(this.options.dataStore, function (model) {
+        return model.id === id
+      })
+
+      if (modelIndex === 0 || modelIndex === -1) {
+        return this._isDescending ? this._dataSource ? this._dataSource.getLength() - 1 : 0 : 0
+      } else {
+        let nextModel = this.options.dataStore[this._isDescending ? modelIndex + 1 : modelIndex - 1]
+        let nextIndex = this._findData(nextModel.id, nextModel.dataStoreIndex).position
+        if (nextIndex > -1) {
+          return this._isDescending ? nextIndex === 0 ? 0 : nextIndex - 1 : this._dataSource.getLength() === nextIndex + 1 ? nextIndex : nextIndex + 1
         } else {
-            return this._isDescending ? viewIndex === 0 ? 0 : viewIndex - 1 :
-                this._dataSource.getLength() === viewIndex + 1 ? viewIndex : viewIndex + 1;
-        }
-    }
-
-    /**
-     *
-     * @param child
-     * @param orderByFunction
-     * @returns {number}
-     * @private
-     */
-    _orderBy(child, orderByFunction) {
-        let item = this._dataSource._.head;
-        let index = 0;
-
-        while (item) {
-            let { dataId, dataStoreIndex } = item._value;
-            if (item._value.dataId && this._internalDataSource[`${dataId}${dataStoreIndex}`] && orderByFunction(child, this._internalDataSource[`${dataId}${dataStoreIndex}`].model)) {
-                return index;
-            }
-
-            index++;
-            item = item._next;
-        }
-        return -1;
-    }
-
-
-    /**
-     *
-     * @param position
-     * @param change
-     * @private
-     */
-    _updatePosition(position, change = 1) {
-        if (position === undefined || position === this._dataSource.getLength() - 1) return;
-        for (let element of Object.keys(this._internalDataSource)) {
-            let dataObject = this._internalDataSource[element];
-            if (dataObject.position >= position) {
-                dataObject.position += change;
-            }
-        }
-        if (this._isGrouped) {
-            this._updateGroupPosition(position, change);
-        }
-    }
-
-    /**
-     *
-     * @param position
-     * @param change
-     * @private
-     */
-    _updateGroupPosition(position, change = 1) {
-        for (let element of Object.keys(this._internalGroups)) {
-            if (this._internalGroups[element].position >= position) {
-                /* Update the position of groups coming after */
-                this._internalGroups[element].position += change;
-            }
-        }
-    }
-
-    /**
-     *
-     * @param id
-     * @param dataStoreIndex
-     * @returns {*|undefined}
-     * @private
-     */
-    _findData(id, dataStoreIndex) {
-        let data = this._internalDataSource[`${id}${dataStoreIndex}`] || undefined;
-        return data;
-    }
-
-    /**
-     *
-     * @param id
-     * @param position
-     * @param renderable
-     * @param model
-     * @param options
-     * @param dataStoreIndex
-     * @private
-     */
-    _insertId(id = null, position, renderable = {}, model = {}, options = {}, dataStoreIndex, groupValue = null) {
-        if (id === undefined || id === null) return;
-
-        this._internalDataSource[`${id}${dataStoreIndex}`] = { position, renderable, model, groupValue };
-        for (let element of Object.keys(options)) {
-            this._internalDataSource[`${id}${dataStoreIndex}`][element] = options[element];
-        }
-    }
-
-    /**
-     *
-     * @param surface
-     * @param model
-     * @private
-     */
-    _subscribeToClicks(surface, model) {
-        surface.on('click', function () {
-            this._eventOutput.emit('child_click', { renderNode: surface, dataObject: model });
-        }.bind(this));
-    }
-
-    /**
-     * Based on the guess that layout is ListLayout, calculates the vertical size
-     * @returns {number}
-     */
-    getSize() {
-        let item = this._dataSource._.head;
-        let { layoutOptions } = this.options;
-        if (this.options.layout !== ListLayout || (this.options.layoutOptions.direction && this.options.layoutOptions.direction !== 1)) {
-            console.log(`'Trying to calculate the size of a DataBoundScrollView, which can't be done in the current configuration`);
-            return [undefined, undefined];
-        }
-        let height = layoutOptions && layoutOptions.margins ? layoutOptions.margins[0] + layoutOptions.margins[2] : 0;
-
-        if (item) {
-            do {
-                let renderable = item._value;
-                let itemSize;
-                if (renderable.getSize && (itemSize = renderable.getSize())) {
-                    height += itemSize[1];
-                } else {
-                    console.log('Trying to calculate the size of a DataBoundScrollView, but all elements cannot be calculated');
-                }
-                if (layoutOptions && layoutOptions.spacing) {
-                    height += layoutOptions.spacing;
-                }
-
-            } while (item = item._next);
-        }
-
-        return [undefined, height];
-    }
-
-    /**
-     *
-     * @param dataStore
-     * @param index
-     * @param {Boolean} shouldActivate
-     * @private
-     */
-    _setupDataStoreListeners(dataStore, index, shouldActivate) {
-        let methodName = shouldActivate ? 'on' : 'off';
-        let method = dataStore[methodName];
-        method('child_added', this._onChildAdded.bind(this, index));
-        method('child_changed', this._onChildChanged.bind(this, index));
-        method('child_removed', this._onChildRemoved.bind(this, index));
-        /* Only listen for child_moved if there is one single dataStore. TODO: See if we want to change this behaviour to support moved children within the dataStore */
-        if (!this.options.dataStores) {
-            method('child_moved', this._onChildMoved.bind(this, 0));
-        }
-    }
-
-    _findIndexFromID(dataStoreIndex, id) {
-        let internalDataSourceData = this._findData(id, dataStoreIndex) || { position: -1 };
-        return internalDataSourceData.position;
-    }
+          return this._getNextVisibleIndex(nextModel.id, dataStoreIndex)
+        }
+      }
+    } else {
+      return this._isDescending ? viewIndex === 0 ? 0 : viewIndex - 1 : this._dataSource.getLength() === viewIndex + 1 ? viewIndex : viewIndex + 1
+    }
+  }
+
+  /**
+   *
+   * @param child
+   * @param orderByFunction
+   * @returns {number}
+   * @private
+   */
+  _orderBy (child, orderByFunction) {
+    let item = this._dataSource._.head
+    let index = 0
+
+    while (item) {
+      let {dataId, dataStoreIndex} = item._value
+      if (item._value.dataId && this._internalDataSource[`${dataId}${dataStoreIndex}`] && orderByFunction(child, this._internalDataSource[`${dataId}${dataStoreIndex}`].model)) {
+        return index
+      }
+
+      index++
+      item = item._next
+    }
+    return -1
+  }
+
+  /**
+   *
+   * @param position
+   * @param change
+   * @private
+   */
+  _updatePosition (position, change = 1) {
+    if (position === undefined || position === this._dataSource.getLength() - 1) return
+    for (let element of Object.keys(this._internalDataSource)) {
+      let dataObject = this._internalDataSource[element]
+      if (dataObject.position >= position) {
+        dataObject.position += change
+      }
+    }
+    if (this._isGrouped) {
+      this._updateGroupPosition(position, change)
+    }
+  }
+
+  /**
+   *
+   * @param position
+   * @param change
+   * @private
+   */
+  _updateGroupPosition (position, change = 1) {
+    for (let element of Object.keys(this._internalGroups)) {
+      if (this._internalGroups[element].position >= position) {
+        /* Update the position of groups coming after */
+        this._internalGroups[element].position += change
+      }
+    }
+  }
+
+  /**
+   *
+   * @param id
+   * @param dataStoreIndex
+   * @returns {*|undefined}
+   * @private
+   */
+  _findData (id, dataStoreIndex) {
+    let data = this._internalDataSource[`${id}${dataStoreIndex}`] || undefined
+    return data
+  }
+
+  /**
+   *
+   * @param id
+   * @param position
+   * @param renderable
+   * @param model
+   * @param options
+   * @param dataStoreIndex
+   * @private
+   */
+  _insertId (id = null, position, renderable = {}, model = {}, options = {}, dataStoreIndex, groupValue = null) {
+    if (id === undefined || id === null) return
+
+    this._internalDataSource[`${id}${dataStoreIndex}`] = {position, renderable, model, groupValue}
+    for (let element of Object.keys(options)) {
+      this._internalDataSource[`${id}${dataStoreIndex}`][element] = options[element]
+    }
+  }
+
+  /**
+   *
+   * @param surface
+   * @param model
+   * @private
+   */
+  _subscribeToClicks (surface, model) {
+    surface.on('click', function () {
+      this._eventOutput.emit('child_click', {renderNode: surface, dataObject: model})
+    }.bind(this))
+  }
+
+  /**
+   * Based on the guess that layout is ListLayout, calculates the vertical size
+   * @returns {number}
+   */
+  getSize () {
+    let item = this._dataSource._.head
+    let {layoutOptions} = this.options
+    if (this.options.layout !== ListLayout || (this.options.layoutOptions.direction && this.options.layoutOptions.direction !== 1)) {
+      console.log(`'Trying to calculate the size of a DataBoundScrollView, which can't be done in the current configuration`)
+      return [undefined, undefined]
+    }
+    let height = layoutOptions && layoutOptions.margins ? layoutOptions.margins[0] + layoutOptions.margins[2] : 0
+
+    if (item) {
+      do {
+        let renderable = item._value
+        let itemSize
+        if (renderable.getSize && (itemSize = renderable.getSize())) {
+          height += itemSize[1]
+        } else {
+          console.log('Trying to calculate the size of a DataBoundScrollView, but all elements cannot be calculated')
+        }
+        if (layoutOptions && layoutOptions.spacing) {
+          height += layoutOptions.spacing
+        }
+
+      } while (item = item._next)
+    }
+
+    return [undefined, height]
+  }
+
+  /**
+   *
+   * @param dataStore
+   * @param index
+   * @param {Boolean} shouldActivate
+   * @private
+   */
+  _setupDataStoreListeners (dataStore, index, shouldActivate) {
+    let methodName = shouldActivate ? 'on' : 'off'
+    let method = dataStore[methodName]
+    method('child_added', this._onChildAdded.bind(this, index))
+    method('child_changed', this._onChildChanged.bind(this, index))
+    method('child_removed', this._onChildRemoved.bind(this, index))
+    /* Only listen for child_moved if there is one single dataStore. TODO: See if we want to change this behaviour to support moved children within the dataStore */
+    if (!this.options.dataStores) {
+      method('child_moved', this._onChildMoved.bind(this, 0))
+    }
+  }
+
+  _findIndexFromID (dataStoreIndex, id) {
+    let internalDataSourceData = this._findData(id, dataStoreIndex) || {position: -1}
+    return internalDataSourceData.position
+  }
 }