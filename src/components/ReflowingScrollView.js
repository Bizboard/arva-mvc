--- conflicted
+++ resolved
@@ -4,15 +4,8 @@
  @copyright Bizboard, 2015
  */
 
-<<<<<<< HEAD
-import FlexScrollView       from 'famous-flex/FlexScrollView.js';
-import {ScrollController}   from '../core/ScrollController.js';
-import {combineOptions}     from '../utils/CombineOptions.js';
-import {ObjectHelper}       from '../utils/ObjectHelper.js';
-=======
 import FlexScrollView   from 'famous-flex/FlexScrollView.js';
 import {ObjectHelper}   from '../utils/ObjectHelper.js';
->>>>>>> 74e28c78
 
 /**
  * Class extended by the dataBoundScrollView and for wrapping up a View.
@@ -51,5 +44,5 @@
          */
         this._eventOutput.emit('resize');
     }
-    
+
 }