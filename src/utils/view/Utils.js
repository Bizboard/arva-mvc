--- conflicted
+++ resolved
@@ -20,7 +20,7 @@
     static isPlainObject(object) {
         return typeof object == 'object' && object.constructor.name == 'Object';
     }
-
+    
     /**
      * Adds to translations returns the result.
      * @param translate1
@@ -95,16 +95,10 @@
         }
     }
 
-<<<<<<< HEAD
-  static getRenderableID (renderable) {
-    return renderable.getID ? renderable.getID() : (renderable.layout ? renderable.layout.id : renderable.id);
-  }
-=======
     static getRenderableID(renderable) {
         let extractedRenderableID = (renderable.getID ?
             renderable.getID() :
             (renderable.layout ? renderable.layout.id : renderable.id));
         return extractedRenderableID !== undefined ? extractedRenderableID : renderable._id;
     }
->>>>>>> ea40b419
 }