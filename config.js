--- conflicted
+++ resolved
@@ -20,27 +20,17 @@
     "famous": "npm:famous@0.3.5",
     "famous-bkimagesurface": "github:ijzerenhein/famous-bkimagesurface@1.0.3",
     "famous-flex": "github:ijzerenhein/famous-flex@0.3.2",
-<<<<<<< HEAD
-    "firebase": "github:firebase/firebase-bower@2.2.4",
-    "lodash": "npm:lodash@3.8.0",
-=======
     "firebase": "github:firebase/firebase-bower@2.2.5",
     "lodash": "npm:lodash@3.9.1",
->>>>>>> 4a823d35
     "traceur": "github:jmcriffey/bower-traceur@0.0.88",
     "traceur-runtime": "github:jmcriffey/bower-traceur-runtime@0.0.88",
     "underscore": "npm:underscore@1.8.3",
     "github:Bizboard/arva-ds@develop": {
       "arva-context": "github:Bizboard/arva-context@master",
       "di.js": "github:Bizboard/di.js@master",
-<<<<<<< HEAD
-      "firebase": "github:firebase/firebase-bower@2.2.4",
-      "lodash": "npm:lodash@3.8.0"
-=======
       "eventemitter3": "npm:eventemitter3@1.1.0",
       "firebase": "github:firebase/firebase-bower@2.2.5",
       "lodash": "npm:lodash@3.9.1"
->>>>>>> 4a823d35
     },
     "github:jspm/nodelibs-buffer@0.1.0": {
       "buffer": "npm:buffer@3.2.2"
