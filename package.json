{
  "name": "arva-js",
  "version": "1.0.0-rc.1",
  "description": "Using the latest ES6 standards creating a simple, compact MVC for Famous applications.",
  "main": false,
  "homepage": "http://arva.io",
  "repository": {
    "type": "git",
    "url": "git://github.com/bizboard/arva-js.git"
  },
  "scripts": {
    "test": "mocha --compilers js:babel/register --recursive --timeout 15000"
  },
  "bugs": {
    "url": "https://github.com/bizboard/arva-js/issues"
  },
  "dependencies": {
    "eslint": "latest"
  },
  "jspm": {
    "directories": {
      "lib": "src"
    },
    "dependencies": {
      "SPSoapAdapter": "github:bizboard/SPSoapAdapter@develop",
      "bowser": "npm:bowser@^1.0.0",
      "camelcase": "npm:camelcase@^2.1.0",
      "di": "github:bizboard/di.js@master",
      "eventemitter3": "npm:eventemitter3@^1.1.0",
      "famous": "github:bizboard/famous@develop",
      "famous-flex": "github:bizboard/famous-flex@master",
      "firebase": "github:firebase/firebase-bower@^2.4.1",
      "fs": "github:jspm/nodelibs-fs@^0.1.2",
<<<<<<< HEAD
      "lodash": "npm:lodash@^4.6.1",
=======
      "lodash": "npm:lodash@^4.2.0",
      "ordered-hashmap": "npm:ordered-hashmap@^1.0.0",
>>>>>>> e9833adc
      "path": "github:jspm/nodelibs-path@^0.1.0",
      "request-animation-frame-mock": "github:erykpiast/request-animation-frame-mock@^0.1.8"
    },
    "devDependencies": {
      "babel": "npm:babel-core@^5.8.24",
      "babel-runtime": "npm:babel-runtime@^5.8.24",
      "core-js": "npm:core-js@^1.1.4",
      "traceur": "github:jmcriffey/bower-traceur@^0.0.92",
      "traceur-runtime": "github:jmcriffey/bower-traceur-runtime@0.0.90"
    }
  },
  "author": "Tom Clement <tom@bizboard.nl>, Hans van den Akker <hans@bizboard.nl>",
  "license": "MIT",
  "devDependencies": {
    "babel": "^5.8.23",
    "babel-runtime": "^6.6.1",
    "chai": "^3.4.0",
    "isparta": "^3.1.0",
    "jspm": "^0.16.32",
    "lodash": "^4.6.1",
    "mocha": "^2.1.0",
    "request-animation-frame-mock": "git+https://github.com/erykpiast/request-animation-frame-mock.git",
    "sinon": "^1.17.3",
    "systemjs": "^0.19.5"
  }
}<|MERGE_RESOLUTION|>--- conflicted
+++ resolved
@@ -31,12 +31,9 @@
       "famous-flex": "github:bizboard/famous-flex@master",
       "firebase": "github:firebase/firebase-bower@^2.4.1",
       "fs": "github:jspm/nodelibs-fs@^0.1.2",
-<<<<<<< HEAD
-      "lodash": "npm:lodash@^4.6.1",
-=======
       "lodash": "npm:lodash@^4.2.0",
       "ordered-hashmap": "npm:ordered-hashmap@^1.0.0",
->>>>>>> e9833adc
+      "lodash": "npm:lodash@^4.6.1",
       "path": "github:jspm/nodelibs-path@^0.1.0",
       "request-animation-frame-mock": "github:erykpiast/request-animation-frame-mock@^0.1.8"
     },
