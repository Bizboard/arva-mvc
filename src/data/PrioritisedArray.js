/**



 @author: Tom Clement (tjclement)
 @license NPOSL-3.0
 @copyright Bizboard, 2015

 */

import extend                       from 'lodash/extend.js';
import EventEmitter                 from 'eventemitter3';
import {DataSource}                 from './DataSource.js';
import {Model}                      from '../core/Model.js';
import {LocalModel}                 from './local/LocalModel.js';
import {Injection}                  from '../utils/Injection.js';
import {Throttler}                  from '../utils/Throttler.js';
import {ObjectHelper}               from '../utils/ObjectHelper.js';

/**
 * An array of two-way bound data Models that are automatically synced with the currently used DataSource
 */
export class PrioritisedArray {

  _children = [];
  _referenceLength = 0;
  /* The amount of numerical properties on this PrioArray that refer to this._children */
  get length() {
    return this._children.length;
  }

  /**
   *
   * @param {Function} dataType DataType of the models being added to the PrioritisedArray.
   * @param {DataSource} [dataSource] dataSource to load the models from. If none is given, a new DataSource is made with a path guessed from
   * the model's DataType name.
   * @param {Snapshot} [dataSnapshot] snapshot already containing model data. Prevents initial subscription on all values in the DataSource.
   * @param {Object} [options] options to pass to the dataSource if none is provided and a new one is constructed.
   * @param {Object} [modelOptions] options to merge into the construction of every new Model.
   * @returns {PrioritisedArray} PrioritisedArray instance.
   */
  constructor(dataType, dataSource = null, dataSnapshot = null, options = {}, modelOptions = {}) {
    /**** Callbacks ****/
    this._valueChangedCallback = null;

    options = options || {};

    /* Bind all local methods to the current object instance, so we can refer to "this"
     * in the methods as expected, even when they're called from event handlers.        */
    ObjectHelper.bindAllMethods(this, this);

    /**** Private properties ****/
    this._ids = {};
    this._dataType = dataType;
    this._dataSource = dataSource;
    this._isBeingReordered = false;
    this._modelOptions = modelOptions;
    /* Flag to determine when we're reordering so we don't listen to move updates */
    this._eventEmitter = new EventEmitter();
    this._childAddedThrottler = new Throttler(options.noThrottle || typeof window === 'undefined' ? 0 : 1, true, this, true);
    this._overrideChildAddedForId = null;

    /* We do the bindAllMethods before this happens in order to make sure that dataType.prototype isn't modified so
     * that this check would break
     */
    if (dataType && !(dataType.prototype instanceof Model)) {
      throw new Error(`${dataType.toString()} passed to PrioritisedArray is not an instance of a model`);
    }

<<<<<<< HEAD
    /**
     * A setter on the length is necessary because internal methods of Array modify the length. It won't change the length though
     * @param {Number} value
     * @returns {*}
     */
    set length(value) {
        return value;
    }

    /**
     *
     * @param {Function} dataType DataType of the models being added to the PrioritisedArray.
     * @param {DataSource} [dataSource] dataSource to load the models from. If none is given, a new DataSource is made with a path guessed from
     * the model's DataType name.
     * @param {Snapshot} [dataSnapshot] snapshot already containing model data. Prevents initial subscription on all values in the DataSource.
     * @param {Object} [options] options to pass to the dataSource if none is provided and a new one is constructed.
     * @param {Object} [modelOptions] options to merge into the construction of every new Model.
     * @returns {PrioritisedArray} PrioritisedArray instance.
     */
    constructor(dataType, dataSource = null, dataSnapshot = null, options = {}, modelOptions = {}) {
        super();
        /**** Callbacks ****/
        this._valueChangedCallback = null;

        options = options || {};

        /* Bind all local methods to the current object instance, so we can refer to "this"
         * in the methods as expected, even when they're called from event handlers.        */
        ObjectHelper.bindAllMethods(this, this);

        /**** Private properties ****/
        this._ids = {};
        this._dataType = dataType;
        this._dataSource = dataSource;
        this._isBeingReordered = false;
        this._modelOptions = modelOptions;
        /* Flag to determine when we're reordering so we don't listen to move updates */
        this._eventEmitter = new EventEmitter();
        this._childAddedThrottler = new Throttler(options.noThrottle || typeof window === 'undefined' ? 0 : 1, true, this, true);
        this._overrideChildAddedForId = null;

        /* We do the bindAllMethods before this happens in order to make sure that dataType.prototype isn't modified so
         * that this check would break
         */
        if (dataType && !(dataType.prototype instanceof Model)) {
            throw new Error(`${dataType.toString()} passed to PrioritisedArray is not an instance of a model`);
        }

        /* Hide all private properties (starting with '_') and methods from enumeration,
         * so when you do for( in ), only actual data properties show up. */
        ObjectHelper.hideMethodsAndPrivatePropertiesFromObject(this);
=======
    /* Hide all private properties (starting with '_') and methods from enumeration,
     * so when you do for( in ), only actual data properties show up. */
    ObjectHelper.hideMethodsAndPrivatePropertiesFromObject(this);
>>>>>>> 3e75fa52

    /* Hide the priority field from enumeration, so we don't save it to the dataSource. */
    // ObjectHelper.hidePropertyFromObject(Object.getPrototypeOf(this), 'length');

    /* If no dataSource is given, create own one with guessed path */
    if (!dataSource) {
      /* The this._name property can be set by Arva's babel-plugin-transform-runtime-constructor-name plugin.
       * This allows Arva code to be minified and mangled without losing automated model name resolving.
       * If the plugin is not set up to run, which is done e.g. when not minifying your code, we default back to the runtime constructor name. */
      let path = this.constructor._name || Object.getPrototypeOf(this).constructor.name;
      /* Retrieve dataSource from the DI context */
      dataSource = Injection.get(DataSource);
      dataSource = dataSource.child(options.path || path, options);

      this._dataSource = dataSource;
    }

    /* If a snapshot is present use it, otherwise generate one by subscribing to the dataSource one time. */
    if (dataSnapshot) {
      this._buildFromSnapshot(dataSnapshot);
    } else {
      this._buildFromDataSource(dataSource);
    }
  }




  /**
   * Subscribes to events emitted by this PrioritisedArray.
   * @param {String} event One of the following Event Types: 'value', 'child_changed', 'child_moved', 'child_removed'.
   * @param {Function} handler Function that is called when the given event type is emitted.
   * @param {Object} context Optional: context of 'this' inside the handler function when it is called.
   * @returns {void}
   */
  on(event, handler, context) {
    /* If we're already ready, fire immediately */
    if ((event === 'ready' || event === 'value') && this._dataSource && this._dataSource.ready) {
      handler.call(context, this);
    }

    /* If we already have children stored locally when the subscriber calls this method,
     * fire their callback for all pre-existing children. */
    if (event === 'child_added') {

      for (let i = 0; i < this.length; i++) {
        this._childAddedThrottler.add(() => {
          let model = this._children[i];
          let previousSiblingID = i > 0 ? this._children[i - 1].id : null;
          handler.call(context, model, previousSiblingID);
        });
      }
    }

    this._eventEmitter.on(event, handler, context);
  }

  /**
   * Subscribes to the given event type exactly once; it automatically unsubscribes after the first time it is triggered.
   * @param {String} event One of the following Event Types: 'value', 'child_changed', 'child_moved', 'child_removed'.
   * @param {Function} [handler] Function that is called when the given event type is emitted.
   * @param {Object} [context] context of 'this' inside the handler function when it is called.
   * @returns {Promise} A promise that resolves once the event has happened
   */
  once(event, handler, context = this) {
    return new Promise((resolve) => {
      this.on(event, function onceWrapper() {
        this.off(event, onceWrapper, context);
        handler && handler.call(context, ...arguments);
        resolve(...arguments);
      }, this);
    });

  }

  /**
   * Removes subscription to events emitted by this PrioritisedArray. If no handler or context is given, all handlers for
   * the given event are removed. If no parameters are given at all, all event types will have their handlers removed.
   * @param {String} event One of the following Event Types: 'value', 'child_changed', 'child_moved', 'child_removed'.
   * @param {Function} handler Function to remove from event callbacks.
   * @param {Object} context Object to bind the given callback function to.
   * @returns {void}
   */
  off(event, handler, context) {
    if (event && (handler || context)) {
      this._eventEmitter.removeListener(event, handler, context);
    } else {
      this._eventEmitter.removeAllListeners(event);
    }
  }

  /**
   * Adds a model instance to the rear of the PrioritisedArray, and emits a 'child_added' and possibly 'new_child' event after successful addition.
   * @param {Model|Object} model Instance of a Model.
   * @param {String|undefined} prevSiblingId ID of the model preceding the one that will be added.
   * @param {Boolean} [emitValueEvent] Set to false to prevent emitting value event in this method.
   * @returns {Object} Same model as the one originally passed as parameter.
   */
  add(model, prevSiblingId = null, emitValueEvent = true) {
    if (model instanceof this._dataType) {
      if (this.findIndexById(model.id) < 0) {

        if (prevSiblingId) {
          let newPosition = this.findIndexById(prevSiblingId) + 1;
          this.insertAt(model, newPosition);
        } else {
          this.push(model);
        }

        /* If we've already received an on('value') result, this child addition is
         * a new entry that wasn't on the dataSource before. */
        if (this._dataSource.ready) {
          this._eventEmitter.emit('new_child', model, prevSiblingId);
        }

        this._eventEmitter.emit('child_added', model, prevSiblingId);
        if (emitValueEvent) {
          this._eventEmitter.emit('value', this);
        }

        return model;
      }
    } else if (model instanceof Object) {
      /* Let's try to parse the object using property reflection */
      var options = { dataSource: this._dataSource };
      /* Prevent child_added from being fired immediately when the model is created by creating a promise that resolves
       * the ID that shouldn't be synced twice
       */

      this._overrideChildAddedForId = this.once('local_child_added');
      let newModel = new this._dataType(null, model, extend({}, this._modelOptions, options));

      this.add(newModel, undefined, emitValueEvent);
      /* Remove lock */
      this._eventEmitter.emit('local_child_added', newModel);
      this._overrideChildAddedForId = null;
      return newModel;
    } else {
      /* TODO: change to throw exception */
      console.log('Tried to append an object that is not the same type as the one this PrioritisedArray was created with.');
    }

    /* Return model so we can do this: let newModel = PrioArray.add(new Model()); newModel.someProperty = true; */
    return null;
  }


  /**
   * Inserts a model instance at the given position of the PrioritisedArray, and recalculates the priority (position)
   * of all models after the inserted position.
   * @param {Model} model Subclass of Model
   * @param {Number} position Zero-based index where to put the new model instance.
   * @returns {Object} Same model as the one originally passed as parameter.
   */
  insertAt(model, position) {
    if (model instanceof this._dataType) {
      for (let i = position; i < this.length; i++) {
        /* Increase the index of items further on in the prio array */
        this._ids[this._children[i].id]++;
      }
      this._children.splice(position, 0, model);
      this._ids[model._id] = position;
    } else {
      /* TODO: change to throw exception */
      console.log('Tried to append an object that is not the same type as the PrioritisedArray was created with.');
    }

    this._updateReferenceProperties();

    /* Return model so we can do this: let newModel = PrioArray.add(new Model()); newModel.someProperty = true; */
    return model;
  }

  /**
   * Adds a model or object to the end of the list.
   * @param {Object|Model} model
   * @returns {Model} The newly inserted model
   */
  push(model) {
    return this.insertAt(model, this.length);
  }

  /**
   * Removes the model instance at the given position. Does not remove the model from the datasource, to do that
   * call model.remove() directly, or PrioArray[index].remove().
   * @param {Number} position Index in the PrioritisedArray of the model to remove.
   * @returns {void}
   */
  remove(position) {
    /*
     * TODO: Beware, there might be hard to reproduce prone to errors going on sometimes when deleting many things at once
     * Sometimes, there is an inconsistent state, but I haven't been able to figure out how that happens. /Karl
     */
    if (this.length === 1) {
      this._ids = {};
    } else {
      for (let i = position + 1; i < this.length; i++) {
        /* Decrease the index of items further on in the prio array */
        if (!this._ids[this._children[i].id] && this._ids[this._children[i].id] !== 0) {
          console.log("Internal error, decreasing index of non-existing id. For ID: " + this._children[i].id);
        }
        this._ids[this._children[i].id]--;
      }
      delete this._ids[this._children[position].id];

    }
    this.splice(position, 1);
    this._updateReferenceProperties();
  }


  /**
   * Return the position of model's id, saved in an associative array
   * @param {String} id Id field of the model we're looking for
   * @returns {Number} Zero-based index if found, -1 otherwise
   */
  findIndexById(id) {
    let position = this._ids[id];
    return (position == undefined || position == null) ? -1 : position;
  }


  /**
   * Finds an item based on its Id in the datasource.
   * @param id
   * @returns {Model}
   */
  findById(id) {
    return this._children[this.findIndexById(id)];
  }

  getDataSourcePath() {
    return this._dataSource.path();
  }

  /**
   * Replaces all items in this PrioritisedArray with items from newContents.
   * @param {PrioritisedArray} newContents PrioritisedArray to take elements from.
   */
  replaceContents(newContents) {
    while (this.length) {
      this._children[0].remove();
    }
    this._referenceLength = 0;
    for (let item of newContents) {
      this.add(LocalModel.cloneModelProperties(item));
    }
  }

  /**
   * Proxies PrioArray.find() to its underlying Array cache.
   * @returns {*}
   */
  find() {
    return this._children.find.apply(this._children, arguments);
  }
  /**
   * Proxies PrioArray.findIndex() to its underlying Array cache.
   * @returns {*}
   */
  findIndex() {
    return this._children.findIndex.apply(this._children, arguments);
  }
  /**
   * Proxies PrioArray.keys() to its underlying Array cache.
   * @returns {*}
   */
  keys() {
    return this._children.keys.apply(this._children, arguments);
  }
  /**
   * Proxies PrioArray.keys() to its underlying Array cache.
   * @returns {*}
   */
  includes() {
    return this._children.includes.apply(this._children, arguments);
  }

  /**
   * Proxies PrioArray.entries() to its underlying Array cache.
   * @returns {*}
   */
  entries() {
    return this._children.entries.apply(this._children, arguments);
  }

  /**
   * Proxies PrioArray.reduce() to its underlying Array cache.
   * @returns {*}
   */
  reduce() {
    return this._children.reduce.apply(this._children, arguments);
  }

  /**
   * Proxies PrioArray.map() to its underlying Array cache.
   * @returns {*}
   */
  map() {
    return this._children.map.apply(this._children, arguments);
  }

  /**
   * //TODO Why is this necessary? Would be better never to access this method
   * Proxies PrioArray.splice() to its underlying Array cache.
   * @returns {*}
   */
  splice() {
    let result = this._children.splice.apply(this._children, arguments);
    this._updateReferenceProperties();
    return result;
  }

  /**
   * Proxies PrioArray.filter() to its underlying Array cache.
   * @returns {*}
   */
  filter() {
    return this._children.filter.apply(this._children, arguments);
  }

  /**
   * Proxies PrioArray.concat() to its underlying Array cache.
   * @returns {*}
   */
  concat() {
    return this._children.filter.apply(this._children, arguments);
  }


  /**
   * Proxies PrioArray.every() to its underlying Array cache.
   * @returns {*}
   */
  every() {
    return this._children.every.apply(this._children, arguments);
  }
  /**
   * Proxies PrioArray.filter() to its underlying Array cache.
   * @returns {*}
   */
  includes() {
    return this._children.includes.apply(this._children, arguments);
  }
  /**
   * Proxies PrioArray.join() to its underlying Array cache.
   * @returns {*}
   */
  join() {
    return this._children.join.apply(this._children, arguments);
  }
  /**
   * Proxies PrioArray.lastIndexOf() to its underlying Array cache.
   * @returns {*}
   */
  lastIndexOf() {
    return this._children.lastIndexOf.apply(this._children, arguments);
  }
  /**
   * Proxies PrioArray.reduceRight() to its underlying Array cache.
   * @returns {*}
   */
  reduceRight() {
    return this._children.reduceRight.apply(this._children, arguments);
  }
  /**
   * Proxies PrioArray.some() to its underlying Array cache.
   * @returns {*}
   */
  some() {
    return this._children.some.apply(this._children, arguments);
  }


  /**
   * Allows 'for of' loops on the PrioArray.
   */
  *[Symbol.iterator]() {
    for (let child of this._children) {
      yield child;
    }
  }

  /**
   * Whenever this PrioArray is typecasted, its underlying Array cache is returned.
   * @param hint
   * @returns {Array}
   */
  [Symbol.toPrimitive](hint) {
    return this._children;
  }

  /**
   * Interprets all childs of a given snapshot as instances of the given data type for this PrioritisedArray,
   * and attempts to instantiate new model instances based on these sub-snapshots. It adds them to the
   * PrioritisedArray, which also assigns their priority based on their inserted position.
   * @param {Snapshot} dataSnapshot Snapshot to build the PrioritisedArray from.
   * @returns {void}
   * @private
   */
  _buildFromSnapshot(dataSnapshot) {

    let numChildren = dataSnapshot.numChildren(), currentChild = 1;

    /* If there is no data at this point yet, fire a ready event */
    if (numChildren === 0) {
      this._dataSource.ready = true;
      this._eventEmitter.emit('ready');
      this._eventEmitter.emit('value', this);
    }

    dataSnapshot.forEach(function (child) {
      this._childAddedThrottler.add(function (child) {
        /* Create a new instance of the given data type and prefill it with the snapshot data. */
        let options = { dataSnapshot: child, noInitialSync: true };
        let childRef = this._dataSource.child(child.key);

        /* whenever the ref() is a datasource, we can bind that source to the model.
         * whenever it's not a datasource, we assume the model should instantiate a new
         * datasource to bind the model */

        if (childRef instanceof DataSource) {
          options.dataSource = childRef;
        } else {
          var rootPath = dataSnapshot.ref().root().toString();
          options.path = dataSnapshot.ref().toString().replace(rootPath, '/');
        }

        let newModel = new this._dataType(child.key, child.val(), extend({}, this._modelOptions, options));
        this.add(newModel, undefined, false);

        /* If this is the last child, fire a ready event */
        if (currentChild++ === numChildren) {
          this._dataSource.ready = true;
          this._eventEmitter.emit('ready');
          this._eventEmitter.emit('value', this);
        }

      }.bind(this, child));
    }.bind(this))
  }

  /**
   * Clones a dataSource (to not disturb any existing callbacks defined on the original) and uses it
   * to get a dataSnapshot which is used in _buildSnapshot to build our array.
   * @param {DataSource} dataSource DataSource to subscribe to for building the PrioritisedArray.
   * @returns {void}
   * @private
   */
  _buildFromDataSource(dataSource) {
    dataSource.once('value', (dataSnapshot) => {
      this._buildFromSnapshot(dataSnapshot);
      this._registerCallbacks(dataSource);
    });
  }

  /**
   * Registers the added, moved, changed, and removed callbacks to the given DataSource.
   * @param {DataSource} dataSource DataSource to register callbacks on.
   * @return {void}
   * @private
   */
  _registerCallbacks(dataSource) {
    dataSource.on('child_added', this._doOnceReady(this._onChildAdded));
    dataSource.on('child_moved', this._doOnceReady(this._onChildMoved));
    dataSource.on('child_changed', this._doOnceReady(this._onChildChanged));
    dataSource.on('child_removed', this._doOnceReady(this._onChildRemoved));
  }

  _doOnceReady(callback) {
    return (...otherArgs) => {
      if (!this._dataSource.ready) {
        this.once('ready', () => {
          return callback(...otherArgs)
        });
      } else {
        return callback(...otherArgs)
      }
    }
  }

  /**
   * Called by dataSource when a new child is added.
   * @param {Snapshot} snapshot Snapshot of the added child.
   * @param {String} prevSiblingId ID of the model preceding the added model.
   * @returns {void}
   * @private
   */
  _onChildAdded(snapshot, prevSiblingId) {
    let id = snapshot.key;
    if (this._overrideChildAddedForId) {
      this._overrideChildAddedForId.then((newModel) => {
        /* If the override is concerning another id, then go ahead and make the _onChildAdded */
        if (newModel.id !== id) {
          this._onChildAdded(snapshot, prevSiblingId)
        } else {
          this._eventEmitter.emit('value', this);
        }
        /* Otherwise, don't recreate the same model twice */
      });

      return;
    }

    /* Skip addition if an item with identical ID already exists. */
    let previousPosition = this.findIndexById(id);
    if (previousPosition >= 0) {
      return;
    }

    let model = new this._dataType(id, null, extend({}, this._modelOptions, {
      noInitialSync: true,
      dataSnapshot: snapshot
    }));
    this.add(model, prevSiblingId, false);

    if (!this._dataSource.ready) {
      this._dataSource.ready = true;
      this._eventEmitter.emit('ready');
    }
    this._eventEmitter.emit('value', this);
  }

  /**
   * Called by dataSource when a child is changed.
   * @param {Snapshot} snapshot Snapshot of the added child.
   * @param {String} prevSiblingId ID of the model preceding the added model.
   * @returns {void}
   * @private
   */
  _onChildChanged(snapshot, prevSiblingId) {
    let id = snapshot.key;

    let previousPosition = this.findIndexById(id);
    if (previousPosition < 0) {
      /* The model doesn't exist, so we won't emit a changed event. */
      return;
    }


    let model = this._children[previousPosition];
    model._onChildValue(snapshot, prevSiblingId);
    let newPosition = this.findIndexById(prevSiblingId) + 1;

    this._moveItem(previousPosition, newPosition, model);

    this._eventEmitter.emit('child_changed', model, prevSiblingId);
    this._eventEmitter.emit('value', this);
  }

  /**
   * Called by dataSource when a child is moved, which changes its priority.
   * @param {Snapshot} snapshot Snapshot of the added child.
   * @param {String} prevSiblingId ID of the model preceding the added model.
   * @returns {void}
   * @private
   */
  _onChildMoved(snapshot, prevSiblingId) {
    /* Ignore priority updates whilst we're reordering to avoid floods */
    if (!this._isBeingReordered) {

      let id = snapshot.key;
      let previousPosition = this.findIndexById(id);
      let newPosition = this.findIndexById(prevSiblingId) + 1;
      let tempModel = this._children[previousPosition];
      this._moveItem(previousPosition, newPosition, tempModel);

      let model = this._children[newPosition];

      this._eventEmitter.emit('child_moved', model, previousPosition);
      this._eventEmitter.emit('value', this);
    }
  }

  _moveItem(previousPosition, newPosition, modelToMove) {
    this._ids[modelToMove._id] = newPosition;
    /* Update the positions of things coming inbetween */
    for (let positionAhead = previousPosition; positionAhead < newPosition; positionAhead++) {
      this._ids[this._children[positionAhead].id]--;
    }
    for (let positionBefore = newPosition; positionBefore < previousPosition; positionBefore++) {
      this._ids[this._children[positionBefore].id]++;
    }

    if (previousPosition === newPosition) {
      this._children[newPosition] = modelToMove;
    } else {
      this._children.splice(previousPosition, 1);
      this._children.splice(newPosition, 0, modelToMove);
    }
  }

  /**
   * Called by dataSource when a child is removed.
   * @param {Snapshot} oldSnapshot Snapshot of the added child.
   * @returns {void}
   * @private
   */
  _onChildRemoved(oldSnapshot) {
    /* TODO: figure out if we can use the snapshot's priority as our array index reliably, to avoid big loops. */
    let id = oldSnapshot.key;
    let position = this.findIndexById(id);
    let model = this._children[position];

    if (position !== -1) {
      this.remove(position);
      delete this._ids[id];

      this._eventEmitter.emit('child_removed', model);
      this._eventEmitter.emit('value', this);
    }
  }

  /**
   * Updates the local properties [0]...[n] on this PrioArray instance, each of which is a getter to
   * the entry in the underlying Array cache at the same index.
   * @private
   */
  _updateReferenceProperties() {
    let wantedLength = this.length;
    let currentLength = this._referenceLength;
    let difference = wantedLength - currentLength;

    if (difference > 0) {
      for (let i = 0; i < difference; i++) {
        Object.defineProperty(this, `${currentLength + i}`, {
          get: () => this._children[currentLength + i],
          configurable: true,
          enumerable: true
        });
      }
    } else if (difference < 0) {
      for (let i = 0; i < (difference * -1); i++) {
        delete this[currentLength - 1 - i];
      }
    }

    this._referenceLength = this.length;
  }
}<|MERGE_RESOLUTION|>--- conflicted
+++ resolved
@@ -67,63 +67,9 @@
       throw new Error(`${dataType.toString()} passed to PrioritisedArray is not an instance of a model`);
     }
 
-<<<<<<< HEAD
-    /**
-     * A setter on the length is necessary because internal methods of Array modify the length. It won't change the length though
-     * @param {Number} value
-     * @returns {*}
-     */
-    set length(value) {
-        return value;
-    }
-
-    /**
-     *
-     * @param {Function} dataType DataType of the models being added to the PrioritisedArray.
-     * @param {DataSource} [dataSource] dataSource to load the models from. If none is given, a new DataSource is made with a path guessed from
-     * the model's DataType name.
-     * @param {Snapshot} [dataSnapshot] snapshot already containing model data. Prevents initial subscription on all values in the DataSource.
-     * @param {Object} [options] options to pass to the dataSource if none is provided and a new one is constructed.
-     * @param {Object} [modelOptions] options to merge into the construction of every new Model.
-     * @returns {PrioritisedArray} PrioritisedArray instance.
-     */
-    constructor(dataType, dataSource = null, dataSnapshot = null, options = {}, modelOptions = {}) {
-        super();
-        /**** Callbacks ****/
-        this._valueChangedCallback = null;
-
-        options = options || {};
-
-        /* Bind all local methods to the current object instance, so we can refer to "this"
-         * in the methods as expected, even when they're called from event handlers.        */
-        ObjectHelper.bindAllMethods(this, this);
-
-        /**** Private properties ****/
-        this._ids = {};
-        this._dataType = dataType;
-        this._dataSource = dataSource;
-        this._isBeingReordered = false;
-        this._modelOptions = modelOptions;
-        /* Flag to determine when we're reordering so we don't listen to move updates */
-        this._eventEmitter = new EventEmitter();
-        this._childAddedThrottler = new Throttler(options.noThrottle || typeof window === 'undefined' ? 0 : 1, true, this, true);
-        this._overrideChildAddedForId = null;
-
-        /* We do the bindAllMethods before this happens in order to make sure that dataType.prototype isn't modified so
-         * that this check would break
-         */
-        if (dataType && !(dataType.prototype instanceof Model)) {
-            throw new Error(`${dataType.toString()} passed to PrioritisedArray is not an instance of a model`);
-        }
-
-        /* Hide all private properties (starting with '_') and methods from enumeration,
-         * so when you do for( in ), only actual data properties show up. */
-        ObjectHelper.hideMethodsAndPrivatePropertiesFromObject(this);
-=======
     /* Hide all private properties (starting with '_') and methods from enumeration,
      * so when you do for( in ), only actual data properties show up. */
     ObjectHelper.hideMethodsAndPrivatePropertiesFromObject(this);
->>>>>>> 3e75fa52
 
     /* Hide the priority field from enumeration, so we don't save it to the dataSource. */
     // ObjectHelper.hidePropertyFromObject(Object.getPrototypeOf(this), 'length');
@@ -513,7 +459,7 @@
    * @returns {Array}
    */
   [Symbol.toPrimitive](hint) {
-    return this._children;
+    return "" + this._children;
   }
 
   /**
