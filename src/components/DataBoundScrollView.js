--- conflicted
+++ resolved
@@ -14,23 +14,18 @@
 import Timer                          from 'famous/utilities/Timer.js'
 import ListLayout                     from 'famous-flex/layouts/ListLayout.js'
 
-<<<<<<< HEAD
-import { debounce }                   from 'lodash-decorators'
-
-import { Throttler }                  from '../utils/Throttler.js'
-import { Utils }                      from '../utils/view/Utils.js'
-import { ReflowingScrollView }        from './ReflowingScrollView.js'
-import { combineOptions }             from '../utils/CombineOptions.js'
-import { RenderablePrototype }        from 'famous/utilities/RenderablePrototype.js'
-import { ScrollController }           from '../core/ScrollController.js'
+import {debounce}                   from 'lodash-decorators'
+
+import {Throttler}                  from '../utils/Throttler.js'
+import {Utils}                      from '../utils/view/Utils.js'
+import {ReflowingScrollView}        from './ReflowingScrollView.js'
+import {combineOptions}             from '../utils/CombineOptions.js'
+import {RenderablePrototype}        from 'famous/utilities/RenderablePrototype.js'
+import {ScrollController}           from '../core/ScrollController.js'
+import {StackLayout}                from '../layout/functions/StackLayout.js'
+
 
 //TODO If groupBy returns falsey value, such as 0, the group won't correctly be removed
-=======
-import {Throttler}                  from '../utils/Throttler.js';
-import {Utils}                      from '../utils/view/Utils.js';
-import {ReflowingScrollView}        from './ReflowingScrollView.js';
-import {combineOptions}             from '../utils/CombineOptions.js';
->>>>>>> 7f46dd58
 
 /**
  * A FlexScrollView with enhanced functionality for maintaining a two-way connection with a PrioritisedArray.
@@ -67,7 +62,7 @@
      * If this function returns true, then model1 will be placed before model2.
      *
      */
-    constructor (options = {}) {
+    constructor(options = {}) {
         options = combineOptions({
             scrollFriction: {
                 strength: 0.0015
@@ -96,31 +91,11 @@
                 } : undefined
             },
             chatScrolling: false
-<<<<<<< HEAD
         }, options)
-        let optionsToPassToSuper = {...options, dataSource: []}
+        let optionsToPassToSuper = { ...options, dataSource: [] }
         super(optionsToPassToSuper)
         /* Jump through hoops in order to be able to use the dataSource as a different meaning than what ScrollController.js does */
         this.options.dataSource = options.dataSource
-
-    this._internalDataSource = {}
-    this._internalGroups = {}
-    /* In order to keep track of what's being removed, we store this which maps an id to a boolean */
-    this._removedEntries = {}
-    this._isGrouped = this.options.groupBy != null
-    this._isDescending = this.options.sortingDirection === 'descending'
-    this._throttler = new Throttler(this.options.throttleDelay, true, this)
-    this._useCustomOrdering = !!this.options.orderBy
-    /* If no orderBy method is set, or it is a string field name, we set our own ordering method. */
-    if (!this.options.orderBy || typeof this.options.orderBy === 'string') {
-      let fieldName = this.options.orderBy || 'id'
-      this.options.orderBy = function (firstModel, secondModel) {
-        if (this._isDescending) {
-          return firstModel[fieldName] > secondModel[fieldName]
-        } else {
-          return firstModel[fieldName] < secondModel[fieldName]
-=======
-        }, options));
 
         this._internalDataSource = {};
         this._internalGroups = {};
@@ -146,23 +121,21 @@
 
 
         /* If present in options.headerTemplate or options.placeholderTemplate, we build the header and placeholder elements. */
-        this._addHeader();
-        this._addPlaceholder();
-
+        this._addHeader()
+        this._addPlaceholder()
 
         if (!this.options.itemTemplate) {
-            console.log('DataBoundScrollView.options.itemTemplate must be set!');
-            return this;
-        }
-
-
-        if (this.options.dataStore && this.options.dataStores) {
-            throw new Error('Both the single dataStore and the multiple dataStores is set, please decide for one or the other');
-        }
-        if (this.options.dataStores) {
-            this._bindMultipleDataSources(this.options.dataStores);
-        } else if (this.options.dataStore) {
-            this._bindDataSource(this.options.dataStore);
+            console.log('DataBoundScrollView.options.itemTemplate must be set!')
+            return this
+        }
+
+        if (this.options.dataSource && this.options.dataSources) {
+            throw new Error('Both the single dataSource and the multiple dataSources is set, please decide for one or the other')
+        }
+        if (this.options.dataSources) {
+            this._bindMultipleDataSources(this.options.dataSources)
+        } else if (this.options.dataSource) {
+            this._bindDataSource(this.options.dataSource)
         }
     }
 
@@ -170,48 +143,41 @@
      * Gets a renderable from a specific ID
      *
      * @param {String} id The id of data
-     * @param {Number} [dataStoreIndex] the index of the dataStore that is used, if several of them are specified
-     */
-    getRenderableFromID(id, dataStoreIndex = 0) {
-        let data = this._findData(id, dataStoreIndex);
+     * @param {Number} [dataSourceIndex] the index of the dataSource that is used, if several of them are specified
+     */
+    getRenderableFromID(id, dataSourceIndex = 0) {
+        let data = this._findData(id, dataSourceIndex)
         if (data) {
-            return data.renderable;
->>>>>>> 7f46dd58
-        }
-      }.bind(this)
-    }
-
-    /* If present in options.headerTemplate or options.placeholderTemplate, we build the header and placeholder elements. */
-    this._addHeader()
-    this._addPlaceholder()
-
-    if (!this.options.itemTemplate) {
-      console.log('DataBoundScrollView.options.itemTemplate must be set!')
-      return this
-    }
-
-    if (this.options.dataSource && this.options.dataSources) {
-      throw new Error('Both the single dataSource and the multiple dataSources is set, please decide for one or the other')
-    }
-<<<<<<< HEAD
-    if (this.options.dataSources) {
-      this._bindMultipleDataSources(this.options.dataSources)
-    } else if (this.options.dataSource) {
-      this._bindDataSource(this.options.dataSource)
-    }
-  }
-
-  /**
-   * Gets a renderable from a specific ID
-   *
-   * @param {String} id The id of data
-   * @param {Number} [dataSourceIndex] the index of the dataSource that is used, if several of them are specified
-   */
-  getRenderableFromID (id, dataSourceIndex = 0) {
-    let data = this._findData(id, dataSourceIndex)
-    if (data) {
-      return data.renderable
-=======
+            return data.renderable
+        }
+    }
+
+    /**
+     * Set a template function, optionally re-renders all the dataSource' renderables
+     * @param templateFunction
+     */
+    setItemTemplate(templateFunction = {}, reRender = false) {
+        this.options.itemTemplate = templateFunction
+
+        if (reRender) {
+            this.clearDataStore()
+            this.reloadFilter(this.options.dataFilter)
+        }
+    }
+
+    /**
+     * Sets a group template function, optionally re-renders all the dataSource' renderables.
+     * @param templateFunction
+     * @param reRender
+     */
+    setGroupTemplate(templateFunction = {}, reRender = false) {
+        this.options.groupTemplate = templateFunction
+
+        if (reRender) {
+            this.clearDataStore()
+            this.reloadFilter(this.options.dataFilter)
+        }
+    }
 
     /**
      * Sets the dataStore to use. This will repopulate the view and remove any (if present) old items.
@@ -238,521 +204,562 @@
             }
         }
 
-        this.options.dataStores = dataStores;
-        this._bindMultipleDataSources(dataStores);
-
->>>>>>> 7f46dd58
-    }
-  }
-
-  /**
-   * Set a template function, optionally re-renders all the dataSource' renderables
-   * @param templateFunction
-   */
-  setItemTemplate (templateFunction = {}, reRender = false) {
-    this.options.itemTemplate = templateFunction
-
-    if (reRender) {
-      this.clearDataStore()
-      this.reloadFilter(this.options.dataFilter)
-    }
-  }
-
-  /**
-   * Sets a group template function, optionally re-renders all the dataSource' renderables.
-   * @param templateFunction
-   * @param reRender
-   */
-  setGroupTemplate (templateFunction = {}, reRender = false) {
-    this.options.groupTemplate = templateFunction
-
-    if (reRender) {
-      this.clearDataStore()
-      this.reloadFilter(this.options.dataFilter)
-    }
-  }
-
-  /**
-   * Sets the dataSource to use. This will repopulate the view and remove any (if present) old items.
-   * We decorate it with debounce in order to (naively) avoid race conditions when setting the dataSource frequently after each other
-   * @param dataSource
-   */
-  @debounce(500)
-  setDataStore (dataSource) {
-    this.clearDataStore()
-    this.options.dataSource = dataSource
-    this._bindDataSource(dataSource)
-  }
-
-  /**
-   * Sets the multiple dataSources to use. The "multiple" version of setDataStore(dataSource).
-   * @param {Array} dataSources
-   */
-  @debounce(500)
-  setDataStores (dataSources) {
-    let {dataSource, dataSources: previousDataStores} = this.options
-    if (dataSource) {
-      this.clearDataStore()
-    } else if (previousDataStores) {
-      for (let index in previousDataStores) {
-        this.clearDataStore(index)
-      }
-    }
-
-    this.options.dataSources = dataSources
-    this._bindMultipleDataSources(dataSources)
-
-  }
-
-  /**
-   * Gets the currently set dataSource.
-   * @returns {*}
-   */
-  getDataSource () {
-    return this.options.dataSource
-  }
-
-  /**
-   * Gets the currently set dataSource.
-   * @returns {*}
-   */
-  getDataSources () {
-    return this.options.dataSources
-  }
-
-  /**
-   * Reloads the dataFilter option of the DataBoundScrollView, and verifies whether the items in the dataSource are allowed by the new filter.
-   * It removes any currently visible items that aren't allowed anymore, and adds any non-visible ones that are allowed now.
-   * @param {Function} [newFilter] New filter function to verify item visibility with.
-   * @returns {Promise} Resolves when filter has been applied
-   */
-  reloadFilter (newFilter) {
-
-    if (newFilter) {
-      this.options.dataFilter = newFilter
-    }
-
-    let filterPromises = []
-    if (this.options.dataSources) {
-      for (let [dataSourceIndex, dataSource] of this.options.dataSources.entries() || []) {
-        for (let entry of dataSource) {
-          filterPromises.push(this._reloadEntryFromFilter(entry, this.options.dataFilter, dataSourceIndex))
-        }
-
-      }
-      return Promise.all(filterPromises)
-    } else if (this.options.dataSource) {
-      for (let entry of this.options.dataSource || []) {
-        filterPromises.push(this._reloadEntryFromFilter(entry, this.options.dataFilter, 0))
-      }
-      return Promise.all(filterPromises)
-    }
-  }
-
-  /**
-   *
-   * @param entry
-   * @param newFilter
-   * @param dataSourceIndex
-   * @private
-   */
-  async _reloadEntryFromFilter (entry, newFilter, dataSourceIndex) {
-    let alreadyExists = this._internalDataSource[`${entry.id}${dataSourceIndex}`] !== undefined
-    let result = await newFilter(entry)
-
-    this._handleNewFilterResult(result, alreadyExists, entry, dataSourceIndex)
-  }
-
-  /**
-   * Clears the dataSource by removing all entries
-   */
-  clearDataStore (index = 0) {
-    /* Determine if there are multiple or single dataSource */
-    let {dataSource, dataSources} = this.options
-    if (dataSources && !dataSource) {
-      dataSource = dataSources[index]
-    }
-    for (let entry of dataSource || []) {
-      this._removeItem(entry, index)
-    }
-  }
-
-  /**
-   * Returns the currently active group elements, or an empty object of none are present.
-   * @returns {Object}
-   */
-  getGroups () {
-    return this._internalGroups || {}
-  }
-
-  /**
-   *
-   * @private
-   */
-  _addHeader () {
-    if (this.options.headerTemplate) {
-      this._header = this.options.headerTemplate()
-      this._header.isHeader = true
-      this._insertId(0, 0, this._header, null, {isHeader: true}, 0)
-      this.insert(0, this._header)
-    }
-  }
-
-  /**
-   * @private
-   * Patch because Hein forgot to auto pipe events when replacing
-   * @param indexOrId
-   * @param renderable
-   * @param noAnimation
-   */
-  _replace (indexOrId, renderable, noAnimation) {
-    super.replace(indexOrId, renderable, noAnimation)
-  }
-
-  /**
-   *
-   * @param shouldShow
-   * @param alreadyExists
-   * @param entry
-   * @param dataSourceIndex
-   * @private
-   */
-  _handleNewFilterResult (shouldShow, alreadyExists, entry, dataSourceIndex) {
-    if (shouldShow) {
-      /* This entry should be in the view, add it if it doesn't exist yet. */
-      if (!alreadyExists) {
-        this._addItem(entry, undefined, dataSourceIndex)
-      }
-    } else {
-      /* This entry should not be in the view, remove if present. */
-      if (alreadyExists) {
-        this._removeItem(entry, dataSourceIndex)
-      }
-    }
-  }
-
-  /**
-   *
-   * @param groupId
-   * @returns {*|number}
-   * @private
-   */
-  _findGroup (groupId) {
-    return this._internalGroups[groupId] || -1
-  }
-
-  /**
-   *
-   * @param child
-   * @returns {string}
-   * @private
-   */
-  _getGroupByValue (child) {
-    let groupByValue = ''
-    if (typeof this.options.groupBy === 'function') {
-      groupByValue = this.options.groupBy(child)
-    } else if (typeof this.options.groupBy === 'string') {
-      groupByValue = this.options.groupBy
-    }
-    return groupByValue
-  }
-
-  /**
-   *
-   * @param groupByValue
-   * @param insertIndex
-   * @returns {*|{}}
-   * @private
-   */
-  _addGroupItem (groupByValue, insertIndex) {
-    let {groupTemplate} = this.options;
-    if(typeof groupTemplate !== 'function'){
-      throw new Error('Cannot group items without specifying a group template (groupBy was specified)');
-    }
-
-
-    let newSurface = groupTemplate(groupByValue);
-    if(newSurface instanceof RenderablePrototype){
-      newSurface = new newSurface.type(newSurface.options);
-    }
-
-    newSurface.groupId = groupByValue
-    this._internalGroups[groupByValue] = {position: insertIndex, itemsCount: 0}
-    this.insert(insertIndex, newSurface)
-
-    return newSurface
-  }
-
-  /**
-   *
-   * @param child
-   * @param previousSiblingID
-   * @param dataSourceIndex
-   * @returns {*|Number}
-   * @private
-   */
-  _getInsertIndex (child, previousSiblingID, dataSourceIndex) {
-    /* By default, add item at the end if the orderBy function does not specify otherwise. */
-    let firstIndex = this._getZeroIndex()
-    let insertIndex = this._dataSource.getLength()
-    let placedWithinGroup = false
-
-    if (this._isGrouped) {
-      let groupIndex
-      let groupId = this._getGroupByValue(child)
-      let groupData = this._findGroup(groupId)
-      if (groupData) groupIndex = groupData.position
-      if (groupIndex != undefined && groupIndex !== -1) {
-        for (insertIndex = groupIndex + 1; insertIndex <= (groupIndex + groupData.itemsCount); insertIndex++) {
-          if (this.options.orderBy) {
-            let sequence = this._viewSequence.findByIndex(insertIndex)
-            if (!sequence) {
-              /* Internal error, this should never happen. Reduce the number of items in the group */
-              console.log('Internal error in DataBoundScrollView. Inconsistent groupData')
-              groupData.itemsCount = insertIndex - 1
-              break
-            }
-
-            let {dataId, dataSourceIndex} = sequence._value
-            if (dataId && this.options.orderBy(child, this._internalDataSource[`${dataId}${dataSourceIndex}`].model)) {
-              break
-            }
-          } else {
-            insertIndex += this._internalGroups[groupId].itemsCount
-            break
-          }
-        }
-        placedWithinGroup = true
-      }
-    }
-
-    if (!placedWithinGroup) {
-      /* If we have an orderBy function, find the index we should be inserting at. */
-      if ((this._useCustomOrdering && this.options.orderBy && typeof this.options.orderBy === 'function') || this._isGrouped) {
-        let foundOrderedIndex = -1
+        this.options.dataSources = dataSources
+        this._bindMultipleDataSources(dataSources)
+
+    }
+
+    /**
+     * Gets the currently set dataSource.
+     * @returns {*}
+     */
+    getDataSource() {
+        return this.options.dataSource
+    }
+
+    /**
+     * Gets the currently set dataSource.
+     * @returns {*}
+     */
+    getDataSources() {
+        return this.options.dataSources
+    }
+
+    /**
+     * Reloads the dataFilter option of the DataBoundScrollView, and verifies whether the items in the dataSource are allowed by the new filter.
+     * It removes any currently visible items that aren't allowed anymore, and adds any non-visible ones that are allowed now.
+     * @param {Function} [newFilter] New filter function to verify item visibility with.
+     * @returns {Promise} Resolves when filter has been applied
+     */
+    reloadFilter(newFilter) {
+
+        if (newFilter) {
+            this.options.dataFilter = newFilter
+        }
+
+        let filterPromises = []
+        if (this.options.dataSources) {
+            for (let [dataSourceIndex, dataSource] of this.options.dataSources.entries() || []) {
+                for (let entry of dataSource) {
+                    filterPromises.push(this._reloadEntryFromFilter(entry, this.options.dataFilter, dataSourceIndex))
+                }
+
+            }
+            return Promise.all(filterPromises)
+        } else if (this.options.dataSource) {
+            for (let entry of this.options.dataSource || []) {
+                filterPromises.push(this._reloadEntryFromFilter(entry, this.options.dataFilter, 0))
+            }
+            return Promise.all(filterPromises)
+        }
+    }
+
+    /**
+     *
+     * @param entry
+     * @param newFilter
+     * @param dataSourceIndex
+     * @private
+     */
+    async _reloadEntryFromFilter(entry, newFilter, dataSourceIndex) {
+        let alreadyExists = this._internalDataSource[`${entry.id}${dataSourceIndex}`] !== undefined
+        let result = await newFilter(entry)
+
+        this._handleNewFilterResult(result, alreadyExists, entry, dataSourceIndex)
+    }
+
+    /**
+     * Clears the dataSource by removing all entries
+     */
+    clearDataStore(index = 0) {
+        /* Determine if there are multiple or single dataSource */
+        let { dataSource, dataSources } = this.options
+        if (dataSources && !dataSource) {
+            dataSource = dataSources[index]
+        }
+        for (let entry of dataSource || []) {
+            this._removeItem(entry, index)
+        }
+    }
+
+    /**
+     * Returns the currently active group elements, or an empty object of none are present.
+     * @returns {Object}
+     */
+    getGroups() {
+        return this._internalGroups || {}
+    }
+
+    /**
+     *
+     * @private
+     */
+    _addHeader() {
+        if (this.options.headerTemplate) {
+            this._header = this.options.headerTemplate()
+            this._header.isHeader = true
+            this._insertId(0, 0, this._header, null, { isHeader: true }, 0)
+            this.insert(0, this._header)
+        }
+    }
+
+    /**
+     * @private
+     * Patch because Hein forgot to auto pipe events when replacing
+     * @param indexOrId
+     * @param renderable
+     * @param noAnimation
+     */
+    _replace(indexOrId, renderable, noAnimation) {
+        super.replace(indexOrId, renderable, noAnimation)
+    }
+
+    /**
+     *
+     * @param shouldShow
+     * @param alreadyExists
+     * @param entry
+     * @param dataSourceIndex
+     * @private
+     */
+    _handleNewFilterResult(shouldShow, alreadyExists, entry, dataSourceIndex) {
+        if (shouldShow) {
+            /* This entry should be in the view, add it if it doesn't exist yet. */
+            if (!alreadyExists) {
+                this._addItem(entry, undefined, dataSourceIndex)
+            }
+        } else {
+            /* This entry should not be in the view, remove if present. */
+            if (alreadyExists) {
+                this._removeItem(entry, dataSourceIndex)
+            }
+        }
+    }
+
+    /**
+     *
+     * @param groupId
+     * @returns {*|number}
+     * @private
+     */
+    _findGroup(groupId) {
+        return this._internalGroups[groupId] || -1
+    }
+
+    /**
+     *
+     * @param child
+     * @returns {string}
+     * @private
+     */
+    _getGroupByValue(child) {
+        let groupByValue = ''
+        if (typeof this.options.groupBy === 'function') {
+            groupByValue = this.options.groupBy(child)
+        } else if (typeof this.options.groupBy === 'string') {
+            groupByValue = this.options.groupBy
+        }
+        return groupByValue
+    }
+
+    /**
+     *
+     * @param groupByValue
+     * @param insertIndex
+     * @returns {*|{}}
+     * @private
+     */
+    _addGroupItem(groupByValue, insertIndex) {
+        let { groupTemplate } = this.options;
+        if (typeof groupTemplate !== 'function') {
+            throw new Error('Cannot group items without specifying a group template (groupBy was specified)');
+        }
+
+
+        let newSurface = groupTemplate(groupByValue);
+        if (newSurface instanceof RenderablePrototype) {
+            newSurface = new newSurface.type(newSurface.options);
+        }
+
+        newSurface.groupId = groupByValue
+        this._internalGroups[groupByValue] = { position: insertIndex, itemsCount: 0 }
+        this.insert(insertIndex, newSurface)
+
+        return newSurface
+    }
+
+    /**
+     *
+     * @param child
+     * @param previousSiblingID
+     * @param dataSourceIndex
+     * @returns {*|Number}
+     * @private
+     */
+    _getInsertIndex(child, previousSiblingID, dataSourceIndex) {
+        /* By default, add item at the end if the orderBy function does not specify otherwise. */
+        let firstIndex = this._getZeroIndex()
+        let insertIndex = this._dataSource.getLength()
+        let placedWithinGroup = false
+
         if (this._isGrouped) {
-
-          for (let group of sortBy(this._internalGroups, 'position')) {
-            /* Check the first and last item of every group (they're sorted) */
-            for (let position of group.itemsCount > 1 ? [group.position + 1, group.position + group.itemsCount - 1] : [group.position + 1]) {
-
-              let {dataId, dataSourceIndex} = this._viewSequence.findByIndex(position)._value
-
-              if (this.options.orderBy(child, this._internalDataSource[`${dataId}${dataSourceIndex}`].model)) {
-                foundOrderedIndex = group.position
-                break
-              }
-            }
-            if (foundOrderedIndex > -1) {
-              break
-            }
-          }
+            let groupIndex
+            let groupId = this._getGroupByValue(child)
+            let groupData = this._findGroup(groupId)
+            if (groupData) groupIndex = groupData.position
+            if (groupIndex != undefined && groupIndex !== -1) {
+                for (insertIndex = groupIndex + 1; insertIndex <= (groupIndex + groupData.itemsCount); insertIndex++) {
+                    if (this.options.orderBy) {
+                        let sequence = this._viewSequence.findByIndex(insertIndex)
+                        if (!sequence) {
+                            /* Internal error, this should never happen. Reduce the number of items in the group */
+                            console.log('Internal error in DataBoundScrollView. Inconsistent groupData')
+                            groupData.itemsCount = insertIndex - 1
+                            break
+                        }
+
+                        let { dataId, dataSourceIndex } = sequence._value
+                        if (dataId && this.options.orderBy(child, this._internalDataSource[`${dataId}${dataSourceIndex}`].model)) {
+                            break
+                        }
+                    } else {
+                        insertIndex += this._internalGroups[groupId].itemsCount
+                        break
+                    }
+                }
+                placedWithinGroup = true
+            }
+        }
+
+        if (!placedWithinGroup) {
+            /* If we have an orderBy function, find the index we should be inserting at. */
+            if ((this._useCustomOrdering && this.options.orderBy && typeof this.options.orderBy === 'function') || this._isGrouped) {
+                let foundOrderedIndex = -1
+                if (this._isGrouped) {
+
+                    for (let group of sortBy(this._internalGroups, 'position')) {
+                        /* Check the first and last item of every group (they're sorted) */
+                        for (let position of group.itemsCount > 1 ? [group.position + 1, group.position + group.itemsCount - 1] : [group.position + 1]) {
+
+                            let { dataId, dataSourceIndex } = this._viewSequence.findByIndex(position)._value
+
+                            if (this.options.orderBy(child, this._internalDataSource[`${dataId}${dataSourceIndex}`].model)) {
+                                foundOrderedIndex = group.position
+                                break
+                            }
+                        }
+                        if (foundOrderedIndex > -1) {
+                            break
+                        }
+                    }
+                } else {
+                    foundOrderedIndex = this._orderBy(child, this.options.orderBy)
+                }
+
+                if (foundOrderedIndex !== -1) {
+                    insertIndex = foundOrderedIndex
+                }
+                /*
+                 There is no guarantee of order when grouping objects unless orderBy is explicitly defined
+                 */
+            } else if (previousSiblingID !== undefined && previousSiblingID != null) {
+                /* We don't have an orderBy method, but do have a previousSiblingID we can use to find the correct insertion index. */
+                let childData = this._findData(previousSiblingID) || {}
+
+                let siblingIndex = childData.position || -1
+                if (siblingIndex !== -1) {
+                    insertIndex = siblingIndex + 1
+                }
+            }
+        }
+
+        return insertIndex
+    }
+
+    /**
+     *
+     * @param insertIndex
+     * @param groupByValue
+     * @returns {*}
+     * @private
+     */
+    _insertGroup(insertIndex, groupByValue) {
+        let groupIndex = this._findGroup(groupByValue)
+        if (groupByValue !== undefined) {
+            let groupExists = groupIndex !== -1
+            if (!groupExists) {
+                /* No group of this value exists yet, so we'll need to create one. */
+                this._updatePosition(insertIndex, 1)
+                let newSurface = this._addGroupItem(groupByValue, insertIndex)
+                this._insertId(`group_${groupByValue}`, insertIndex, newSurface, {}, { groupId: groupByValue }, 0)
+                /*insertIndex++;*/
+            }
+            return !groupExists
+        }
+        return null
+    }
+
+    /**
+     *
+     * @param child
+     * @param previousSiblingID
+     * @param dataSourceIndex
+     * @private
+     */
+    async _addItem(child, previousSiblingID = undefined, dataSourceIndex) {
+
+        if (this._findData(child.id)) {
+            console.log('Child already exists ', child.id)
+            return
+        }
+        /* Temporarily insert a promise to the internal datastore, so that other subsequent functions detect that we are about
+         *  to insert something. Because itemTemplates and dataFilter are (potentially) asynchronous, we must take care. */
+        let onInsertIndexKnown
+        let insertIndexPromise = new Promise((resolve) => onInsertIndexKnown = resolve)
+        this._insertId(child.id, insertIndexPromise, null, child, {}, dataSourceIndex, null)
+
+        this._removePlaceholder()
+
+        let newRenderable = await this._createNewRenderable(child, this.options.itemTemplate);
+
+        /* If the entry was removed while trying to add it, we should abort here */
+        if (this._removedEntries[`${child.id}${dataSourceIndex}`]) {
+            onInsertIndexKnown(-1)
+            delete this._internalDataSource[`${child.id}${dataSourceIndex}`]
+        }
+
+        let insertIndex = this._getInsertIndex(child, previousSiblingID, dataSourceIndex)
+
+        /* If we're using groups, check if we need to insert a group item before this child. */
+        let groupByValue
+        if (this._isGrouped) {
+            groupByValue = this._getGroupByValue(child)
+
+            if (this._insertGroup(insertIndex, groupByValue)) {
+                /* If a new group is inserted, then increase the insert index */
+                insertIndex++
+            }
+            /* Increase the count of the number of items in the group */
+            this._internalGroups[groupByValue].itemsCount++
+        }
+        newRenderable.dataId = child.id
+        onInsertIndexKnown(insertIndex)
+
+        newRenderable.dataSourceIndex = dataSourceIndex
+        this._subscribeToClicks(newRenderable, child)
+        /* If we're scrolling as with a chat window, then scroll to last child if we're at the bottom */
+        if (this.options.chatScrolling && insertIndex === this._dataSource.getLength()) {
+            if (this.isAtBottom() || !this._allChildrenAdded) {
+                this._lastChild = child
+            }
+        }
+        let insertSpec
+        if (this.options.customInsertSpec) {
+            insertSpec = this.options.customInsertSpec(child)
+        }
+        this.insert(insertIndex, newRenderable, insertSpec)
+
+        this._updatePosition(insertIndex)
+        this._insertId(child.id, insertIndex, newRenderable, child, {}, dataSourceIndex, groupByValue)
+
+        if (this.options.ensureVisible != null || this.options.chatScrolling) {
+            let shouldEnsureVisibleUndefined = this.options.ensureVisible == null
+            let shouldEnsureVisible = !shouldEnsureVisibleUndefined ? this.options.ensureVisible(child, newSurface, insertIndex) : false
+            if (this.options.chatScrolling) {
+                if (child === this._lastChild && (shouldEnsureVisible || shouldEnsureVisibleUndefined)) {
+                    // this.stickToBottom()
+                }
+            } else if (shouldEnsureVisible) {
+                this.ensureVisible(newRenderable)
+            }
+        }
+
+    }
+
+    async _createNewRenderable(data, template) {
+        let result = await template(data)
+        if (result instanceof RenderablePrototype) {
+            result = new result.type(result.options)
+        }
+        return result
+    }
+
+    /**
+     *
+     * @param child
+     * @param dataSourceIndex
+     * @private
+     */
+    async _replaceItem(child, dataSourceIndex) {
+
+        let data = this._findData(child.id, dataSourceIndex)
+
+        if (!data) {
+            Utils.warn(`Child with ID ${child.id} is not present (anymore) in dataSource with index ${dataSourceIndex}`)
+            return false
+        }
+
+        let { position, groupValue, renderable } = data
+        let newGroupValue = null
+
+        if (this._isGrouped) {
+            newGroupValue = this._getGroupByValue(child)
+        }
+
+        if (newGroupValue !== groupValue) {
+            this._removeItem(child, dataSourceIndex, groupValue)
+            this._addItem(child, undefined, dataSourceIndex)
         } else {
-          foundOrderedIndex = this._orderBy(child, this.options.orderBy)
-        }
-
-        if (foundOrderedIndex !== -1) {
-          insertIndex = foundOrderedIndex
-        }
-        /*
-         There is no guarantee of order when grouping objects unless orderBy is explicitly defined
-         */
-      } else if (previousSiblingID !== undefined && previousSiblingID != null) {
-        /* We don't have an orderBy method, but do have a previousSiblingID we can use to find the correct insertion index. */
-        let childData = this._findData(previousSiblingID) || {}
-
-        let siblingIndex = childData.position || -1
-        if (siblingIndex !== -1) {
-          insertIndex = siblingIndex + 1
-        }
-      }
-    }
-
-    return insertIndex
-  }
-
-  /**
-   *
-   * @param insertIndex
-   * @param groupByValue
-   * @returns {*}
-   * @private
-   */
-  _insertGroup (insertIndex, groupByValue) {
-    let groupIndex = this._findGroup(groupByValue)
-    if (groupByValue !== undefined) {
-      let groupExists = groupIndex !== -1
-      if (!groupExists) {
-        /* No group of this value exists yet, so we'll need to create one. */
-        this._updatePosition(insertIndex, 1)
-        let newSurface = this._addGroupItem(groupByValue, insertIndex)
-        this._insertId(`group_${groupByValue}`, insertIndex, newSurface, {}, {groupId: groupByValue}, 0)
-        /*insertIndex++;*/
-      }
-      return !groupExists
-    }
-    return null
-  }
-
-  /**
-   *
-   * @param child
-   * @param previousSiblingID
-   * @param dataSourceIndex
-   * @private
-   */
-  async _addItem (child, previousSiblingID = undefined, dataSourceIndex) {
-
-    if (this._findData(child.id)) {
-      console.log('Child already exists ', child.id)
-      return
-    }
-    /* Temporarily insert a promise to the internal datastore, so that other subsequent functions detect that we are about
-     *  to insert something. Because itemTemplates and dataFilter are (potentially) asynchronous, we must take care. */
-    let onInsertIndexKnown
-    let insertIndexPromise = new Promise((resolve) => onInsertIndexKnown = resolve)
-    this._insertId(child.id, insertIndexPromise, null, child, {}, dataSourceIndex, null)
-
-    this._removePlaceholder()
-
-    let newRenderable = await this._createNewRenderable(child, this.options.itemTemplate);
-
-    /* If the entry was removed while trying to add it, we should abort here */
-    if (this._removedEntries[`${child.id}${dataSourceIndex}`]) {
-      onInsertIndexKnown(-1)
-      delete this._internalDataSource[`${child.id}${dataSourceIndex}`]
-    }
-
-    let insertIndex = this._getInsertIndex(child, previousSiblingID, dataSourceIndex)
-
-    /* If we're using groups, check if we need to insert a group item before this child. */
-    let groupByValue
-    if (this._isGrouped) {
-      groupByValue = this._getGroupByValue(child)
-
-      if (this._insertGroup(insertIndex, groupByValue)) {
-        /* If a new group is inserted, then increase the insert index */
-        insertIndex++
-      }
-      /* Increase the count of the number of items in the group */
-      this._internalGroups[groupByValue].itemsCount++
-    }
-    newRenderable.dataId = child.id
-    onInsertIndexKnown(insertIndex)
-
-    newRenderable.dataSourceIndex = dataSourceIndex
-    this._subscribeToClicks(newRenderable, child)
-    /* If we're scrolling as with a chat window, then scroll to last child if we're at the bottom */
-    if (this.options.chatScrolling && insertIndex === this._dataSource.getLength()) {
-      if (this.isAtBottom() || !this._allChildrenAdded) {
-        this._lastChild = child
-      }
-    }
-    let insertSpec
-    if (this.options.customInsertSpec) {
-      insertSpec = this.options.customInsertSpec(child)
-    }
-    this.insert(insertIndex, newRenderable, insertSpec)
-
-    this._updatePosition(insertIndex)
-    this._insertId(child.id, insertIndex, newRenderable, child, {}, dataSourceIndex, groupByValue)
-
-      if (this.options.ensureVisible != null || this.options.chatScrolling) {
-          let shouldEnsureVisibleUndefined = this.options.ensureVisible == null
-          let shouldEnsureVisible = !shouldEnsureVisibleUndefined ? this.options.ensureVisible(child, newSurface, insertIndex) : false
-          if (this.options.chatScrolling) {
-              if (child === this._lastChild && (shouldEnsureVisible || shouldEnsureVisibleUndefined)) {
-                  // this.stickToBottom()
-              }
-          } else if (shouldEnsureVisible) {
-              this.ensureVisible(newRenderable)
-          }
-      }
-
-  }
-
-  async _createNewRenderable (data, template) {
-    let result = await template(data)
-    if (result instanceof RenderablePrototype) {
-      result = new result.type(result.options)
-    }
-    return result
-  }
-
-  /**
-   *
-   * @param child
-   * @param dataSourceIndex
-   * @private
-   */
-  async _replaceItem (child, dataSourceIndex) {
-
-    let data = this._findData(child.id, dataSourceIndex)
-
-    if (!data) {
-      Utils.warn(`Child with ID ${child.id} is not present (anymore) in dataSource with index ${dataSourceIndex}`)
-      return false
-    }
-
-    let {position, groupValue, renderable} = data
-    let newGroupValue = null
-
-    if (this._isGrouped) {
-      newGroupValue = this._getGroupByValue(child)
-    }
-
-    if (newGroupValue !== groupValue) {
-      this._removeItem(child, dataSourceIndex, groupValue)
-      this._addItem(child, undefined, dataSourceIndex)
-    } else {
-      this._replaceRenderableAtPosition(renderable, child, dataSourceIndex, position)
-    }
-
-  }
-
-  /**
-   *
-   * @param groupByValue
-   * @private
-   */
-  _removeGroupIfNecessary (groupByValue) {
-    /* Check if the group corresponding to the child is now empty */
-    let group = this._internalGroups[groupByValue]
-    if (group && group.itemsCount === 0) {
-      /* TODO: Maybe remove internalGroups[groupByValue]? (Or not?) */
-      let {position} = group
-      this._updatePosition(position, -1)
-      this.remove(position)
-      delete this._internalGroups[groupByValue]
-      delete this._internalDataSource[groupByValue]
-    }
-
-  }
-
-  /**
-   *
-   * @param child
-   * @param dataSourceIndex
-   * @private
-   */
-  _removeItem (child, dataSourceIndex, groupValue = null) {
-    let internalChild = this._internalDataSource[`${child.id}${dataSourceIndex}`] || {}
-    let index = internalChild.position
-    if (index > -1) {
-      this._updatePosition(index, -1)
-      this.remove(index)
-      delete this._internalDataSource[`${child.id}${dataSourceIndex}`]
-    }
-
-<<<<<<< HEAD
-    /* If we're using groups, check if we need to remove the group that this child belonged to. */
-    if (this._isGrouped) {
-      let groupByValue = groupValue || this._getGroupByValue(child)
-      let group = this._internalGroups[groupByValue]
-      if (group) {
-        group.itemsCount--
-      }
-=======
+            this._replaceRenderableAtPosition(renderable, child, dataSourceIndex, position)
+        }
+
+    }
+
+    /**
+     *
+     * @param groupByValue
+     * @private
+     */
+    _removeGroupIfNecessary(groupByValue) {
+        /* Check if the group corresponding to the child is now empty */
+        let group = this._internalGroups[groupByValue]
+        if (group && group.itemsCount === 0) {
+            /* TODO: Maybe remove internalGroups[groupByValue]? (Or not?) */
+            let { position } = group
+            this._updatePosition(position, -1)
+            this.remove(position)
+            delete this._internalGroups[groupByValue]
+            delete this._internalDataSource[groupByValue]
+        }
+
+    }
+
+    /**
+     *
+     * @param child
+     * @param dataSourceIndex
+     * @private
+     */
+    _removeItem(child, dataSourceIndex, groupValue = null) {
+        let internalChild = this._internalDataSource[`${child.id}${dataSourceIndex}`] || {}
+        let index = internalChild.position
+        if (index > -1) {
+            this._updatePosition(index, -1)
+            this.remove(index)
+            delete this._internalDataSource[`${child.id}${dataSourceIndex}`]
+        }
+
+        /* If we're using groups, check if we need to remove the group that this child belonged to. */
+        if (this._isGrouped) {
+            let groupByValue = groupValue || this._getGroupByValue(child)
+            let group = this._internalGroups[groupByValue]
+            if (group) {
+                group.itemsCount--
+            }
+
+            this._removeGroupIfNecessary(groupByValue, dataSourceIndex)
+
+        }
+
+        /* The amount of items in the dataSource is subtracted with a header if present, to get the total amount of actual items in the scrollView. */
+        let itemCount = this._dataSource.getLength() - (this._getZeroIndex())
+        if (itemCount === 0) {
+            this._addPlaceholder()
+        }
+    }
+
+    /**
+     *
+     * @param child
+     * @param prevChildId
+     * @param dataSourceIndex
+     * @private
+     */
+    _moveItem(child, prevChildId = null, dataSourceIndex) {
+        let oldData = this._findData(child.id, dataSourceIndex)
+        let oldIndex = oldData && oldData.position
+        let previousSiblingIndex = this._getNextVisibleIndex(prevChildId, dataSourceIndex)
+        if (oldIndex !== undefined && oldIndex !== previousSiblingIndex) {
+            this.move(oldIndex, previousSiblingIndex)
+            this._internalDataSource[`${previousSiblingIndex}${dataSourceIndex}`] = oldData
+            this._internalDataSource[`${previousSiblingIndex}${dataSourceIndex}`].position = oldIndex
+        }
+    }
+
+    /**
+     *
+     * @private
+     */
+    _removeHeader() {
+        if (this._header) {
+            this.remove(0)
+            delete this._internalDataSource[0]
+            this._header = null
+        }
+    }
+
+    /**
+     *
+     * @private
+     */
+    _addPlaceholder() {
+        if (this.options.placeholderTemplate && !this._placeholder) {
+            let insertIndex = this._getZeroIndex()
+            this._placeholder = this.options.placeholderTemplate()
+            this._placeholder.isPlaceholder = true
+            this.insert(insertIndex, this._placeholder)
+        }
+    }
+
+    /**
+     *
+     * @returns {number}
+     * @private
+     */
+    _getZeroIndex() {
+        return this._header ? 1 : 0
+    }
+
+    /**
+     *
+     * @private
+     */
+    _removePlaceholder() {
+        if (this._placeholder) {
+            if (this._placeholder)
+                this.remove(this._getZeroIndex())
+            this._placeholder = null
+        }
+    }
+
+    /**
+     *
+     * @param dataSources
+     * @private
+     */
+    _bindMultipleDataSources(dataSources) {
+        for (let [index, dataSource] of dataSources.entries()) {
+            this._bindDataSource(dataSource, index)
+        }
+    }
+
+    /**
+     *
+     * @param dataSource
+     * @param index
+     * @private
+     */
+    _bindDataSource(dataSource, index = 0) {
+
+        if (this.options.chatScrolling) {
+            //TODO: This won't work with multiple dataSources
+            dataSource.on('ready', () => this._allChildrenAdded = true)
+            this._initialLoad = true
+            dataSource.on('ready', () => this._initialLoad = false)
+        }
+        this._setupDataStoreListeners(dataSource, index, true)
+    }
+
     /**
      *
      * @param dataStoreIndex
@@ -761,7 +768,7 @@
      * @private
      */
     _onChildAdded(dataStoreIndex, child, previousSiblingID) {
-        if(!child){
+        if (!child) {
             console.log('Warning: Child added received with undefined child, in DataBoundScrollView');
         }
         /* Mark the entry as undeleted */
@@ -769,20 +776,11 @@
         this._throttler.add(async () => {
             if (this.options.dataFilter &&
                 (typeof this.options.dataFilter === 'function')) {
->>>>>>> 7f46dd58
-
-      this._removeGroupIfNecessary(groupByValue, dataSourceIndex)
-
-<<<<<<< HEAD
-    }
-
-    /* The amount of items in the dataSource is subtracted with a header if present, to get the total amount of actual items in the scrollView. */
-    let itemCount = this._dataSource.getLength() - (this._getZeroIndex())
-    if (itemCount === 0) {
-      this._addPlaceholder()
-=======
+
+                let result = await this.options.dataFilter(child)
+
                 if (result) {
-                    await this._addItem(child, previousSiblingID, dataStoreIndex);
+                    await this._addItem(child, previousSiblingID, dataStoreIndex,);
                 }
             } else {
                 /* There is no dataFilter method, so we can add this child. */
@@ -793,29 +791,28 @@
 
     /**
      *
-     * @param dataStoreIndex
+     * @param dataSourceIndex
      * @param child
      * @param previousSiblingID
      * @private
      */
     //TODO: This won't reorder children, which is a problem
-    async _onChildChanged(dataStoreIndex, child, previousSiblingID) {
-
+    async _onChildChanged(dataSourceIndex, child, previousSiblingID) {
         this._throttler.add(async () => {
-            let changedItemIndex = await this._findIndexFromID(dataStoreIndex, child.id);
+            let changedItemIndex = await this._findIndexFromID(dataSourceIndex, child.id)
 
             if (this._dataSource && changedItemIndex < this._dataSource.getLength()) {
 
-                let result = this.options.dataFilter ? await this.options.dataFilter(child) : true;
-                changedItemIndex = await this._findIndexFromID(dataStoreIndex, child.id);
+                let result = this.options.dataFilter ? await this.options.dataFilter(child) : true
+                changedItemIndex = await this._findIndexFromID(dataSourceIndex, child.id)
 
                 if (this.options.dataFilter &&
                     typeof this.options.dataFilter === 'function' && !result) {
-                    this._removeItem(child, dataStoreIndex);
+                    this._removeItem(child, dataSourceIndex)
                 } else {
                     /* If the entry was removed in the meantime, return */
-                    if(this._removedEntries[`${child.id}${dataStoreIndex}`]){
-                        return;
+                    if (this._removedEntries[`${child.id}${dataSourceIndex}`]) {
+                        return
                     }
 
                     if (changedItemIndex === -1) {
@@ -826,401 +823,211 @@
                 }
             }
         });
->>>>>>> 7f46dd58
-    }
-  }
-
-  /**
-   *
-   * @param child
-   * @param prevChildId
-   * @param dataSourceIndex
-   * @private
-   */
-  _moveItem (child, prevChildId = null, dataSourceIndex) {
-    let oldData = this._findData(child.id, dataSourceIndex)
-    let oldIndex = oldData && oldData.position
-    let previousSiblingIndex = this._getNextVisibleIndex(prevChildId, dataSourceIndex)
-    if (oldIndex !== undefined && oldIndex !== previousSiblingIndex) {
-      this.move(oldIndex, previousSiblingIndex)
-      this._internalDataSource[`${previousSiblingIndex}${dataSourceIndex}`] = oldData
-      this._internalDataSource[`${previousSiblingIndex}${dataSourceIndex}`].position = oldIndex
-    }
-<<<<<<< HEAD
-  }
-
-  /**
-   *
-   * @private
-   */
-  _removeHeader () {
-    if (this._header) {
-      this.remove(0)
-      delete this._internalDataSource[0]
-      this._header = null
-=======
-
-
-    /**
-     *
-     * @param dataStoreIndex
+    }
+
+    /**
+     *
+     * @param {Number} dataSourceIndex The index of the data store that is being modified
      * @param child
-     * @private
-     */
-    _onChildRemoved(dataStoreIndex, child) {
-
+     * @param previousSiblingID
+     * @private
+     */
+    _onChildMoved(dataSourceIndex, child, previousSiblingID) {
+        let current = this._findData(child.id, dataSourceIndex)
+        this._throttler.add(() => {
+            this._moveItem(current, previousSiblingID, dataSourceIndex)
+        })
+    }
+
+    /**
+     *
+     * @param dataSourceIndex
+     * @param child
+     * @private
+     */
+    _onChildRemoved(dataSourceIndex, child) {
         /* Mark the entry as removed */
-        this._removedEntries[`${child.id}${dataStoreIndex}`] = true;
+        this._removedEntries[`${child.id}${dataSourceIndex}`] = true
         this._throttler.add(() => {
-            this._removeItem(child, dataStoreIndex);
-        });
->>>>>>> 7f46dd58
-    }
-  }
-
-  /**
-   *
-   * @private
-   */
-  _addPlaceholder () {
-    if (this.options.placeholderTemplate && !this._placeholder) {
-      let insertIndex = this._getZeroIndex()
-      this._placeholder = this.options.placeholderTemplate()
-      this._placeholder.isPlaceholder = true
-      this.insert(insertIndex, this._placeholder)
-    }
-  }
-
-  /**
-   *
-   * @returns {number}
-   * @private
-   */
-  _getZeroIndex () {
-    return this._header ? 1 : 0
-  }
-
-  /**
-   *
-   * @private
-   */
-  _removePlaceholder () {
-    if (this._placeholder) {
-      if (this._placeholder)
-        this.remove(this._getZeroIndex())
-      this._placeholder = null
-    }
-  }
-
-  /**
-   *
-   * @param dataSources
-   * @private
-   */
-  _bindMultipleDataSources (dataSources) {
-    for (let [index, dataSource] of dataSources.entries()) {
-      this._bindDataSource(dataSource, index)
-    }
-  }
-
-  /**
-   *
-   * @param dataSource
-   * @param index
-   * @private
-   */
-  _bindDataSource (dataSource, index = 0) {
-
-    if (this.options.chatScrolling) {
-      //TODO: This won't work with multiple dataSources
-      dataSource.on('ready', () => this._allChildrenAdded = true)
-      this._initialLoad = true
-      dataSource.on('ready', () => this._initialLoad = false)
-    }
-    this._setupDataStoreListeners(dataSource, index, true)
-  }
-
-  /**
-   *
-   * @param dataSourceIndex
-   * @param child
-   * @param previousSiblingID
-   * @private
-   */
-  _onChildAdded (dataSourceIndex, child, previousSiblingID) {
-    if (!child) {
-      console.log('Warning: Child added recieved with undefined child, in DataBoundScrollView')
-    }
-    /* Mark the entry as undeleted */
-    this._removedEntries[`${child.id}${dataSourceIndex}`] = false
-    this._throttler.add(async () => {
-      if (this.options.dataFilter &&
-        (typeof this.options.dataFilter === 'function')) {
-
-        let result = await this.options.dataFilter(child)
-
-        if (result) {
-          await this._addItem(child, previousSiblingID, dataSourceIndex)
-        }
-      } else {
-        /* There is no dataFilter method, so we can add this child. */
-        await this._addItem(child, previousSiblingID, dataSourceIndex)
-      }
-    })
-  }
-
-  /**
-   *
-   * @param dataSourceIndex
-   * @param child
-   * @param previousSiblingID
-   * @private
-   */
-  //TODO: This won't reorder children, which is a problem
-  async _onChildChanged (dataSourceIndex, child, previousSiblingID) {
-    this._throttler.add(async () => {
-      let changedItemIndex = await this._findIndexFromID(dataSourceIndex, child.id)
-
-      if (this._dataSource && changedItemIndex < this._dataSource.getLength()) {
-
-        let result = this.options.dataFilter ? await this.options.dataFilter(child) : true
-        changedItemIndex = await this._findIndexFromID(dataSourceIndex, child.id)
-
-        if (this.options.dataFilter &&
-          typeof this.options.dataFilter === 'function' && !result) {
-          this._removeItem(child, dataSourceIndex)
+            this._removeItem(child, dataSourceIndex)
+        })
+    }
+    ;
+
+    /**
+     *
+     * @param id
+     * @param dataSourceIndex
+     * @returns {*}
+     * @private
+     */
+    _getNextVisibleIndex(id, dataSourceIndex) {
+        let viewIndex = -1
+        let viewData = this._findData(dataSourceIndex, id)
+
+        if (viewData) {
+            viewIndex = viewData.position
+        }
+
+        if (viewIndex === -1) {
+
+            let modelIndex = findIndex(this.options.dataSource, function (model) {
+                return model.id === id
+            })
+
+            if (modelIndex === 0 || modelIndex === -1) {
+                return this._isDescending ? this._dataSource ? this._dataSource.getLength() - 1 : 0 : 0
+            } else {
+                let nextModel = this.options.dataSource[this._isDescending ? modelIndex + 1 : modelIndex - 1]
+                let nextIndex = this._findData(nextModel.id, nextModel.dataSourceIndex).position
+                if (nextIndex > -1) {
+                    return this._isDescending ? nextIndex === 0 ? 0 : nextIndex - 1 : this._dataSource.getLength() === nextIndex + 1 ? nextIndex : nextIndex + 1
+                } else {
+                    return this._getNextVisibleIndex(nextModel.id, dataSourceIndex)
+                }
+            }
         } else {
-          /* If the entry was removed in the meantime, return */
-          if (this._removedEntries[`${child.id}${dataSourceIndex}`]) {
-            return
-          }
-
-          if (changedItemIndex === -1) {
-            this._addItem(child, previousSiblingID, dataSourceIndex)
-          } else {
-            this._replaceItem(child, dataSourceIndex)
-          }
-        }
-      }
-    })
-  }
-
-  /**
-   *
-   * @param {Number} dataSourceIndex The index of the data store that is being modified
-   * @param child
-   * @param previousSiblingID
-   * @private
-   */
-  _onChildMoved (dataSourceIndex, child, previousSiblingID) {
-    let current = this._findData(child.id, dataSourceIndex)
-    this._throttler.add(() => {
-      this._moveItem(current, previousSiblingID, dataSourceIndex)
-    })
-  }
-
-  /**
-   *
-   * @param dataSourceIndex
-   * @param child
-   * @private
-   */
-  _onChildRemoved (dataSourceIndex, child) {
-    /* Mark the entry as removed */
-    this._removedEntries[`${child.id}${dataSourceIndex}`] = true
-    this._throttler.add(() => {
-      this._removeItem(child, dataSourceIndex)
-    })
-  }
-  ;
-
-  /**
-   *
-   * @param id
-   * @param dataSourceIndex
-   * @returns {*}
-   * @private
-   */
-  _getNextVisibleIndex (id, dataSourceIndex) {
-    let viewIndex = -1
-    let viewData = this._findData(dataSourceIndex, id)
-
-    if (viewData) {
-      viewIndex = viewData.position
-    }
-
-    if (viewIndex === -1) {
-
-      let modelIndex = findIndex(this.options.dataSource, function (model) {
-        return model.id === id
-      })
-
-      if (modelIndex === 0 || modelIndex === -1) {
-        return this._isDescending ? this._dataSource ? this._dataSource.getLength() - 1 : 0 : 0
-      } else {
-        let nextModel = this.options.dataSource[this._isDescending ? modelIndex + 1 : modelIndex - 1]
-        let nextIndex = this._findData(nextModel.id, nextModel.dataSourceIndex).position
-        if (nextIndex > -1) {
-          return this._isDescending ? nextIndex === 0 ? 0 : nextIndex - 1 : this._dataSource.getLength() === nextIndex + 1 ? nextIndex : nextIndex + 1
-        } else {
-          return this._getNextVisibleIndex(nextModel.id, dataSourceIndex)
-        }
-      }
-    } else {
-      return this._isDescending ? viewIndex === 0 ? 0 : viewIndex - 1 : this._dataSource.getLength() === viewIndex + 1 ? viewIndex : viewIndex + 1
-    }
-  }
-
-  /**
-   *
-   * @param child
-   * @param orderByFunction
-   * @returns {number}
-   * @private
-   */
-  _orderBy (child, orderByFunction) {
-    let item = this._dataSource._.head
-    let index = 0
-
-    while (item) {
-      let {dataId, dataSourceIndex} = item._value
-      if (item._value.dataId && this._internalDataSource[`${dataId}${dataSourceIndex}`] && orderByFunction(child, this._internalDataSource[`${dataId}${dataSourceIndex}`].model)) {
-        return index
-      }
-
-      index++
-      item = item._next
-    }
-    return -1
-  }
-
-  /**
-   *
-   * @param position
-   * @param change
-   * @private
-   */
-  _updatePosition (position, change = 1) {
-    if (position === undefined || position === this._dataSource.getLength() - 1) return
-    for (let element of Object.keys(this._internalDataSource)) {
-      let dataObject = this._internalDataSource[element]
-      if (dataObject.position >= position) {
-        dataObject.position += change
-      }
-    }
-    if (this._isGrouped) {
-      this._updateGroupPosition(position, change)
-    }
-  }
-
-  /**
-   *
-   * @param position
-   * @param change
-   * @private
-   */
-  _updateGroupPosition (position, change = 1) {
-    for (let element of Object.keys(this._internalGroups)) {
-      if (this._internalGroups[element].position >= position) {
-        /* Update the position of groups coming after */
-        this._internalGroups[element].position += change
-      }
-    }
-  }
-
-  /**
-   *
-   * @param id
-   * @param dataSourceIndex
-   * @returns {*|undefined}
-   * @private
-   */
-  _findData (id, dataSourceIndex) {
-    let data = this._internalDataSource[`${id}${dataSourceIndex}`] || undefined
-    return data
-  }
-
-  /**
-   *
-   * @param id
-   * @param position
-   * @param renderable
-   * @param model
-   * @param options
-   * @param dataSourceIndex
-   * @private
-   */
-  _insertId (id = null, position, renderable = {}, model = {}, options = {}, dataSourceIndex, groupValue = null) {
-    if (id === undefined || id === null) return
-
-    this._internalDataSource[`${id}${dataSourceIndex}`] = {position, renderable, model, groupValue}
-    for (let element of Object.keys(options)) {
-      this._internalDataSource[`${id}${dataSourceIndex}`][element] = options[element]
-    }
-  }
-
-  /**
-   *
-   * @param surface
-   * @param model
-   * @private
-   */
-  _subscribeToClicks (surface, model) {
-    surface.on('click', function () {
-      this._eventOutput.emit('child_click', {renderNode: surface, dataObject: model})
-    }.bind(this))
-  }
-
-  /**
-   * Based on the guess that layout is ListLayout, calculates the vertical size
-   * @returns {number}
-   */
-  getSize () {
-    let item = this._dataSource._.head
-    let {layoutOptions} = this.options
-    if (this.options.layout !== ListLayout || (this.options.layoutOptions.direction && this.options.layoutOptions.direction !== 1)) {
-      console.log('\'Trying to calculate the size of a DataBoundScrollView, which can\'t be done in the current configuration')
-      return [undefined, undefined]
-    }
-    let height = layoutOptions && layoutOptions.margins ? layoutOptions.margins[0] + layoutOptions.margins[2] : 0
-
-    if (item) {
-      do {
-        let renderable = item._value
-        let itemSize
-        if (renderable.getSize && (itemSize = renderable.getSize())) {
-          height += itemSize[1]
-        } else {
-          console.log('Trying to calculate the size of a DataBoundScrollView, but all elements cannot be calculated')
-        }
-        if (layoutOptions && layoutOptions.spacing) {
-          height += layoutOptions.spacing
-        }
-
-      } while (item = item._next)
-    }
-
-<<<<<<< HEAD
-    return [undefined, height]
-  }
-
-  /**
-   *
-   * @param dataSource
-   * @param index
-   * @param {Boolean} shouldActivate
-   * @private
-   */
-  _setupDataStoreListeners (dataSource, index, shouldActivate) {
-    let methodName = shouldActivate ? 'on' : 'off'
-    let method = dataSource[methodName]
-    method('child_added', this._onChildAdded.bind(this, index))
-    method('child_changed', this._onChildChanged.bind(this, index))
-    method('child_removed', this._onChildRemoved.bind(this, index))
-    /* Only listen for child_moved if there is one single dataSource. TODO: See if we want to change this behaviour to support moved children within the dataSource */
-    if (!this.options.dataSources) {
-      method('child_moved', this._onChildMoved.bind(this, 0))
-=======
+            return this._isDescending ? viewIndex === 0 ? 0 : viewIndex - 1 : this._dataSource.getLength() === viewIndex + 1 ? viewIndex : viewIndex + 1
+        }
+    }
+
+    /**
+     *
+     * @param child
+     * @param orderByFunction
+     * @returns {number}
+     * @private
+     */
+    _orderBy(child, orderByFunction) {
+        let item = this._dataSource._.head
+        let index = 0
+
+        while (item) {
+            let { dataId, dataSourceIndex } = item._value
+            if (item._value.dataId && this._internalDataSource[`${dataId}${dataSourceIndex}`] && orderByFunction(child, this._internalDataSource[`${dataId}${dataSourceIndex}`].model)) {
+                return index
+            }
+
+            index++
+            item = item._next
+        }
+        return -1
+    }
+
+    /**
+     *
+     * @param position
+     * @param change
+     * @private
+     */
+    _updatePosition(position, change = 1) {
+        if (position === undefined || position === this._dataSource.getLength() - 1) return
+        for (let element of Object.keys(this._internalDataSource)) {
+            let dataObject = this._internalDataSource[element]
+            if (dataObject.position >= position) {
+                dataObject.position += change
+            }
+        }
+        if (this._isGrouped) {
+            this._updateGroupPosition(position, change)
+        }
+    }
+
+    /**
+     *
+     * @param position
+     * @param change
+     * @private
+     */
+    _updateGroupPosition(position, change = 1) {
+        for (let element of Object.keys(this._internalGroups)) {
+            if (this._internalGroups[element].position >= position) {
+                /* Update the position of groups coming after */
+                this._internalGroups[element].position += change
+            }
+        }
+    }
+
+    /**
+     *
+     * @param id
+     * @param dataSourceIndex
+     * @returns {*|undefined}
+     * @private
+     */
+    _findData(id, dataSourceIndex) {
+        let data = this._internalDataSource[`${id}${dataSourceIndex}`] || undefined
+        return data
+    }
+
+    /**
+     *
+     * @param id
+     * @param position
+     * @param renderable
+     * @param model
+     * @param options
+     * @param dataSourceIndex
+     * @private
+     */
+    _insertId(id = null, position, renderable = {}, model = {}, options = {}, dataSourceIndex, groupValue = null) {
+        if (id === undefined || id === null) return
+
+        this._internalDataSource[`${id}${dataSourceIndex}`] = { position, renderable, model, groupValue }
+        for (let element of Object.keys(options)) {
+            this._internalDataSource[`${id}${dataSourceIndex}`][element] = options[element]
+        }
+    }
+
+    /**
+     *
+     * @param surface
+     * @param model
+     * @private
+     */
+    _subscribeToClicks(surface, model) {
+        surface.on('click', function () {
+            this._eventOutput.emit('child_click', { renderNode: surface, dataObject: model })
+        }.bind(this))
+    }
+
+    /**
+     * Based on the guess that layout is ListLayout, calculates the vertical size
+     * @returns {number}
+     */
+    getSize() {
+        let item = this._dataSource._.head;
+        let { layoutOptions } = this.options;
+
+        if (this.options.layout !== StackLayout || (this.options.layoutOptions.direction && this.options.layoutOptions.direction !== 1)) {
+            console.log('\'Trying to calculate the size of a DataBoundScrollView, which can\'t be done in the current configuration')
+            return [undefined, undefined];
+        }
+        if (!item) {
+            return [undefined, 0];
+        }
+
+        let height = layoutOptions && layoutOptions.margins ? layoutOptions.margins[0] + layoutOptions.margins[2] : 0;
+
+        if (item) {
+            do {
+                let renderable = item._value;
+                let itemSize;
+                if (renderable.getSize && (itemSize = renderable.getSize())) {
+                    height += itemSize[1];
+                } else {
+                    console.log('Trying to calculate the size of a DataBoundScrollView, but all elements cannot be calculated');
+                }
+                if (layoutOptions && layoutOptions.spacing) {
+                    height += layoutOptions.spacing;
+                }
+
+            } while (item = item._next)
+        }
+
+        return [undefined, height];
+    }
+
     /**
      * Either add or remove the prioritisedArray events to our event handlers.
      * The event handlers are cached, so they can be removed later on if needed.
@@ -1229,14 +1036,14 @@
      * @param {Boolean} shouldActivate
      * @private
      */
-    _setupDataStoreListeners(dataStore, index, shouldActivate) {
+    _setupDataStoreListeners(dataSource, index, shouldActivate) {
         let methodName = shouldActivate ? 'on' : 'off';
-        let method = dataStore[methodName];
+        let method = dataSource[methodName];
 
         /* We have to cache the event handler functions, otherwise we can't remove them later on if needed */
-        if(shouldActivate){
-            /* To support multiple dataStores with multiple indices */
-            if(!this._eventCallbacks[index]){
+        if (shouldActivate) {
+            /* To support multiple dataSources with multiple indices */
+            if (!this._eventCallbacks[index]) {
                 this._eventCallbacks[index] = {};
             }
             this._eventCallbacks[index]['child_added'] = this._onChildAdded.bind(this, index);
@@ -1245,43 +1052,41 @@
             this._eventCallbacks[index]['child_moved'] = this._onChildMoved.bind(this, 0);
         }
 
-        method('child_added',  this._eventCallbacks[index]['child_added']);
+        method('child_added', this._eventCallbacks[index]['child_added']);
         method('child_changed', this._eventCallbacks[index]['child_changed']);
-        method('child_removed',  this._eventCallbacks[index]['child_removed']);
-
-        /* Only listen for child_moved if there is one single dataStore.
-         * TODO: See if we want to change this behaviour to support moved children within the dataStore */
-        if (!this.options.dataStores) {
-            method('child_moved',  this._eventCallbacks[index]['child_moved']);
-        }
->>>>>>> 7f46dd58
-    }
-  }
-
-  _findIndexFromID (dataSourceIndex, id) {
-    let internalDataSourceData = this._findData(id, dataSourceIndex) || {position: -1}
-    return internalDataSourceData.position
-  }
-
-  static with (options) {
-    return new RenderablePrototype(this, options)
-  }
-
-  async _replaceRenderableAtPosition (existingRenderable, child, dataSourceIndex, position) {
-    let newRenderable = await this.options.itemTemplate(child)
-    if (newRenderable instanceof RenderablePrototype) {
-      if (existingRenderable.constructor === newRenderable.type) {
-        existingRenderable.setNewOptions(newRenderable.options)
-        return
-      } else {
-        newRenderable = new newRenderable.type(newRenderable.options)
-      }
-    }
-    newRenderable.dataId = child.id
-    newRenderable.dataSourceIndex = dataSourceIndex
-    this._subscribeToClicks(newRenderable, child)
-    this._insertId(child.id, position, newRenderable, child, {}, dataSourceIndex)
-    this._replace(position, newRenderable, true)
-
-  }
+        method('child_removed', this._eventCallbacks[index]['child_removed']);
+
+        /* Only listen for child_moved if there is one single dataSource.
+         * TODO: See if we want to change this behaviour to support moved children within the dataSource */
+        if (!this.options.dataSources) {
+            method('child_moved', this._eventCallbacks[index]['child_moved']);
+        }
+    }
+
+    _findIndexFromID(dataSourceIndex, id) {
+        let internalDataSourceData = this._findData(id, dataSourceIndex) || { position: -1 }
+        return internalDataSourceData.position
+    }
+
+    static with(options) {
+        return new RenderablePrototype(this, options)
+    }
+
+    async _replaceRenderableAtPosition(existingRenderable, child, dataSourceIndex, position) {
+        let newRenderable = await this.options.itemTemplate(child);
+        if (newRenderable instanceof RenderablePrototype) {
+            if (existingRenderable.constructor === newRenderable.type) {
+                existingRenderable.setNewOptions(newRenderable.options);
+                return;
+            } else {
+                newRenderable = new newRenderable.type(newRenderable.options);
+            }
+        }
+        newRenderable.dataId = child.id;
+        newRenderable.dataSourceIndex = dataSourceIndex;
+        this._subscribeToClicks(newRenderable, child);
+        this._insertId(child.id, position, newRenderable, child, {}, dataSourceIndex);
+        this._replace(position, newRenderable, true)
+
+    }
 }