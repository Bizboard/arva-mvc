/**
 This Source Code is licensed under the MIT license. If a copy of the
 MIT-license was not distributed with this file, You can obtain one at:
 http://opensource.org/licenses/mit-license.html.

 @author: Hans van den Akker (mysim1)
 @license MIT
 @copyright Bizboard, 2015

 */

import sortBy                       from 'lodash/sortBy.js';
import findIndex                    from 'lodash/findIndex.js';
import ListLayout                   from 'famous-flex/layouts/ListLayout.js';

import {debounce}                   from 'lodash-decorators';

import {Throttler}                  from '../utils/Throttler.js';
import {Utils}                      from '../utils/view/Utils.js';
import {ReflowingScrollView}        from './ReflowingScrollView.js';
<<<<<<< HEAD
import {ScrollController}           from '../core/ScrollController.js';
import Timer                        from 'famous/utilities/Timer.js';
import ListLayout                   from 'famous-flex/layouts/ListLayout.js';
=======
import {combineOptions}             from '../utils/CombineOptions.js';
>>>>>>> 89baf37a

/**
 * A FlexScrollView with enhanced functionality for maintaining a two-way connection with a PrioritisedArray.
 */
export class DataBoundScrollView extends ScrollController {


    /**
     * Be sure to specify either a getSize function in the class of the itemTemplate, or to specify the size in the
     * layoutOptions.
     *
     * @param {Object} options The options passed inherit from previous classes. Avoid using the dataSource option since
     * the DataBoundScrollView creates its own dataSource from options.dataStore.
     * @param {PrioritisedArray} [options.dataStore] The data that should be read to create entries.
     * @param {PrioritisedArray} [options.dataStores] Instead of passing one dataStore, this option can be used to pass multiple
     * @param {Function} [options.itemTemplate] A function that returns a renderable representing each data item.
     * @param {Function} [options.placeholderTemplate] A function that returns a renderable to display when there are
     * no items present.
     * @param {Function} [options.headerTemplate] A function that returns a renderable to display as a header.
     * @param {Function} [options.orderBy] An ordering function that takes two data models (model1, model2).
     * If it returns true, then model1 should go before model2.
     * @param {Function} [options.groupBy] A function that takes a model and returns a value to group by. If set, then
     * the groupTemplate option also needs to be set.
     * @param {Function} [options.groupTemplate] A function that takes as a single argument, the groupBy value, and returns
     * a renderable to insert before a group belonging to that value.
     * @param {function} [options.dataFilter] Filter what data is relevant to the view. Should be a function taking as
     * an argument a model and from there returning a boolean.
     * @param {Boolean} [options.stickHeaders] If set to true, then the group headers will stick to the top when scrolling.
     * Beware that this is slightly buggy as of now and might require some fine tuning to provide a better UX.
     * @param {Function} [options.customInsertSpec] A function that takes as a single argument a model and returns a spec
     * that is used when inserting a new item.
     * @param {Boolean} [options.chatScrolling] If set to true, the scroll will remain at the bottom if at bottom already
     * when new messages are added.
     *
     * If this function returns true, then model1 will be placed before model2.
     *
     */
    constructor(options = {}) {
        super(combineOptions({
            scrollFriction: {
                strength: 0.0015
            },
            autoPipeEvents: true,
            throttleDelay: 0, /* If set to 0, no delay is added in between adding items to the DataBoundScrollView. */
            dataSource: [],
            sortingDirection: 'ascending',
            flow: true,
            flowOptions: {
                spring: {               // spring-options used when transitioning between states
                    dampingRatio: 0.8,  // spring damping ratio
                    period: 1000        // duration of the animation
                },
                insertSpec: {           // render-spec used when inserting renderables
                    opacity: 0          // start opacity is 0, causing a fade-in effect,
                }
            },
            dataFilter: () => true,
            ensureVisible: null,
            layoutOptions: {
                isSectionCallback: options.stickyHeaders ? function (renderNode) {
                    return renderNode.groupId !== undefined;
                } : undefined
            },
            chatScrolling: false
        }, options));

        this._internalDataSource = {};
        this._internalGroups = {};
        /* In order to keep track of what's being removed, we store this which maps an id to a boolean */
        this._removedEntries = {};
        this._isGrouped = this.options.groupBy != null;
        this._isDescending = this.options.sortingDirection === 'descending';
        this._throttler = new Throttler(this.options.throttleDelay, true, this);
        this._useCustomOrdering = !!this.options.orderBy;
        /* If no orderBy method is set, or it is a string field name, we set our own ordering method. */
        if (!this.options.orderBy || typeof this.options.orderBy === 'string') {
            let fieldName = this.options.orderBy || 'id';
            this.options.orderBy = function (firstModel, secondModel) {
                if (this._isDescending) {
                    return firstModel[fieldName] > secondModel[fieldName];
                } else {
                    return firstModel[fieldName] < secondModel[fieldName];
                }
            }.bind(this);
        }


        /* If present in options.headerTemplate or options.placeholderTemplate, we build the header and placeholder elements. */
        this._addHeader();
        this._addPlaceholder();


        if (!(this.options.dataStores || this.options.dataStore) || !this.options.itemTemplate) {
            console.log('DataSource and template should both be set.');
            return this;
        }

        if (this.options.dataStore && this.options.dataStores) {
            throw new Error('Both the single dataStore and the multiple dataStores is set, please decide for one or the other');
        }
        if (this.options.dataStores) {
            this._bindMultipleDataSources(this.options.dataStores);
        } else if (this.options.dataStore) {
            this._bindDataSource(this.options.dataStore);
        }
    }

    /**
     * Gets a renderable from a specific ID
     *
     * @param {String} id The id of data
     * @param {Number} [dataStoreIndex] the index of the dataStore that is used, if several of them are specified
     */
    getRenderableFromID(id, dataStoreIndex = 0) {
        let data = this._findData(id, dataStoreIndex);
        if (data) {
            return data.renderable;
        }
    }

    /**
     * Set a template function, optionally re-renders all the dataSource' renderables
     * @param templateFunction
     */
    setItemTemplate(templateFunction = {}, reRender = false) {
        this.options.itemTemplate = templateFunction;

        if (reRender) {
            this.clearDataStore();
            this.reloadFilter(this.options.dataFilter);
        }
    }

    /**
     * Sets a group template function, optionally re-renders all the dataSource' renderables.
     * @param templateFunction
     * @param reRender
     */
    setGroupTemplate(templateFunction = {}, reRender = false) {
        this.options.groupTemplate = templateFunction;

        if (reRender) {
            this.clearDataStore();
            this.reloadFilter(this.options.dataFilter);
        }
    }

    /**
     * Sets the dataStore to use. This will repopulate the view and remove any (if present) old items.
     * We decorate it with debounce in order to (naively) avoid race conditions when setting the dataStore frequently after each other
     * @param dataStore
     */
    @debounce(500)
    setDataStore(dataStore) {
        this.clearDataStore();
        this.options.dataStore = dataStore;
        this._bindDataSource(dataStore);
    }

    /**
     * Sets the multiple dataStores to use. The "multiple" version of setDataStore(dataStore).
     * @param {Array} dataStores
     */
    @debounce(500)
    setDataStores(dataStores) {
        let { dataStore, dataStores: previousDataStores } = this.options;
        if (dataStore) {
            this.clearDataStore();
        } else if (previousDataStores) {
            for (let index in previousDataStores) {
                this.clearDataStore(index);
            }
        }

        this.options.dataStores = dataStores;
        this._bindMultipleDataSources(dataStores);

    }


    /**
     * Gets the currently set dataStore.
     * @returns {*}
     */
    getDataStore() {
        return this.options.dataStore;
    }

    /**
     * Gets the currently set dataStore.
     * @returns {*}
     */
    getDataStores() {
        return this.options.dataStores;
    }

    /**
     * Reloads the dataFilter option of the DataBoundScrollView, and verifies whether the items in the dataStore are allowed by the new filter.
     * It removes any currently visible items that aren't allowed anymore, and adds any non-visible ones that are allowed now.
     * @param {Function} [newFilter] New filter function to verify item visibility with.
     * @returns {Promise} Resolves when filter has been applied
     */
    reloadFilter(newFilter) {

        if (newFilter) {
            this.options.dataFilter = newFilter;
        }

        let filterPromises = [];
        if (this.options.dataStores) {
            for (let [dataStoreIndex, dataStore] of this.options.dataStores.entries() || []) {
                for (let entry of dataStore) {
                    filterPromises.push(this._reloadEntryFromFilter(entry, this.options.dataFilter, dataStoreIndex));
                }

            }
            return Promise.all(filterPromises);
        } else if (this.options.dataStore) {
            for (let entry of this.options.dataStore || []) {
                filterPromises.push(this._reloadEntryFromFilter(entry, this.options.dataFilter, 0));
            }
            return Promise.all(filterPromises);
        }
    }

    /**
     *
     * @param entry
     * @param newFilter
     * @param dataStoreIndex
     * @private
     */
    async _reloadEntryFromFilter(entry, newFilter, dataStoreIndex) {
        let alreadyExists = this._internalDataSource[`${entry.id}${dataStoreIndex}`] !== undefined;
        let result = await newFilter(entry);

        this._handleNewFilterResult(result, alreadyExists, entry, dataStoreIndex);
    }

    /**
     * Clears the dataSource by removing all entries
     */
<<<<<<< HEAD
    clearDataSource() {
        for (let entry of this.options.dataStore || []) {
            this._removeItem(entry, 0);
=======
    clearDataStore(index = 0) {
        /* Determine if there are multiple or single dataStore */
        let { dataStore, dataStores } = this.options;
        if (dataStores && !dataStore) {
            dataStore = dataStores[index];
        }
        for (let entry of dataStore || []) {
            this._removeItem(entry, index);
>>>>>>> 89baf37a
        }
    }


    /**
     * Returns the currently active group elements, or an empty object of none are present.
     * @returns {Object}
     */
    getGroups() {
        return this._internalGroups || {};
    }

    /**
     *
     * @private
     */
    _addHeader() {
        if (this.options.headerTemplate) {
            this._header = this.options.headerTemplate();
            this._header.isHeader = true;
            this._insertId(0, 0, this._header, null, { isHeader: true }, 0);
            this.insert(0, this._header);
        }
    }

    /**
     * @private
     * Patch because Hein forgot to auto pipe events when replacing
     * @param indexOrId
     * @param renderable
     * @param noAnimation
     */
    _replace(indexOrId, renderable, noAnimation) {
        super.replace(indexOrId, renderable, noAnimation);
    }

    /**
     *
     * @param shouldShow
     * @param alreadyExists
     * @param entry
     * @param dataStoreIndex
     * @private
     */
    _handleNewFilterResult(shouldShow, alreadyExists, entry, dataStoreIndex) {
        if (shouldShow) {
            /* This entry should be in the view, add it if it doesn't exist yet. */
            if (!alreadyExists) {
                this._addItem(entry, undefined, dataStoreIndex);
            }
        } else {
            /* This entry should not be in the view, remove if present. */
            if (alreadyExists) {
                this._removeItem(entry, dataStoreIndex);
            }
        }
    }

    /**
     *
     * @param groupId
     * @returns {*|number}
     * @private
     */
    _findGroup(groupId) {
        return this._internalGroups[groupId] || -1;
    }

    /**
     *
     * @param child
     * @returns {string}
     * @private
     */
    _getGroupByValue(child) {
        let groupByValue = '';
        if (typeof this.options.groupBy === 'function') {
            groupByValue = this.options.groupBy(child);
        } else if (typeof this.options.groupBy === 'string') {
            groupByValue = this.options.groupBy;
        }
        return groupByValue;
    }

    /**
     *
     * @param groupByValue
     * @param insertIndex
     * @returns {*|{}}
     * @private
     */
    _addGroupItem(groupByValue, insertIndex) {
        let newSurface = this.options.groupTemplate(groupByValue);
        newSurface.groupId = groupByValue;
        this._internalGroups[groupByValue] = { position: insertIndex, itemsCount: 0 };
        this.insert(insertIndex, newSurface);

        return newSurface;
    }

    /**
     *
     * @param child
     * @param previousSiblingID
     * @param dataStoreIndex
     * @returns {*|Number}
     * @private
     */
    _getInsertIndex(child, previousSiblingID, dataStoreIndex) {
        /* By default, add item at the end if the orderBy function does not specify otherwise. */
        let firstIndex = this._getZeroIndex();
        let insertIndex = this._dataSource.getLength();
        let placedWithinGroup = false;

        if (this._isGrouped) {
            let groupIndex;
            let groupId = this._getGroupByValue(child);
            let groupData = this._findGroup(groupId);
            if (groupData) groupIndex = groupData.position;
            if (groupIndex != undefined && groupIndex !== -1) {
                for (insertIndex = groupIndex + 1; insertIndex <= (groupIndex + groupData.itemsCount); insertIndex++) {
                    if (this.options.orderBy) {
                        let sequence = this._viewSequence.findByIndex(insertIndex);
                        if (!sequence) {
                            /* Internal error, this should never happen. Reduce the number of items in the group */
                            console.log('Internal error in DataBoundScrollView. Inconsistent groupData');
                            groupData.itemsCount = insertIndex - 1;
                            break;
                        }

                        let { dataId, dataStoreIndex } = sequence._value;
                        if (dataId && this.options.orderBy(child, this._internalDataSource[`${dataId}${dataStoreIndex}`].model)) {
                            break;
                        }
                    } else {
                        insertIndex += this._internalGroups[groupId].itemsCount;
                        break;
                    }
                }
                placedWithinGroup = true;
            }
        }

        if (!placedWithinGroup) {
            /* If we have an orderBy function, find the index we should be inserting at. */
            if ((this._useCustomOrdering && this.options.orderBy && typeof this.options.orderBy === 'function') || this._isGrouped) {
                let foundOrderedIndex = -1;
                if (this._isGrouped) {

                    for (let group of sortBy(this._internalGroups, 'position')) {
                        /* Check the first and last item of every group (they're sorted) */
                        for (let position of group.itemsCount > 1 ? [group.position + 1, group.position + group.itemsCount - 1] : [group.position + 1]) {

                            let { dataId, dataStoreIndex } = this._viewSequence.findByIndex(position)._value;

                            if (this.options.orderBy(child, this._internalDataSource[`${dataId}${dataStoreIndex}`].model)) {
                                foundOrderedIndex = group.position;
                                break;
                            }
                        }
                        if (foundOrderedIndex > -1) {
                            break;
                        }
                    }
                } else {
                    foundOrderedIndex = this._orderBy(child, this.options.orderBy);
                }

                if (foundOrderedIndex !== -1) {
                    insertIndex = foundOrderedIndex;
                }
                /*
                 There is no guarantee of order when grouping objects unless orderBy is explicitly defined
                 */
            } else if (previousSiblingID !== undefined && previousSiblingID != null) {
                /* We don't have an orderBy method, but do have a previousSiblingID we can use to find the correct insertion index. */
                let childData = this._findData(previousSiblingID) || {};

                let siblingIndex = childData.position || -1;
                if (siblingIndex !== -1) {
                    insertIndex = siblingIndex + 1;
                }
            }
        }

        return insertIndex;
    }

    /**
     *
     * @param insertIndex
     * @param groupByValue
     * @returns {*}
     * @private
     */
    _insertGroup(insertIndex, groupByValue) {
        let groupIndex = this._findGroup(groupByValue);
        if (groupByValue) {
            let groupExists = groupIndex !== -1;
            if (!groupExists) {
                /* No group of this value exists yet, so we'll need to create one. */
                this._updatePosition(insertIndex, 1);
                let newSurface = this._addGroupItem(groupByValue, insertIndex);
                this._insertId(`group_${groupByValue}`, insertIndex, newSurface, {}, { groupId: groupByValue }, 0);
                /*insertIndex++;*/
            }
            return !groupExists;
        }
        return null;
    }


    /**
     *
     * @param child
     * @param previousSiblingID
     * @param dataStoreIndex
     * @private
     */
    async _addItem(child, previousSiblingID = undefined, dataStoreIndex) {

        if (this._findData(child.id)) {
            console.log('Child already exists ', child.id);
            return;
        }
        /* Temporarily insert a promise to the internal datastore, so that other subsequent functions detect that we are about
        *  to insert something. Because itemTemplates and dataFilter are (potentially) asynchronous, we must take care. */
        let onInsertIndexKnown;
        let insertIndexPromise = new Promise((resolve) => onInsertIndexKnown = resolve);
        this._insertId(child.id, insertIndexPromise, null, child, {}, dataStoreIndex, null);

        this._removePlaceholder();

        let newSurface = await this.options.itemTemplate(child);

        /* If the entry was removed while trying to add it, we should abort here */
        if(this._removedEntries[`${child.id}${dataStoreIndex}`]){
            onInsertIndexKnown(-1);
            delete this._internalDataSource[`${child.id}${dataStoreIndex}`];
        }

        let insertIndex = this._getInsertIndex(child, previousSiblingID, dataStoreIndex);


        /* If we're using groups, check if we need to insert a group item before this child. */
        let groupByValue;
        if (this._isGrouped) {
            groupByValue = this._getGroupByValue(child);

            if (this._insertGroup(insertIndex, groupByValue)) {
                /* If a new group is inserted, then increase the insert index */
                insertIndex++;
            }
            /* Increase the count of the number of items in the group */
            this._internalGroups[groupByValue].itemsCount++;
        }
<<<<<<< HEAD

        let newSurface = this.options.itemTemplate(child);
        if (newSurface instanceof Promise) {
            newSurface = await newSurface;
        }

=======
>>>>>>> 89baf37a
        newSurface.dataId = child.id;
        onInsertIndexKnown(insertIndex);

        newSurface.dataStoreIndex = dataStoreIndex;
        this._subscribeToClicks(newSurface, child);
        /* If we're scrolling as with a chat window, then scroll to last child if we're at the bottom */
<<<<<<< HEAD
        if (this.options.chatScrolling && (insertIndex === this._dataSource.getLength() || this._initialLoad) && this.isAtBottom()) {
            this.stickToBottom();
=======

        if (this.options.chatScrolling && insertIndex === this._dataSource.getLength()) {
            if (this.isAtBottom() || !this._allChildrenAdded) {
                this._lastChild = child;
            }
>>>>>>> 89baf37a
        }
        let insertSpec;
        if (this.options.customInsertSpec) {
            insertSpec = this.options.customInsertSpec(child);
        }
        this.insert(insertIndex, newSurface, insertSpec);


        this._updatePosition(insertIndex);
        this._insertId(child.id, insertIndex, newSurface, child, {}, dataStoreIndex, groupByValue);


        if (this.options.ensureVisible != null || this.options.chatScrolling) {
            let shouldEnsureVisibleUndefined = this.options.ensureVisible == null;
            let shouldEnsureVisible = !shouldEnsureVisibleUndefined ? this.options.ensureVisible(child, newSurface, insertIndex) : false;
            if (this.options.chatScrolling) {
                if (child === this._lastChild && (shouldEnsureVisible || shouldEnsureVisibleUndefined)) {
<<<<<<< HEAD
                    this.stickToBottom();
=======
                    this.ensureVisible(newSurface);
>>>>>>> 89baf37a
                }
            } else if (shouldEnsureVisible) {
                this.ensureVisible(newSurface);
            }
        }
    }

    /**
     *
     * @param child
     * @param dataStoreIndex
     * @private
     */
    async _replaceItem(child, dataStoreIndex) {

        let data = this._findData(child.id, dataStoreIndex);

        if (!data) {
            Utils.warn(`Child with ID ${child.id} is not present (anymore) in dataStore with index ${dataStoreIndex}`);
            return false;
        }

        let { position, groupValue } = data;
        let newGroupValue = null;

        if (this._isGrouped) {
            newGroupValue = this._getGroupByValue(child);
        }

        if (newGroupValue !== groupValue) {
            this._removeItem(child, dataStoreIndex, groupValue);
            this._addItem(child, undefined, dataStoreIndex);
        } else {
            let newSurface = await this.options.itemTemplate(child);
            newSurface.dataId = child.id;
            newSurface.dataStoreIndex = dataStoreIndex;
            this._subscribeToClicks(newSurface, child);
            this._insertId(child.id, position, newSurface, child, {}, dataStoreIndex);
            this._replace(position, newSurface, true);
        }

    }

    /**
     *
     * @param groupByValue
     * @private
     */
    _removeGroupIfNecessary(groupByValue) {
        /* Check if the group corresponding to the child is now empty */
        let group = this._internalGroups[groupByValue];
        if (group && group.itemsCount === 0) {
            /* TODO: Maybe remove internalGroups[groupByValue]? (Or not?) */
            let { position } = group;
            this._updatePosition(position, -1);
            this.remove(position);
            delete this._internalGroups[groupByValue];
            delete this._internalDataSource[groupByValue];
        }

    }

    /**
     *
     * @param child
     * @param dataStoreIndex
     * @private
     */
    _removeItem(child, dataStoreIndex, groupValue = null) {
        let internalChild = this._internalDataSource[`${child.id}${dataStoreIndex}`] || {};
        let index = internalChild.position;
        if (index > -1) {
            this._updatePosition(index, -1);
            this.remove(index);
            delete this._internalDataSource[`${child.id}${dataStoreIndex}`];
        }

        /* If we're using groups, check if we need to remove the group that this child belonged to. */
        if (this._isGrouped) {
            let groupByValue = groupValue || this._getGroupByValue(child);
            let group = this._internalGroups[groupByValue];
            if (group) {
                group.itemsCount--;
            }


            this._removeGroupIfNecessary(groupByValue, dataStoreIndex);

        }

        /* The amount of items in the dataSource is subtracted with a header if present, to get the total amount of actual items in the scrollView. */
        let itemCount = this._dataSource.getLength() - (this._getZeroIndex());
        if (itemCount === 0) {
            this._addPlaceholder();
        }
    }

    /**
     *
     * @param oldId
     * @param prevChildId
     * @param dataStoreIndex
     * @private
     */
    _moveItem(oldId, prevChildId = null, dataStoreIndex) {

        let oldData = this._findData(oldId && oldId.position || oldId);
        let oldIndex = oldData && oldData.position;

        /* sometimes oldId is data ('oldData')*/
        if (oldId && oldId.position) {
            oldData = oldId;
            oldIndex = oldId.position;
        }

        let previousSiblingIndex = this._getNextVisibleIndex(prevChildId, dataStoreIndex);
        if (oldIndex !== undefined && oldIndex !== previousSiblingIndex) {
            this.move(oldIndex, previousSiblingIndex);
            this._internalDataSource[`${previousSiblingIndex}${dataStoreIndex}`] = oldData;
            this._internalDataSource[`${previousSiblingIndex}${dataStoreIndex}`].position = oldIndex;
        }
    }

    /**
     *
     * @private
     */
    _removeHeader() {
        if (this._header) {
            this.remove(0);
            delete this._internalDataSource[0];
            this._header = null;
        }
    }

    /**
     *
     * @private
     */
    _addPlaceholder() {
        if (this.options.placeholderTemplate && !this._placeholder) {
            let insertIndex = this._getZeroIndex();
            this._placeholder = this.options.placeholderTemplate();
            this._placeholder.isPlaceholder = true;
            this.insert(insertIndex, this._placeholder);
        }
    }

    /**
     *
     * @returns {number}
     * @private
     */
    _getZeroIndex() {
        return this._header ? 1 : 0;
    }

    /**
     *
     * @private
     */
    _removePlaceholder() {
        if (this._placeholder) {
            if (this._placeholder)
                this.remove(this._getZeroIndex());
            this._placeholder = null;
        }
    }

    /**
     *
     * @param dataStores
     * @private
     */
    _bindMultipleDataSources(dataStores) {
        for (let [index, dataStore] of dataStores.entries()) {
            this._bindDataSource(dataStore, index);
        }
    }

    /**
     *
     * @param dataStore
     * @param index
     * @private
     */
    _bindDataSource(dataStore, index = 0) {

        if (this.options.chatScrolling) {
            this._initialLoad = true;
            this.once('userScroll', () => this._initialLoad = false);
            this.options.dataStore.on('ready', () => this._initialLoad = false);
        }
        this._setupDataStoreListeners(dataStore, index, true);
    }

    /**
     *
     * @param dataStoreIndex
     * @param child
     * @param previousSiblingID
     * @private
     */
    _onChildAdded(dataStoreIndex, child, previousSiblingID) {
        if(!child){
            console.log('Warning: Child added recieved with undefined child, in DataBoundScrollView');
        }
        /* Mark the entry as undeleted */
        this._removedEntries[`${child.id}${dataStoreIndex}`] = false;
        this._throttler.add(async () => {
            if (this.options.dataFilter &&
                (typeof this.options.dataFilter === 'function')) {

                let result = await this.options.dataFilter(child);

                if (result) {
                    await this._addItem(child, previousSiblingID, dataStoreIndex,);
                }
            } else {
                /* There is no dataFilter method, so we can add this child. */
                await this._addItem(child, previousSiblingID, dataStoreIndex);
            }
        });
    }

    /**
     *
     * @param dataStoreIndex
     * @param child
     * @param previousSiblingID
     * @private
     */
    //TODO: This won't reorder children, which is a problem
    async _onChildChanged(dataStoreIndex, child, previousSiblingID) {
        this._throttler.add(async () => {
            let changedItemIndex = await this._findIndexFromID(dataStoreIndex, child.id);

            if (this._dataSource && changedItemIndex < this._dataSource.getLength()) {

                let result = this.options.dataFilter ? await this.options.dataFilter(child) : true;
                changedItemIndex = await this._findIndexFromID(dataStoreIndex, child.id);


                if (this.options.dataFilter &&
                    typeof this.options.dataFilter === 'function' && !result) {
                    this._removeItem(child, dataStoreIndex);
                } else {
                    /* If the entry was removed in the meantime, return */
                    if(this._removedEntries[`${child.id}${dataStoreIndex}`]){
                        return;
                    }

                    if (changedItemIndex === -1) {
                        this._addItem(child, previousSiblingID, dataStoreIndex);
                    } else {
                        this._replaceItem(child, dataStoreIndex);
                    }
                }
            }
        });
    }

    /**
     *
     * @param {Number} dataStoreIndex The index of the data store that is being modified
     * @param child
     * @param previousSiblingID
     * @private
     */
    _onChildMoved(dataStoreIndex, child, previousSiblingID) {
        let current = this._findData(child.id, dataStoreIndex);
        this._throttler.add(() => {
            this._moveItem(current, previousSiblingID);
        });
    }


    /**
     *
     * @param dataStoreIndex
     * @param child
     * @private
     */
    _onChildRemoved(dataStoreIndex, child) {
        /* Mark the entry as removed */
        this._removedEntries[`${child.id}${dataStoreIndex}`] = true;
        this._throttler.add(() => {
            this._removeItem(child, dataStoreIndex);
        });
<<<<<<< HEAD
    };
=======
    }
    ;
>>>>>>> 89baf37a


    /**
     *
     * @param id
     * @param dataStoreIndex
     * @returns {*}
     * @private
     */
    _getNextVisibleIndex(id, dataStoreIndex) {
        let viewIndex = -1;
        let viewData = this._findData(dataStoreIndex, id);

        if (viewData) {
            viewIndex = viewData.position;
        }

        if (viewIndex === -1) {

            let modelIndex = findIndex(this.options.dataStore, function (model) {
                return model.id === id;
            });

            if (modelIndex === 0 || modelIndex === -1) {
                return this._isDescending ? this._dataSource ? this._dataSource.getLength() - 1 : 0 : 0;
            } else {
                let nextModel = this.options.dataStore[this._isDescending ? modelIndex + 1 : modelIndex - 1];
                let nextIndex = this._findData(nextModel.id, nextModel.dataStoreIndex).position;
                if (nextIndex > -1) {
                    return this._isDescending ? nextIndex === 0 ? 0 : nextIndex - 1 :
                        this._dataSource.getLength() === nextIndex + 1 ? nextIndex : nextIndex + 1;
                } else {
                    return this._getNextVisibleIndex(nextModel.id, dataStoreIndex);
                }
            }
        } else {
            return this._isDescending ? viewIndex === 0 ? 0 : viewIndex - 1 :
                this._dataSource.getLength() === viewIndex + 1 ? viewIndex : viewIndex + 1;
        }
    }

    /**
     *
     * @param child
     * @param orderByFunction
     * @returns {number}
     * @private
     */
    _orderBy(child, orderByFunction) {
        let item = this._dataSource._.head;
        let index = 0;

        while (item) {
            let { dataId, dataStoreIndex } = item._value;
            if (item._value.dataId && this._internalDataSource[`${dataId}${dataStoreIndex}`] && orderByFunction(child, this._internalDataSource[`${dataId}${dataStoreIndex}`].model)) {
                return index;
            }

            index++;
            item = item._next;
        }
        return -1;
    }


    /**
     *
     * @param position
     * @param change
     * @private
     */
    _updatePosition(position, change = 1) {
        if (position === undefined || position === this._dataSource.getLength() - 1) return;
        for (let element of Object.keys(this._internalDataSource)) {
            let dataObject = this._internalDataSource[element];
            if (dataObject.position >= position) {
                dataObject.position += change;
            }
        }
        if (this._isGrouped) {
            this._updateGroupPosition(position, change);
        }
    }

    /**
     *
     * @param position
     * @param change
     * @private
     */
    _updateGroupPosition(position, change = 1) {
        for (let element of Object.keys(this._internalGroups)) {
            if (this._internalGroups[element].position >= position) {
                /* Update the position of groups coming after */
                this._internalGroups[element].position += change;
            }
        }
    }

    /**
     *
     * @param id
     * @param dataStoreIndex
     * @returns {*|undefined}
     * @private
     */
    _findData(id, dataStoreIndex) {
        let data = this._internalDataSource[`${id}${dataStoreIndex}`] || undefined;
        return data;
    }

    /**
     *
     * @param id
     * @param position
     * @param renderable
     * @param model
     * @param options
     * @param dataStoreIndex
     * @private
     */
    _insertId(id = null, position, renderable = {}, model = {}, options = {}, dataStoreIndex, groupValue = null) {
        if (id === undefined || id === null) return;

        this._internalDataSource[`${id}${dataStoreIndex}`] = { position, renderable, model, groupValue };
        for (let element of Object.keys(options)) {
            this._internalDataSource[`${id}${dataStoreIndex}`][element] = options[element];
        }
    }

    /**
     *
     * @param surface
     * @param model
     * @private
     */
    _subscribeToClicks(surface, model) {
        surface.on('click', function () {
            this._eventOutput.emit('child_click', { renderNode: surface, dataObject: model });
        }.bind(this));
    }

    /**
     * Based on the guess that layout is ListLayout, calculates the vertical size
     * @returns {number}
     */
    getSize() {
        let item = this._dataSource._.head;
        let { layoutOptions } = this.options;
        if (this.options.layout !== ListLayout || (this.options.layoutOptions.direction && this.options.layoutOptions.direction !== 1)) {
            console.log(`'Trying to calculate the size of a DataBoundScrollView, which can't be done in the current configuration`);
            return [undefined, undefined];
        }
        let height = layoutOptions && layoutOptions.margins ? layoutOptions.margins[0] + layoutOptions.margins[2] : 0;

        if (item) {
            do {
                let renderable = item._value;
                let itemSize;
                if (renderable.getSize && (itemSize = renderable.getSize())) {
                    height += itemSize[1];
                } else {
                    console.log('Trying to calculate the size of a DataBoundScrollView, but all elements cannot be calculated');
                }
                if (layoutOptions && layoutOptions.spacing) {
                    height += layoutOptions.spacing;
                }

            } while (item = item._next);
        }

        return [undefined, height];
    }

    /**
     *
     * @param dataStore
     * @param index
     * @param {Boolean} shouldActivate
     * @private
     */
    _setupDataStoreListeners(dataStore, index, shouldActivate) {
        let methodName = shouldActivate ? 'on' : 'off';
        let method = dataStore[methodName];
        method('child_added', this._onChildAdded.bind(this, index));
        method('child_changed', this._onChildChanged.bind(this, index));
        method('child_removed', this._onChildRemoved.bind(this, index));
        /* Only listen for child_moved if there is one single dataStore. TODO: See if we want to change this behaviour to support moved children within the dataStore */
        if (!this.options.dataStores) {
            method('child_moved', this._onChildMoved.bind(this, 0));
        }
    }

    _findIndexFromID(dataStoreIndex, id) {
        let internalDataSourceData = this._findData(id, dataStoreIndex) || { position: -1 };
        return internalDataSourceData.position;
    }
}<|MERGE_RESOLUTION|>--- conflicted
+++ resolved
@@ -18,13 +18,8 @@
 import {Throttler}                  from '../utils/Throttler.js';
 import {Utils}                      from '../utils/view/Utils.js';
 import {ReflowingScrollView}        from './ReflowingScrollView.js';
-<<<<<<< HEAD
 import {ScrollController}           from '../core/ScrollController.js';
-import Timer                        from 'famous/utilities/Timer.js';
-import ListLayout                   from 'famous-flex/layouts/ListLayout.js';
-=======
 import {combineOptions}             from '../utils/CombineOptions.js';
->>>>>>> 89baf37a
 
 /**
  * A FlexScrollView with enhanced functionality for maintaining a two-way connection with a PrioritisedArray.
@@ -267,11 +262,6 @@
     /**
      * Clears the dataSource by removing all entries
      */
-<<<<<<< HEAD
-    clearDataSource() {
-        for (let entry of this.options.dataStore || []) {
-            this._removeItem(entry, 0);
-=======
     clearDataStore(index = 0) {
         /* Determine if there are multiple or single dataStore */
         let { dataStore, dataStores } = this.options;
@@ -280,7 +270,6 @@
         }
         for (let entry of dataStore || []) {
             this._removeItem(entry, index);
->>>>>>> 89baf37a
         }
     }
 
@@ -537,31 +526,14 @@
             /* Increase the count of the number of items in the group */
             this._internalGroups[groupByValue].itemsCount++;
         }
-<<<<<<< HEAD
-
-        let newSurface = this.options.itemTemplate(child);
-        if (newSurface instanceof Promise) {
-            newSurface = await newSurface;
-        }
-
-=======
->>>>>>> 89baf37a
         newSurface.dataId = child.id;
         onInsertIndexKnown(insertIndex);
 
         newSurface.dataStoreIndex = dataStoreIndex;
         this._subscribeToClicks(newSurface, child);
         /* If we're scrolling as with a chat window, then scroll to last child if we're at the bottom */
-<<<<<<< HEAD
         if (this.options.chatScrolling && (insertIndex === this._dataSource.getLength() || this._initialLoad) && this.isAtBottom()) {
             this.stickToBottom();
-=======
-
-        if (this.options.chatScrolling && insertIndex === this._dataSource.getLength()) {
-            if (this.isAtBottom() || !this._allChildrenAdded) {
-                this._lastChild = child;
-            }
->>>>>>> 89baf37a
         }
         let insertSpec;
         if (this.options.customInsertSpec) {
@@ -579,11 +551,8 @@
             let shouldEnsureVisible = !shouldEnsureVisibleUndefined ? this.options.ensureVisible(child, newSurface, insertIndex) : false;
             if (this.options.chatScrolling) {
                 if (child === this._lastChild && (shouldEnsureVisible || shouldEnsureVisibleUndefined)) {
-<<<<<<< HEAD
                     this.stickToBottom();
-=======
                     this.ensureVisible(newSurface);
->>>>>>> 89baf37a
                 }
             } else if (shouldEnsureVisible) {
                 this.ensureVisible(newSurface);
@@ -873,12 +842,7 @@
         this._throttler.add(() => {
             this._removeItem(child, dataStoreIndex);
         });
-<<<<<<< HEAD
     };
-=======
-    }
-    ;
->>>>>>> 89baf37a
 
 
     /**
