/**
 This Source Code is licensed under the MIT license. If a copy of the
 MIT-license was not distributed with this file, You can obtain one at:
 http://opensource.org/licenses/mit-license.html.

 @author: Hans van den Akker (mysim1)
 @license MIT
 @copyright Bizboard, 2016

 */

import _                        from 'lodash';
import Timer                    from 'famous/utilities/Timer.js';
import Easing                   from 'famous/transitions/Easing.js';
import AnimationController      from 'famous-flex/src/AnimationController.js';


function prepDecoratedRenderable(view, renderableName, descriptor) {
    let constructor;
    if (!view.renderableConstructors) { view.renderableConstructors = {}; }

    let constructors = view.renderableConstructors;
    if (!constructors[renderableName]) {
        /* Getters have a get() method on the descriptor, class properties have an initializer method.
         * get myRenderable(){ return new Surface() } => descriptor.get();
         * myRenderable = new Surface(); => descriptor.initializer();
         */
        if (descriptor.get) {
            constructors[renderableName] = descriptor.get;
        } else if (descriptor.initializer) {
            constructors[renderableName] = descriptor.initializer;
        }
    }
    constructor = constructors[renderableName];
    if (!constructor.decorations) { constructor.decorations = {descriptor: descriptor}; }

    return constructor;
}

function prepDecoratedClass(classObject) {
    let prototype = classObject.prototype;
    if (!prototype.decorations) { prototype.decorations = {}; }

    /* Return the class' prototype, so it can be extended by the decorator */
    return prototype;
}

export const layout = {

    /**** Renderable decorators ****/

    /**
     * Merely marks a view property as a decorated renderable, which allows it to be rendered.
     * Use this in combination with a @layout.custom decorator on the view in which this renderable resides.
     * @param {View} view
     * @param {String} renderableName
     * @param {Object} descriptor
     */
    renderable: function (view, renderableName, descriptor) {
        prepDecoratedRenderable(view, renderableName, descriptor);
    },

    fullscreen: function (view, renderableName, descriptor) {
        let renderable = prepDecoratedRenderable(view, renderableName, descriptor);
        renderable.decorations.fullscreen = true;
    },

    dock: function (dockMethod, size, space = 0, zIndex = 0) {
        return function (view, renderableName, descriptor) {
            let renderable = prepDecoratedRenderable(view, renderableName, descriptor);
            // Todo refactor also the z index to the dock
            renderable.decorations.dock = {dockMethod,space};

            let width = dockMethod === 'left' || dockMethod === 'right' ? size : undefined;
            let height = dockMethod === 'top' || dockMethod === 'bottom' ? size : undefined;
            renderable.decorations.size = [width, height];

            if (!renderable.decorations.translate) { renderable.decorations.translate = [0, 0, 0]; }
            renderable.decorations.translate[2] = zIndex;
        }
    },

    size: function (x, y) {
        return function (view, renderableName, descriptor) {
            let renderable = prepDecoratedRenderable(view, renderableName, descriptor);
            renderable.decorations.size = [x, y];
        }
    },


    place: function (place) {
        return function (view, renderableName, descriptor) {
            let origin = [0, 0], align = [0, 0];
            switch (place) {
                case 'center':
                    origin = align = [0.5, 0.5];
                    break;
                case 'bottomright':
                    origin = align = [1, 1];
                    break;
                case 'bottomleft':
                    origin = align = [0, 1];
                    break;
                case 'topright':
                    origin = align = [1, 0];
                    break;
                default:
                case 'topleft':
                    origin = align = [0, 0];
                    break;
            }

            let renderable = prepDecoratedRenderable(view, renderableName, descriptor);
            renderable.decorations.origin = origin;
            renderable.decorations.align = align;
        }
    },

    origin: function (x, y) {
        return function (view, renderableName, descriptor) {
            let renderable = prepDecoratedRenderable(view, renderableName, descriptor);
            renderable.decorations.origin = [x, y];
        }
    },

    align: function (x, y) {
        return function (view, renderableName, descriptor) {
            let renderable = prepDecoratedRenderable(view, renderableName, descriptor);
            renderable.decorations.align = [x, y];
        }
    },

    translate: function (x, y, z) {
        return function (view, renderableName, descriptor) {
            let renderable = prepDecoratedRenderable(view, renderableName, descriptor);
            renderable.decorations.translate = [x, y, z];
        }
    },

    animate: function (options = {}) {
        return function (view, renderableName, descriptor) {
<<<<<<< HEAD
            let renderable = prepDecoratedRenderable(view, renderableName, descriptor);
            options = _.merge({animation: AnimationController.Animation.FadedZoom, transition: {duration: 300, curve: Easing.outQuad}}, options);

            let animationController = new AnimationController(options);
            renderable.decorations.animationController = animationController;
            if (renderable.pipe) { renderable.pipe(animationController._eventOutput); }

            view.renderableConstructors[renderableName] = renderable;

            let showMethod = animationController.show.bind(animationController, renderable, options, () => {
                if (renderable.emit) {
                    renderable.emit('shown')
                } else if(renderable._eventOutput && renderable._eventOutput.emit){
                    renderable._eventOutput.emit('shown')
                }
            });

            if (options.delay && options.delay > 0) {
                Timer.setTimeout(showMethod, options.delay);
            } else if (options.waitFor) {
                /* These delayed animation starts get handled in arva-js/core/View.js:_handleDelayedAnimations() */
=======
            let renderableConstructor = prepDecoratedRenderable(view, renderableName, descriptor);
            options = _.merge({animation: AnimationController.Animation.FadedZoom, transition: {duration: 250, curve: Easing.inQuad}}, options);

            /* We let the renderable variable below be instantiated when the View.js instance constructs this renderable */
            let constructor = view.renderableConstructors[renderableName] = (constructorOptions) => {
                let renderable = renderableConstructor(constructorOptions);
                let animationController = renderable.animationController = new AnimationController(options);
                if (renderable.pipe) { renderable.pipe(animationController._eventOutput); }

                let showMethod = () => {
                    animationController.show.call(animationController, renderable, options, () => {
                        if (renderable.emit) { renderable.emit('shown'); }
                    });
                };

                /* These animation starts get handled in arva-js/core/View.js:_handleAnimations() */
>>>>>>> e0989f77
                if (!view.delayedAnimations) { view.delayedAnimations = []; }
                if (!view.waitingAnimations) { view.waitingAnimations = []; }
                if (!view.immediateAnimations) { view.immediateAnimations = []; }
                if (options.delay && options.delay > 0) {
                    Timer.setTimeout(showMethod, options.delay);
                    view.delayedAnimations.push({showMethod: showMethod, delay: options.delay});
                } else if (options.waitFor) {
                    view.waitingAnimations.push({showMethod: showMethod, waitFor: options.waitFor});
                } else {
                    view.immediateAnimations.push({showMethod: showMethod});
                }

                return renderable;
            };

            constructor.decorations = renderableConstructor.decorations;

        }
    },

    test: function () {
        console.log('ok');
    },

    /**** Class decorators ****/
    scrollable: function (target) {
        let prototype = prepDecoratedClass(target);
        prototype.decorations.isScrollable = true;
    },

    margins: function (margins) {
        return function (target) {
            let prototype = prepDecoratedClass(target);
            prototype.decorations.viewMargins = margins;
        }
    },

    custom: function (customLayoutFunction) {
        return function (target) {
            let prototype = prepDecoratedClass(target);
            prototype.decorations.customLayoutFunction = customLayoutFunction;
        }
    }
};

export const constructor = {
    options: function (optionMethod) {
        return function (view, renderableName, descriptor) {
            let renderable = prepDecoratedRenderable(view, renderableName, descriptor);
            renderable.decorations.constructionOptionsMethod = optionMethod;
        }
    }
};

export const event = {

    subscribe: function (subscriptionType, eventName, callback) {
        return function (view, renderableName, descriptor) {
            let renderable = prepDecoratedRenderable(view, renderableName, descriptor);
            if(!renderable.decorations.eventSubscriptions) {
                renderable.decorations.eventSubscriptions = []
            }
            renderable.decorations.eventSubscriptions.push({
                subscriptionType: subscriptionType,
                eventName: eventName,
                callback: callback
            });
        }
    },

    on: function (eventName, callback) {
        return event.subscribe('on', eventName, callback)
    },

    once: function (eventName, callback) {
        return event.subscribe('once', eventName, callback)
    },

    pipe: function (pipeTo) {
        let renderable = prepDecoratedRenderable(view, renderableName, descriptor);
        if(!renderable.decorations.pipes) {
            renderable.decorations.pipes = []
        }

        renderable.decorations.pipes.push(pipeTo);
    }
};<|MERGE_RESOLUTION|>--- conflicted
+++ resolved
@@ -139,29 +139,6 @@
 
     animate: function (options = {}) {
         return function (view, renderableName, descriptor) {
-<<<<<<< HEAD
-            let renderable = prepDecoratedRenderable(view, renderableName, descriptor);
-            options = _.merge({animation: AnimationController.Animation.FadedZoom, transition: {duration: 300, curve: Easing.outQuad}}, options);
-
-            let animationController = new AnimationController(options);
-            renderable.decorations.animationController = animationController;
-            if (renderable.pipe) { renderable.pipe(animationController._eventOutput); }
-
-            view.renderableConstructors[renderableName] = renderable;
-
-            let showMethod = animationController.show.bind(animationController, renderable, options, () => {
-                if (renderable.emit) {
-                    renderable.emit('shown')
-                } else if(renderable._eventOutput && renderable._eventOutput.emit){
-                    renderable._eventOutput.emit('shown')
-                }
-            });
-
-            if (options.delay && options.delay > 0) {
-                Timer.setTimeout(showMethod, options.delay);
-            } else if (options.waitFor) {
-                /* These delayed animation starts get handled in arva-js/core/View.js:_handleDelayedAnimations() */
-=======
             let renderableConstructor = prepDecoratedRenderable(view, renderableName, descriptor);
             options = _.merge({animation: AnimationController.Animation.FadedZoom, transition: {duration: 250, curve: Easing.inQuad}}, options);
 
@@ -178,7 +155,6 @@
                 };
 
                 /* These animation starts get handled in arva-js/core/View.js:_handleAnimations() */
->>>>>>> e0989f77
                 if (!view.delayedAnimations) { view.delayedAnimations = []; }
                 if (!view.waitingAnimations) { view.waitingAnimations = []; }
                 if (!view.immediateAnimations) { view.immediateAnimations = []; }
